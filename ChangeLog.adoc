--- conflicted
+++ resolved
@@ -29,8 +29,6 @@
 
   * add Serbian translations (issue #1655)
 
-<<<<<<< HEAD
-=======
 Tests::
 
   * core: add build on macOS in CI
@@ -39,7 +37,6 @@
 
   * core: fix build on macOS (issue #1662)
 
->>>>>>> 0ceccb97
 [[v3.2]]
 == Version 3.2 (2021-06-13)
 

# Copyright (C) 2013 Hasan Kiran <sunder67@hotmail.com>
# Copyright (C) 2020 Emir SARI <bitigchi@me.com>
#
# This file is part of WeeChat, the extensible chat client.
#
# WeeChat is free software; you can redistribute it and/or modify
# it under the terms of the GNU General Public License as published by
# the Free Software Foundation; either version 3 of the License, or
# (at your option) any later version.
#
# WeeChat is distributed in the hope that it will be useful,
# but WITHOUT ANY WARRANTY; without even the implied warranty of
# MERCHANTABILITY or FITNESS FOR A PARTICULAR PURPOSE.  See the
# GNU General Public License for more details.
#
# You should have received a copy of the GNU General Public License
# along with WeeChat.  If not, see <https://www.gnu.org/licenses/>.
#
msgid ""
msgstr ""
"Project-Id-Version: WeeChat\n"
"Report-Msgid-Bugs-To: flashcode@flashtux.org\n"
"POT-Creation-Date: 2021-08-12 18:13+0200\n"
<<<<<<< HEAD
"PO-Revision-Date: 2020-12-30 23:00+0100\n"
=======
"PO-Revision-Date: 2021-07-10 16:01+0200\n"
>>>>>>> 009a2889
"Last-Translator: Emir SARI <bitigchi@me.com>\n"
"Language-Team: weechat-dev <weechat-dev@nongnu.org>\n"
"Language: tr\n"
"MIME-Version: 1.0\n"
"Content-Type: text/plain; charset=UTF-8\n"
"Content-Transfer-Encoding: 8bit\n"
"Plural-Forms: nplurals=1; plural=0;\n"
"X-Generator: Lokalize 1.5\n"

msgid "any string"
msgstr "herhangi bir dizi"

msgid "any char"
msgstr "herhangi bir karakter"

msgid "max chars"
msgstr "en çok karakter"

msgid ""
"a WeeChat color name (default, black, (dark)gray, white, (light)red, "
"(light)green, brown, yellow, (light)blue, (light)magenta, (light)cyan), a "
"terminal color number or an alias; attributes are allowed before color (for "
"text color only, not background): \"*\" for bold, \"!\" for reverse, \"/\" "
"for italic, \"_\" for underline"
msgstr ""
"bir WeeChat renk adı (öntanımlı, siyah, (koyu) gri, beyaz, (açık) kırmızı, "
"(açık) yeşil, kahverengi, yeşil, (açık) mavi, (açık) mor, (açık) turkuaz), "
"bir uçbirim renk numarası veya arması; özniteliklere renkten önce izin "
"verilir (yalnızca metin rengi için, arka plan değil): kalın için \"*\", ters "
"yazı için \"!\", eğik yazı için \"/\", altı çizili için \"_\""

msgid "description"
msgstr "açıklama"

msgid "type"
msgstr "tür"

msgid "values"
msgstr "değerler"

msgid "default value"
msgstr "öntanımlı değer"

#. TRANSLATORS: please do not translate "(null)"
msgid "undefined value allowed (null)"
msgstr "izin verilen tanımlanmamış değer (null)"

msgid "Alias"
msgstr "Arma"

msgid "Command"
msgstr "Komut"

msgid "Completion"
msgstr "Tamamlama"

msgid "IRC color"
msgstr "İRC rengi"

msgid "WeeChat color"
msgstr "WeeChat rengi"

msgid "Plugin"
msgstr "Eklenti"

msgid "Name"
msgstr "Ad"

msgid "Description"
msgstr "Açıklama"

msgid "Arguments"
msgstr "Argümanlar"

msgid "Hashtable (input)"
msgstr "Sağlama tablosu (girdi)"

msgid "Hashtable (output)"
msgstr "Sağlama tablosu (çıktı)"

msgid "Pointer"
msgstr "İşaretleyici"

msgid "Lists"
msgstr "Listeler"

msgid "Variables"
msgstr "Değişkenler"

msgid "Update allowed:"
msgstr "İzin verilen güncelleme:"

msgid "Option"
msgstr "Seçenek"

msgid "Type"
msgstr "Tür"

msgid "Constants"
msgstr "Sabitler"

#, c-format
msgid "%sAnother command \"%s\" already exists for plugin \"%s\""
msgstr "%sŞu eklenti için başka bir komut (\"%s\") halihazırda var: \"%s\""

#, c-format
msgid "%sBad file descriptor (%d) used in hook_fd"
msgstr "%sHatalı dosya açıklayıcısı (%d) hook_fd içinde kullanılmış"

#, c-format
msgid "End of command '%s', timeout reached (%.1fs)"
msgstr "'%s' komutu sonu, zaman aşımına ulaşıldı (%.1fs)"

#, c-format
msgid "System clock skew detected (%+ld seconds), reinitializing all timers"
msgstr ""
"Sistem saati hatalı (%+ld saniye), tüm zamanlayıcılar yeniden başlatılıyor"

#. TRANSLATORS: "%s %s" after "compiled on" is date and time
#, c-format
msgid ""
"WeeChat %s Copyright %s, compiled on %s %s\n"
"Developed by Sébastien Helleu <flashcode@flashtux.org> - %s"
msgstr ""
"WeeChat %s Telif hakkı %s, %s %s tarihinde derlendi\n"
"Geliştirici: Sébastien Helleu <flashcode@flashtux.org> - %s"

#, c-format
msgid "Usage: %s [option...] [plugin:option...]\n"
msgstr "Kullanım: %s [seçenek...] [eklenti:seçenek...]\n"

#, fuzzy
msgid ""
"  -a, --no-connect         disable auto-connect to servers at startup\n"
"  -c, --colors             display default colors in terminal\n"
"  -d, --dir <path>         force a single WeeChat home directory\n"
"                           or 4 different directories separated by colons "
"(in this order: config, data, cache, runtime)\n"
"                           (environment variable WEECHAT_HOME is read if "
"this option is not given)\n"
"  -t, --temp-dir           create a temporary WeeChat homedirectory and "
"delete it on exit\n"
"                           (incompatible with option \"-d\")\n"
"  -h, --help               display this help\n"
"  -l, --license            display WeeChat license\n"
"  -p, --no-plugin          don't load any plugin at startup\n"
"  -P, --plugins <plugins>  load only these plugins at startup\n"
"                           (see /help weechat.plugin.autoload)\n"
"  -r, --run-command <cmd>  run command(s) after startup;\n"
"                           many commands can be separated by semicolons and "
"are evaluated,\n"
"                           this option can be given multiple times\n"
"  -s, --no-script          don't load any script at startup\n"
"      --upgrade            upgrade WeeChat using session files (see /help "
"upgrade in WeeChat)\n"
"  -v, --version            display WeeChat version\n"
"  plugin:option            option for plugin (see man weechat)\n"
msgstr ""
"  -a, --no-connect         başlangıçta kendiliğinden bağlanmayı kapat\n"
"  -c, --colors             uçbirimde öntanımlı renkleri görüntüle\n"
"  -d, --dir <yol>          WeeChat ev dizinini ayarla (öntanımlı: ~/."
"weechat)\n"
"                           (bu seçenek ayarlanmamışsa ortam değişkeni\n"
"                           WEECHAT_HOME okunur\n"
"  -t, --temp-dir           geçici WeeChat ev dizini oluşturur ve çıkışta "
"siler\n"
"                           (\"-d\" seçeneği ile uyumsuz)\n"
"  -h, --help               bu yardımı görüntüle\n"
"  -l, --license            WeeChat lisansını görüntüle\n"
"  -p, --no-plugin          başlangıçta hiçbir eklentiyi yükleme\n"
"  -P, --plugins <eklenti>  başlangıçta yalnızca bu eklentileri yükle\n"
"                           (bkz. /help weechat.plugin.autoload)\n"
"  -r, --run-command <kmt>  başladıktan sonra bu komutları çalıştır;\n"
"                           çoğu komutlar noktalı virgül ile ayrılabilir,\n"
"                           bu seçenek çoklu olarak kullanılabilir\n"
"  -s, --no-script          başlangıçta hiçbir betiği yükleme\n"
"      --upgrade            WeeChat'i oturum dosyaları kullanarak yükselt\n"
"                           (bkz. /help upgrade in WeeChat)\n"
"  -v, --version            WeeChat sürümünü görüntüle\n"
"  plugin:option            eklentiler için seçenek (bkz. man weechat)\n"

msgid "Extra options in headless mode:\n"
msgstr "Başsız kip için ek seçenekler:\n"

msgid ""
"      --daemon             run WeeChat as a daemon (fork, new process group, "
"file descriptors closed);\n"
msgstr ""
"      --daemon             WeeChat'i arka plan işlemi olarak çalıştır\n"
"                           (çatal, yeni işlem grubu, açıklayıcılar kapalı);\n"

msgid ""
"                           (by default in headless mode WeeChat is blocking "
"and does not run in background)\n"
msgstr ""
"                           (öntanımlı olarak başsız kipte WeeChat engeller\n"
"                           ve arka planda çalışmaz)\n"

msgid ""
"      --stdout             display log messages on standard output instead "
"of writing them in log file\n"
msgstr ""
"      --stdout             günlük iletilerini dosyaya yazmak yerine\n"
"                           standart çıktı'da görüntüle\n"

msgid ""
"                           (option ignored if option \"--daemon\" is given)\n"
msgstr "                           (\"--daemon\" verilmişse yok sayılır)\n"

msgid ""
"Debug options (for tools like valgrind, DO NOT USE IN PRODUCTION):\n"
"      --no-dlclose         do not call function dlclose after plugins are "
"unloaded\n"
"      --no-gnutls          disable init/deinit of gnutls\n"
"      --no-gcrypt          disable init/deinit of gcrypt\n"
msgstr ""
"Hata ayıklama seçenekleri (valgrind vb. araçlar için, NORMALDE "
"KULLANMAYIN):\n"
"      --no-dlclose         işlev dlclose'u eklenti yüklemesi bittikten\n"
"                           sonra çağırmayın\n"
"      --no-gnutls          gnutls başlat/sonlandır devre dışı bırak\n"
"      --no-gcrypt          gcrypt başlat/sonlandır devre dışı bırak\n"

#, c-format
msgid "Error: missing argument for \"%s\" option\n"
msgstr "Hata: \"%s\" seçeneği için hatalı argüman\n"

msgid "WeeChat is running in headless mode (Ctrl-C to quit)."
msgstr "WeeChat başsız kipte çalışıyor (çıkmak için Ctrl-C)."

msgid ""
"Welcome to WeeChat!\n"
"\n"
"If you are discovering WeeChat, it is recommended to read at least the "
"quickstart guide, and the user's guide if you have some time; they explain "
"main WeeChat concepts.\n"
"All WeeChat docs are available at: https://weechat.org/doc\n"
"\n"
"Moreover, there is inline help with /help on all commands and options (use "
"Tab key to complete the name).\n"
"The command /fset can help to customize WeeChat.\n"
"\n"
"You can add and connect to an IRC server with /server and /connect commands "
"(see /help server)."
msgstr ""
"WeeChat'e hoş geldiniz!\n"
"\n"
"WeeChat'e yeniyseniz hızlı başlangıç kılavuzunu veya biraz daha vaktiniz\n"
"varsa kullanıcı kılavuzunu okumanız önerilir; bu belgeler WeeChat'in temel\n"
"konseptlerini açıklarlar.\n"
"Tüm WeeChat belgelendirmesi https://weechat.org/doc adresinde mevcuttur.\n"
"\n"
"Ek olarak, /help komutu ile doğrudan satır içi yardım alabilirsiniz (komutu\n"
"tamamlamak için Sekme düğmesini kullanın).\n"
"/fset komutu WeeChat'i özelleştirmenize yardımcı olur.\n"
"\n"
"IRC sunucularına /server ve /connect komutları ile bağlanabilirsiniz (bkz.\n"
"/help server)."

#. TRANSLATORS: the "under %s" can be "under screen" or "under tmux"
#, c-format
msgid ""
"%sWarning: WeeChat is running under %s and $TERM is \"%s\", which can cause "
"display bugs; $TERM should be set to one of these values: %s"
msgstr ""
"%sUyarı: WeeChat %s altında çalışıyor ve $TERM \"%s\".\n"
"Bu görüntü hatalar doğurabilir; $TERM aşağıdaki değerlerden\n"
"birine ayarlanmalıdır: %s"

#, c-format
msgid "%sYou should add this line in the file %s:  %s"
msgstr "%s%s dosyasına şu satırı eklemelisiniz: %s"

#, c-format
msgid ""
"%sWarning: cannot set the locale; make sure $LANG and $LC_* variables are "
"correct"
msgstr ""
"%sUyarı: Yerel ayarlarda sorun var; $LANG ve $LC_* değişkenlerinin\n"
"doğru olduğundan emin olun"

msgid "List of bars:"
msgstr "Çubuklar listesi:"

#. TRANSLATORS: the last thing displayed is "width:" or "height:" with its value
#, c-format
msgid ""
"  %s%s%s: %s%s%s (conditions: %s), %s, filling: %s(top/bottom)/%s(left/"
"right), %s: %s"
msgstr ""
"  %s%s%s: %s%s%s (koşullar: %s), %s, doldurma: %s(üst/alt)/%s(sol/sağ), %s: "
"%s"

#. TRANSLATORS: "hidden" is displayed in list of buffers
msgid "(hidden)"
msgstr "(gizli)"

msgid "height"
msgstr "yükseklik"

msgid "width"
msgstr "genişlik"

msgid "auto"
msgstr "kendiliğinden"

#, c-format
msgid "    priority: %d, fg: %s, bg: %s, bg_inactive: %s, items: %s%s"
msgstr "    öncelik: %d, fg: %s, bg: %s, bg_inactive: %s, ögeler: %s%s"

msgid ", with separator"
msgstr ", ayırıcı ile"

msgid "No bar defined"
msgstr "Çubuk tanımlanmamış"

msgid "List of bar items:"
msgstr "Çubuk ögelerinin listesi:"

#, c-format
msgid "  %s (plugin: %s)"
msgstr "  %s (eklenti: %s)"

msgid "No bar item defined"
msgstr "Çubuk ögesi tanımlanmamış"

#, c-format
msgid "%sNot enough memory (%s)"
msgstr "%sBellek yetersiz (%s)"

#, c-format
msgid "%sInvalid type \"%s\" for bar \"%s\""
msgstr "%sŞu çubuk için hatalı tür \"%s\": \"%s\""

#, c-format
msgid "%sInvalid position \"%s\" for bar \"%s\""
msgstr "%sŞu çubuk için hatalı konum \"%s\": \"%s\""

#, c-format
msgid "Bar \"%s\" created"
msgstr "\"%s\" çubuğu oluşturuldu"

#, c-format
msgid "%sFailed to create bar \"%s\""
msgstr "%s\"%s\" çubuğu oluşturulamadı"

#, c-format
msgid "%sInvalid size \"%s\" for bar \"%s\""
msgstr "%sŞu çubuk için hatalı boyut \"%s\": \"%s\""

msgid "All bars have been deleted"
msgstr "Tüm çubuklar silindi"

#, c-format
msgid "%sBar \"%s\" not found"
msgstr "%s\"%s\" çubuğu bulunamadı"

#, c-format
msgid "Bar \"%s\" deleted"
msgstr "\"%s\" çubuğu silindi"

#, c-format
msgid "%sUnable to set option \"%s\" for bar \"%s\""
msgstr "%sŞu çubuk için \"%s\" seçeneği ayarlanamadı: \"%s\""

#, c-format
msgid "%sWindow not found for \"%s\" command"
msgstr "%s\"%s\" komutu için pencere bulunamadı"

#, c-format
msgid "%sUnable to scroll bar \"%s\""
msgstr "%s\"%s\" çubuğu kaydırılamıyor"

#, c-format
msgid "%sBuffer number \"%d\" is out of range (it must be between 1 and %d)"
msgstr "%s%d numaralı arabellek erim dışı (1 ve %d arasında olmalı)"

msgid "Buffers list:"
msgstr "Arabellekler listesi:"

#, c-format
msgid "  %s[%s%d%s]%s %s%s.%s%s%s (notify: %s%s%s)%s%s"
msgstr "  %s[%s%d%s]%s %s%s.%s%s%s (bildir: %s%s%s)%s%s"

#, c-format
msgid "%sBuffer name \"%s\" is reserved for WeeChat"
msgstr "%s\"%s\" adı WeeChat için ayrılmış"

#, c-format
msgid "%sInvalid buffer number: \"%s\""
msgstr "%sGeçersiz arabellek numarası: \"%s\""

#, c-format
msgid "%sBuffer \"%s\" not found"
msgstr "%s\"%s\" arabelleği bulunamadı"

#, c-format
msgid ""
"%sRenumbering is allowed only if option weechat.look.buffer_auto_renumber is "
"off"
msgstr ""
"%sYeniden numaralandırmaya yalnızca weechat.look.buffer_auto_renumber\n"
"seçeneği kapalıysa izin verilir"

#, c-format
msgid "%sWeeChat main buffer can't be closed"
msgstr "%sWeeChat ana arabelleği kapatılamaz"

#, c-format
msgid "Notify for \"%s%s%s\": \"%s%s%s\""
msgstr "\"%s%s%s\" için bildirim: \"%s%s%s\""

#, c-format
msgid "%sUnable to set notify level \"%s\""
msgstr "%s\"%s\" bildirim düzeyi ayarlanamıyor"

#, c-format
msgid "Local variables for buffer \"%s\":"
msgstr "\"%s\" arabelleği için yerel değişkenler:"

#, c-format
msgid "No local variable defined for buffer \"%s\""
msgstr "\"%s\" arabelleği için bir yerel değişken tanımlanmamış"

#, c-format
msgid "%sInvalid color number \"%s\" (must be between %d and %d)"
msgstr "%sGeçersiz renk numarası \"%s\" (%d ve %d arasında olmalı)"

#, c-format
msgid "%sColor \"%s\" is not defined in palette"
msgstr "%s\"%s\" rengi palette tanımlanmamış"

#, c-format
msgid "%sPlugin \"%s\" not found"
msgstr "%s\"%s\" eklentisi bulunamadı"

msgid "Raw content of buffers has been written in log file"
msgstr "Arabelleklerin ham içeriği günlük dosyasına yazıldı"

#, fuzzy, c-format
msgid "%d certificate loaded (system: %d, user: %d)"
msgid_plural "%d certificates loaded (system: %d, user: %d)"
msgstr[0] "%s: boru açıldı (dosya: %s)"

#, c-format
msgid "%d certificate loaded (system: %d, user: %d)"
msgid_plural "%d certificates loaded (system: %d, user: %d)"
msgstr[0] "%d sertifika yüklendi (sistem: %d, kullanıcı: %d)"

#, c-format
msgid "Debug disabled for \"%s\""
msgstr "\"%s\" için hata ayıklama devre dışı"

msgid "error"
msgstr "hata"

#, c-format
msgid "%sError in expression to evaluate"
msgstr "%sDeğerlendirilecek ifadede hata"

#, c-format
msgid "  %s[%s%s%s]%s buffer: %s%s%s / tags: %s / regex: %s %s"
msgstr ""
"  %s[%s%s%s]%s arabellek: %s%s%s / etiketler: %s / düzenli ifade: %s %s"

msgid "(disabled)"
msgstr "(devre dışı)"

msgid "Message filtering enabled"
msgstr "İleti süzme etkin"

msgid "Message filtering disabled"
msgstr "İleti süzme devre dışı"

msgid "Message filters:"
msgstr "İleti süzgeçleri:"

msgid "No message filter defined"
msgstr "Herhangi bir ileti süzgeci tanımlanmamış"

#, c-format
msgid "Filter \"%s\" enabled"
msgstr "\"%s\" süzgeci etkin"

#, c-format
msgid "%sFilter \"%s\" not found"
msgstr "%s\"%s\" süzgeci bulunamadı"

#, c-format
msgid "Filter \"%s\" disabled"
msgstr "\"%s\" süzgeci devre dışı"

#, c-format
msgid "%sYou must specify at least tags or regex for filter"
msgstr "%sSüzgeç için en azından etiketler veya düzenli ifade belirtmelisiniz"

#, c-format
msgid "Filter \"%s\" updated:"
msgstr "\"%s\" süzgeci güncellendi:"

#, c-format
msgid "Filter \"%s\" added:"
msgstr "\"%s\" süzgeci eklendi:"

#, c-format
msgid "Filter \"%s\" renamed to \"%s\""
msgstr "\"%s\" süzgeci \"%s\" olarak yeniden adlandırıldı"

#, c-format
msgid "%sUnable to rename filter \"%s\" to \"%s\""
msgstr "%s\"%s\" süzgeci \"%s\" olarak yeniden adlandırılamıyor"

msgid "All filters have been deleted"
msgstr "Tüm süzgeçler silindi"

#, c-format
msgid "Filter \"%s\" deleted"
msgstr "\"%s\" süzgeci silindi"

#, c-format
msgid "Option \"%s%s%s\":"
msgstr "\"%s%s%s\" seçeneği:"

msgid "boolean"
msgstr "boole"

msgid "(undefined)"
msgstr "(tanımlanmamış)"

msgid "current value"
msgstr "mevcut değer"

msgid "string"
msgstr "dizi"

msgid "integer"
msgstr "tamsayı"

msgid "color"
msgstr "renk"

#, c-format
msgid "%sNo help available, \"%s\" is not a command or an option"
msgstr "%sYardım mevcut değil, \"%s\" bir komut veya seçenek değil"

msgid "Buffer command history:"
msgstr "Arabellek komut geçmişi:"

msgid "default command:"
msgstr "öntanımlı komut:"

#. TRANSLATORS: first "%d" is number of keys
#, c-format
msgid "%d key bindings added or redefined for context \"%s\":"
msgstr ""
"%d düğme bağıntısı şu bağlam için eklendi veya yeniden tanımlandı: \"%s\":"

#. TRANSLATORS: first "%d" is number of keys
#, c-format
msgid "%d key bindings deleted for context \"%s\":"
msgstr "%d düğme bağıntısı şu bağlam için silindi: \"%s\":"

#, c-format
msgid "No key binding added, redefined or removed for context \"%s\""
msgstr ""
"Hiçbir düğme bağıntısı şu bağlam için eklenmedi, yeniden tanımlanmadı veya "
"kaldırılmadı: \"%s\""

#, c-format
msgid "%sUnable to bind key \"%s\""
msgstr "%s\"%s\" düğmesi bağlanamıyor"

#, c-format
msgid "Key \"%s\" has already default value"
msgstr "\"%s\" düğmesinin halihazırda öntanımlı bir değeri var"

#, c-format
msgid "%sUnable to unbind key \"%s\""
msgstr "%s\"%s\" düğmesinin bağıntısı kaldırılamıyor"

#, c-format
msgid "%sKey \"%s\" not found"
msgstr "%s\"%s\" düğmesi bulunamadı"

#, c-format
msgid "No key binding defined for context \"%s\""
msgstr "\"%s\" bağlamı için bir düğme bağıntısı tanımlanmamış"

#. TRANSLATORS: first "%d" is number of keys
#, c-format
msgid "%d key bindings for context \"%s\":"
msgstr "Şu bağlam için %d düğme bağıntısı: \"%s\":"

#, c-format
msgid "No default key binding for context \"%s\""
msgstr "\"%s\" bağlamı için öntanımlı düğme bağıntısı yok"

#. TRANSLATORS: first "%d" is number of keys
#, c-format
msgid "%d default key bindings for context \"%s\":"
msgstr "Şu bağlam için %d düğme bağıntısı: \"%s\":"

msgid "Key:"
msgstr "Düğme:"

msgid "No key found"
msgstr "Düğme bulunamadı"

#, c-format
msgid ""
"%sIt is not safe to bind key \"%s\" because it does not start with a ctrl or "
"meta code (tip: use alt-k to find key codes); if you want to bind this key "
"anyway, turn off option weechat.look.key_bind_safe"
msgstr ""
"%s\"%s\" düğmesini bağıntılamak güvenli değil; çünkü bir CTRL veya Meta "
"koduyla başlamıyor (ipucu: düğme kodlarını bulmak için Alt+K kullanın); eğer "
"yine de bağıntılamak isterseniz weechat.look.key_bind_safe seçeneğini "
"kapatın."

#, c-format
msgid "%sContext \"%s\" not found"
msgstr "%s\"%s\" bağlamı bulunamadı"

#, c-format
msgid "Default key bindings restored for context \"%s\""
msgstr "\"%s\" bağlamı için öntanımlı düğme bağıntıları eski haline getirildi"

#, c-format
msgid "%sArgument \"-yes\" is required for keys reset (security reason)"
msgstr ""
"%s\"-yes\" argümanı düğmelerin sıfırlanması için gerekli (güvenlik gerekçeli)"

#, c-format
msgid "%d new key added"
msgid_plural "%d new keys added (context: \"%s\")"
msgstr[0] "%d yeni düğme eklendi (bağlam: \"%s\")"

msgid "Stored layouts:"
msgstr "Depolanan dizilimler:"

msgid " (current layout)"
msgstr " (geçerli dizilim)"

msgid "No stored layouts"
msgstr "Depolanan dizilim yok"

#. TRANSLATORS: %s%s%s is "buffers" or "windows" or "buffers+windows"
#, c-format
msgid "Layout of %s%s%s stored in \"%s\" (current layout: %s)"
msgstr "%s%s%s dizilimi \"%s\" içinde depolandı (geçerli dizilim: %s)"

msgid "buffers"
msgstr "arabellekler"

msgid "windows"
msgstr "pencereler"

msgid "Layout of buffers+windows reset (current layout: -)"
msgstr "Arabellekler+pencereler dizilimi sıfırlandı (geçerli dizilim: -)"

#, c-format
msgid "Layout \"%s\" deleted (current layout: %s)"
msgstr "\"%s\" dizilimi silindi (geçerli dizilim: %s)"

#. TRANSLATORS: %s%s%s is "buffers" or "windows" or "buffers+windows"
#, c-format
msgid "Layout of %s%s%s reset in \"%s\""
msgstr "%s%s%s dizilimi \"%s\" içinde sıfırlandı"

#, c-format
msgid "%sLayout \"%s\" not found"
msgstr "%s\"%s\" dizilimi bulunamadı"

#, c-format
msgid "%sLayout \"%s\" already exists for \"%s\" command"
msgstr "%s\"%s\" dizilimi \"%s\" komutu için halihazırda var"

#, c-format
msgid "Layout \"%s\" has been renamed to \"%s\""
msgstr "\"%s\" diziliminin adı \"%s\" olarak değiştirildi"

msgid "Mouse enabled"
msgstr "Fare etkin"

msgid "Mouse disabled"
msgstr "Fare devre dışı"

msgid "Plugins loaded:"
msgstr "Yüklü eklentiler:"

#, c-format
msgid "  written by \"%s\", license: %s"
msgstr "  \"%s\" tarafından yazıldı, lisans: %s"

msgid "    commands hooked:"
msgstr "    kancalanan komutlar:"

msgid "    command_run hooked:"
msgstr "    kancalanan command_run:"

msgid "    timers hooked:"
msgstr "    kancalanan zamanlayıcılar:"

#, c-format
msgid "      %d %s (%d calls remaining)"
msgstr "      %d %s (%d kalan çağrı)"

msgid "second"
msgid_plural "seconds"
msgstr[0] "saniye"

msgid "millisecond"
msgid_plural "milliseconds"
msgstr[0] "milisaniye"

#, c-format
msgid "      %d %s (no call limit)"
msgstr "      %d %s (çağrı limiti yok)"

msgid "    fd hooked:"
msgstr "    kancalanan fd:"

#, c-format
msgid "      %d (flags: 0x%x:%s%s%s)"
msgstr "      %d (bayraklar: 0x%x:%s%s%s)"

msgid " read"
msgstr " oku"

msgid " write"
msgstr " yaz"

msgid " exception"
msgstr " istisna"

msgid "    process hooked:"
msgstr "    kancalanan işlem:"

#, c-format
msgid "      command: '%s', child pid: %d"
msgstr "      komut: '%s', alt pid: %d"

msgid "    connect hooked:"
msgstr "    kancalanan bağlantı:"

#, c-format
msgid "      socket: %d, address: %s, port: %d, child pid: %d"
msgstr "      soket: %d, adres: %s, kapı: %d, alt pid: %d"

msgid "    prints hooked:"
msgstr "    kancalanan yazdırmalar:"

#, c-format
msgid "      buffer: %s, message: \"%s\""
msgstr "      arabellek: %s, ileti: \"%s\""

msgid "(none)"
msgstr "(hiçbiri)"

#, c-format
msgid "      message: \"%s\""
msgstr "      ileti: \"%s\""

msgid "    signals hooked:"
msgstr "    kancalanan sinyaller:"

#, c-format
msgid "      signal: %s"
msgstr "      sinyal: %s"

msgid "(all)"
msgstr "(tümü)"

msgid "    configuration options hooked:"
msgstr "    kancalanan yapılandırma seçenekleri:"

msgid "    completions hooked:"
msgstr "    kancalanan tamamlamalar:"

msgid "    modifiers hooked:"
msgstr "    kancalanan değiştiriciler:"

msgid "No plugin found"
msgstr "Eklenti bulunamadı"

msgid "  (no plugin)"
msgstr "  (eklenti yok)"

msgid "List of proxies:"
msgstr "Vekiller listesi:"

#, c-format
msgid "  %s%s%s: %s, %s/%d (%s), username: %s, password: %s"
msgstr "  %s%s%s: %s, %s/%d (%s), kullanıcı adı: %s, parola: %s"

msgid "No proxy defined"
msgstr "Hiçbir vekil tanımlanmadı"

#, c-format
msgid "%sInvalid type \"%s\" for proxy \"%s\""
msgstr "%sŞu vekil için yanlış tür \"%s\": \"%s\""

#, c-format
msgid "Proxy \"%s\" added"
msgstr "Vekil \"%s\" eklendi"

#, c-format
msgid "%sFailed to add proxy \"%s\""
msgstr "%sVekil \"%s\" eklenemedi"

#, c-format
msgid "%sInvalid port \"%s\" for proxy \"%s\""
msgstr "%sŞu vekil için yanlış kapı \"%s\": \"%s\""

msgid "All proxies have been deleted"
msgstr "Tüm vekiller silindi"

#, c-format
msgid "%sProxy \"%s\" not found"
msgstr "%s\"%s\" vekili bulunamadı"

msgid "Proxy deleted"
msgstr "Vekil silindi"

#, c-format
msgid "%sUnable to set option \"%s\" for proxy \"%s\""
msgstr "%sŞu vekil için \"%s\" seçeneği ayarlanamadı: \"%s\""

#, c-format
msgid ""
"%sYou must confirm /%s command with extra argument \"-yes\" (see /help %s)"
msgstr ""
"%s/%s komutunu ek \"-yes\" argümanı ile onaylamalısınız (bkz. /help %s)"

#, c-format
msgid "Options reloaded from %s"
msgstr "Seçenekler, %s konumundan yeniden yüklendi"

#, c-format
msgid "%sFailed to reload options from %s"
msgstr "%sSeçenekler, %s konumundan yeniden yüklenemedi"

#, c-format
msgid "Unknown configuration file \"%s\""
msgstr "Bilinmeyen yapılandırma dosyası \"%s\""

#, c-format
msgid "%sInvalid number: \"%s\""
msgstr "%sGeçersiz numara: \"%s\""

#, c-format
msgid "Options saved to %s"
msgstr "Seçenekler %s konumuna kaydedildi"

#, c-format
msgid "%sFailed to save options to %s"
msgstr "%sSeçenekler %s konumuna kaydedilemedi"

msgid "There is no encrypted data"
msgstr "Şifrelenmiş veri yok"

msgid "All encrypted data has been deleted"
msgstr "Tüm şifrelenmiş veri silindi"

msgid "Encrypted data has been successfully decrypted"
msgstr "Şifrelenmiş verinin şifresi başarıyla açıldı"

#, c-format
msgid "%sFailed to decrypt data (wrong passphrase?)"
msgstr "%sVeri şifresi açılamadı (hatalı parola?)"

#, c-format
msgid ""
"%sYou must decrypt data still encrypted before doing any operation on "
"secured data or passphrase"
msgstr ""
"%sGüvenli veri veya parola üzerinde işlem yapabilmek için öncelikle tüm "
"verinin şifresi açılmalıdır"

#, c-format
msgid "%sPassphrase is too long (max: %d chars)"
msgstr "%sParola çok uzun (en çok %d karakter)"

msgid "Passphrase deleted"
msgstr "Parola silindi"

msgid "Passphrase is not set"
msgstr "Parola ayarlanmamış"

msgid "Passphrase changed"
msgstr "Parola değişti"

msgid "Passphrase added"
msgstr "Parola eklendi"

msgid ""
"Important: an external program is configured to read the passphrase on "
"startup (option sec.crypt.passphrase_command); you must ensure this program "
"returns the new passphrase you just defined"
msgstr ""

#, c-format
msgid "Secured data \"%s\" set"
msgstr "Güvenli veri \"%s\" ayarlandı"

#, c-format
msgid "Secured data \"%s\" deleted"
msgstr "Güvenli veri \"%s\" silindi"

#, c-format
msgid "%sSecured data \"%s\" not found"
msgstr "%sGüvenli veri \"%s\" bulunamadı"

msgid "default if null: "
msgstr "eğer boş ise öntanımlı: "

msgid "default: "
msgstr "öntanımlı: "

#, c-format
msgid ""
"%sOption \"%s\" not found (tip: you can use wildcard \"*\" in option to see "
"a sublist)"
msgstr ""
"%s\"%s\" seçeneği bulunamadı (ipucu: bir alt listeyi görmek için \"*\" "
"jokerini kullanabilirsiniz)"

msgid "No option found"
msgstr "Seçenek bulunamadı"

#, c-format
msgid "%s%d%s option with value changed (matching with \"%s\")"
msgid_plural "%s%d%s options with value changed (matching with \"%s\")"
msgstr[0] "değeri olan %s%d%s seçenek değiştirildi (\"%s\" ile eşleşen)"

#, c-format
msgid "%s%d%s option (matching with \"%s\")"
msgid_plural "%s%d%s options (matching with \"%s\")"
msgstr[0] "%s%d%s seçenek (\"%s\" ile eşleşen)"

#, c-format
msgid "%s%d%s option"
msgid_plural "%s%d%s options"
msgstr[0] "%s%d%s seçenek"

#, c-format
msgid "Environment variable \"%s\" is not defined"
msgstr "Ortam değişkeni \"%s\" tanımlanmamış"

#, c-format
msgid "%sFailed to set variable \"%s\": %s"
msgstr "%s\"%s\" değişkeni ayarlanamadı: %s"

#, c-format
msgid "Variable \"%s\" unset"
msgstr "\"%s\" değişkeni ayarlanmamış"

#, c-format
msgid "%sFailed to unset variable \"%s\": %s"
msgstr "%s\"%s\" değişkeni kaldırılamadı: %s"

#, c-format
msgid "%s%d%s option with value changed"
msgid_plural "%s%d%s options with value changed"
msgstr[0] "değeri olan %s%d%s seçenek değiştirildi"

#, c-format
msgid "%sFailed to set option \"%s\""
msgstr "%s\"%s\" seçeneği ayarlanamadı"

#, c-format
msgid "%sOption \"%s\" not found"
msgstr "%s\"%s\" seçeneği bulunamadı"

msgid "Option changed: "
msgstr "Seçenek değiştirildi: "

msgid "Option created: "
msgstr "Seçenek oluşturuldu: "

msgid "Option changed"
msgstr "Seçenek değiştirildi"

#, c-format
msgid "%sFailed to unset option \"%s\""
msgstr "%s\"%s\" seçeneği kaldırılamadı"

msgid "Option reset: "
msgstr "Seçenek sıfırlandı: "

#, c-format
msgid "Option removed: %s"
msgstr "Seçenek kaldırıldı: %s"

#, c-format
msgid "%sReset of all options is not allowed"
msgstr "%sTüm seçeneklerin sıfırlanmasına izin verilmiyor"

#, c-format
msgid "%d option(s) reset, %d option(s) removed"
msgstr "%d seçenek sıfırlandı, %d seçenek kaldırıldı"

#, c-format
msgid ""
"%sCan't upgrade: there is one or more background process (hook type "
"'process' or 'connect')"
msgstr ""
"%sYükseltilemiyor: Bir veya birden çok arka plan işlemi var (kanca türü "
"'process' veya 'connect')"

#, c-format
msgid "%sCan't upgrade: WeeChat binary \"%s\" does not exist"
msgstr "%sYükseltilemiyor: WeeChat ikilisi \"%s\" mevcut değil"

#, c-format
msgid ""
"%sCan't upgrade: WeeChat binary \"%s\" does not have execute permissions"
msgstr ""
"%sYükseltilemiyor: WeeChat ikilisi \"%s\" çalıştır izinlerine iye değil"

#, c-format
msgid "%sNo binary specified"
msgstr "%sBir ikili belirtilmemiş"

#, c-format
msgid "Upgrading WeeChat with binary file: \"%s\"..."
msgstr "WeeChat ikili dosya ile yükseltiliyor: \"%s\"..."

#, c-format
msgid "%sUnable to save session in file"
msgstr "%sOturum dosyaya kaydedilemiyor"

#, c-format
msgid "***** Error: exec failed (program: \"%s\"), exiting WeeChat"
msgstr ""
"***** Hata: Çalıştırma başarısız (program: \"%s\"), WeeChat'ten çıkılıyor"

#. TRANSLATORS: "%s" after "started on" is a date
#, c-format
msgid "WeeChat uptime: %d %s %02d:%02d:%02d, started on %s"
msgstr "WeeChat çalışma süresi: %d %s %02d:%02d:%02d, başlatma: %s"

msgid "day"
msgid_plural "days"
msgstr[0] "gün"

#. TRANSLATORS: "%s%s" after "started on" is a date
#, c-format
msgid "WeeChat uptime: %s%d %s%s %s%02d%s:%s%02d%s:%s%02d%s, started on %s%s"
msgstr ""
"WeeChat çalışma süresi: %s%d %s%s %s%02d%s:%s%02d%s:%s%02d%s, başlatma: %s%s"

msgid "compiled on"
msgstr "derlenme tarihi:"

#, c-format
msgid "Upgraded %d %s, first start: %s, last start: %s"
msgstr "%d %s yükseltildi: %s, son başlatma: %s"

#. TRANSLATORS: text is: "upgraded xx times"
msgid "time"
msgid_plural "times"
msgstr[0] "kez"

msgid "Windows list:"
msgstr "Pencere listesi:"

#, c-format
msgid "%sInvalid window number: \"%s\""
msgstr "%sGeçersiz pencere numarası: \"%s\""

#, c-format
msgid ""
"%sCan not merge windows, there's no other window with same size near current "
"one"
msgstr ""
"%sPencereler birleştirilemiyor, geçerli pencerenin yakınında aynı boyutlu "
"başka bir pencere yok"

#, c-format
msgid ""
"%sCan not close window, there's no other window with same size near current "
"one"
msgstr ""
"%sPencere kapatılamıyor, geçerli pencerenin yakınında aynı boyutlu başka bir "
"pencere yok"

msgid "set or remove away status"
msgstr "uzakta durumunu ayarla veya kaldır"

msgid "[-all] [<message>]"
msgstr "[-all] [<ileti>]"

msgid ""
"   -all: set or remove away status on all connected servers\n"
"message: message for away (if no message is given, away status is removed)"
msgstr ""
"   -all: Bağlı sunucularda uzakta durumunu ayarla\n"
"         veya kaldır\n"
"  ileti: Uzakta durumu için ileti (eğer bir ileti\n"
"         verilmezse durum kaldırılır"

msgid "manage bars"
msgstr "çubukları yönet"

msgid ""
"list|listfull|listitems || add <name> <type>[,<conditions>] <position> "
"<size> <separator> <item1>[,<item2>...] || default [input|title|status|"
"nicklist] || del <name>|-all || set <name> <option> <value> || hide|show|"
"toggle <name> || scroll <name> <window> <scroll_value>"
msgstr ""
"list|listfull|listitems || add <ad> <tür>[,<koşul>] <konum> <boyut> "
"<ayırıcı> <öge1>[,<öge2>...] || default [input|title|status|nicklist] || del "
"<ad>|-all || set <ad> <seçenek> <değer> || hide|show|toggle <ad> || scroll "
"<ad> <pencere> <kyd_değeri>"

msgid ""
"         list: list all bars\n"
"     listfull: list all bars (verbose)\n"
"    listitems: list all bar items\n"
"          add: add a new bar\n"
"         name: name of bar (must be unique)\n"
"         type:   root: outside windows,\n"
"               window: inside windows, with optional conditions (see below)\n"
"   conditions: the conditions to display the bar:\n"
"                 active: on active window\n"
"               inactive: on inactive windows\n"
"               nicklist: on windows with nicklist\n"
"               other condition: see /help weechat.bar.xxx.conditions and /"
"help eval\n"
"               without conditions, the bar is always displayed\n"
"     position: bottom, top, left or right\n"
"         size: size of bar (in chars)\n"
"    separator: 1 for using separator (line), 0 or nothing means no "
"separator\n"
"    item1,...: items for this bar (items can be separated by comma (space "
"between items) or \"+\" (glued items))\n"
"      default: create a default bar (all default bars if no bar name is "
"given)\n"
"          del: delete a bar (or all bars with -all)\n"
"          set: set a value for a bar property\n"
"       option: option to change (for options list, look at /set weechat.bar."
"<barname>.*)\n"
"        value: new value for option\n"
"         hide: hide a bar\n"
"         show: show an hidden bar\n"
"       toggle: hide/show a bar\n"
"       scroll: scroll bar\n"
"       window: window number (use '*' for current window or for root bars)\n"
" scroll_value: value for scroll: 'x' or 'y' (optional), followed by '+', "
"'-', 'b' (beginning) or 'e' (end), value (for +/-), and optional % (to "
"scroll by % of width/height, otherwise value is number of chars)\n"
"\n"
"Examples:\n"
"  create a bar with time, buffer number + name, and completion:\n"
"    /bar add mybar root bottom 1 0 [time],buffer_number+:+buffer_name,"
"completion\n"
"  hide a bar:\n"
"    /bar hide mybar\n"
"  scroll nicklist 10 lines down on current buffer:\n"
"    /bar scroll nicklist * y+10\n"
"  scroll to end of nicklist on current buffer:\n"
"    /bar scroll nicklist * ye"
msgstr ""
"         list: tüm çubukları listele\n"
"     listfull: tüm çubukları listele (ayrıntılı)\n"
"    listitems: tüm çubuk ögelerini listele\n"
"          add: yeni bir çubuk ekle\n"
"           ad: çubuğun adı (benzersiz olmalı)\n"
"          tür:   root: pencerelerin dışında,\n"
"               window: isteğe bağlı koşullarla pen-\n"
"               cerelerin içinde (aşağıda)\n"
"        koşul: çubuğun görüntüleneceği koşullar:\n"
"                 active: etkin pencerede\n"
"               inactive: etkin olmayan pencerelerde\n"
"               nicklist: takma ad listeli pencerelerde\n"
"               diğer koşul: bkz. /help weechat.bar.\n"
"                            xxx.conditions ve\n"
"                            bkz. /help eval\n"
"               koşul yoksa çubuk her zaman görüntülenir\n"
"        konum: alt, üst, sol veya sağ\n"
"        boyut: çubuk boyutu (karakter olarak)\n"
"      ayırıcı: ayırıcı kullanmak için 1 (satır), 0\n"
"               veya boş kullanmaz\n"
"     öge1,...: bu çubuk için ögeler (ögeler virgül\n"
"               ile (ögeler arasında boşluk) veya\n"
"               \"+\" ile (yapışkan ögeler) ayrılabilir)\n"
"      default: öntanımlı bir çubuk oluşturur (eğer\n"
"               bir çubuk adı verilmezse\n"
"               tüm öntanımlı çubuklar)\n"
"          del: bir çubuğu sil (veya -all ile hepsini)\n"
"          set: çubuk özelliği için bir değer ayarla\n"
"      seçenek: değiştirilecek seçenek\n"
"               (seçenek listesi için /set weechat.\n"
"               bar.<çubukadı>.*)\n"
"        değer: seçenek için yeni değer\n"
"         hide: bir çubuğu gizle\n"
"         show: gizli bir çubuğu göster\n"
"       toggle: bir çubuğu gizle/göster\n"
"       scroll: kaydırma çubuğu\n"
"      pencere: pencere numarası\n"
"               (geçerli pencere veya kök çubuklar için\n"
"   kyd_değeri: kaydırma için değer: 'x' veya 'y' \n"
"               (isteğe bağlı), ardından '+', '-', 'b'\n"
"               (başlangıç) veya 'e' (son), değer (+/-\n"
"               için) ve isteğe bağlı\n"
"% (genişlik/yükseklik yüzdesi ile kaydırmak için,\n"
"yoksa değer karakter sayısıdır)\n"
"\n"
"Örnekler:\n"
"  zaman, arabellek numarası, + ad ve tamamlama ile \n"
"    bir çubuk oluştur:\n"
"    /bar add mybar root bottom 1 0\n"
"      [time],buffer_number+:+buffer_name, completion\n"
"  bir çubuğu gizle:\n"
"    /bar hide mybar\n"
"  geçerli arabellekte takma ad listesini 10 satır\n"
"    aşağı kaydır:\n"
"    /bar scroll nicklist * y+10\n"
"  geçerli arabellekte takma ad listesinin sonuna git:\n"
"    /bar scroll nicklist * ye"

msgid "manage buffers"
msgstr "arabellekleri yönet"

msgid ""
"list || add [-free] [-switch] <name> || clear [<number>|<name>|-merged|-all "
"[<number>|<name>...]] || move <number>|-|+ || swap <number1>|<name1> "
"[<number2>|<name2>] || cycle <number>|<name> [<number>|<name>...] || merge "
"<number>|<name> || unmerge [<number>|-all] || hide [<number>|<name>|-all "
"[<number>|<name>...]] || unhide [<number>|<name>|-all [<number>|<name>...]] "
"|| renumber [<number1> [<number2> [<start>]]] || close [<n1>[-<n2>]|"
"<name>...] || notify [<level>] || listvar [<number>|<name>] || setvar <name> "
"[<value>] || delvar <name> || set <property> [<value>] || get <property> || "
"<number>|-|+|<name>"
msgstr ""
"list || add [-free] [-switch] <ad> || clear [<numara>|<ad>|-merged|-all "
"[<numara>|<ad>...]] || move <numara>|-|+ || swap <numara1>|<ad1> [<numara2>|"
"<ad2>] || cycle <numara>|<ad> [<numara>|<ad>...] || merge <numara>|<ad> || "
"unmerge [<numara>|-all] || hide [<numara>|<ad>|-all [<numara>|<ad>...]] || "
"unhide [<numara>|<ad>|-all [<numara>|<ad>...]] || renumber [<numara1> "
"[<numara2> [<başlangıç>]]] || close [<n1>[-<n2>]|<ad>...] || notify "
"[<düzey>] || listvar [<numara>|<ad>] || setvar <ad> [<değer>] || delvar <ad> "
"|| set <özellik> [<değer>] || get <özellik> || <numara>|-|+|<ad>"

msgid ""
"    list: list buffers (without argument, this list is displayed)\n"
"     add: add a new buffer (it can be closed with \"/buffer close\" or input "
"\"q\")\n"
"   clear: clear buffer content (number for a buffer, -merged for merged "
"buffers, -all for all buffers, or nothing for current buffer)\n"
"    move: move buffer in the list (may be relative, for example -1); \"-\" = "
"move to first buffer number, \"+\" = move to last buffer number + 1\n"
"    swap: swap two buffers (swap with current buffer if only one number/name "
"given)\n"
"   cycle: jump loop between a list of buffers\n"
"   merge: merge current buffer to another buffer (chat area will be mix of "
"both buffers)\n"
"          (by default ctrl-x switches between merged buffers)\n"
" unmerge: unmerge buffer from other buffers which have same number\n"
"    hide: hide the buffer\n"
"  unhide: unhide the buffer\n"
"renumber: renumber buffers (works only if option weechat.look."
"buffer_auto_renumber is off)\n"
"   close: close buffer (number/range or name is optional)\n"
"  notify: display or set notify level for current buffer: this level "
"determines whether buffer will be added to hotlist or not:\n"
"               none: never\n"
"          highlight: for highlights only\n"
"            message: for messages from users + highlights\n"
"                all: all messages\n"
"              reset: reset to default value (all)\n"
" listvar: display local variables in a buffer\n"
"  setvar: set a local variable in the current buffer\n"
"  delvar: delete a local variable from the current buffer\n"
"     set: set a property in the current buffer\n"
"     get: display a property of current buffer\n"
"  number: jump to buffer by number, possible prefix:\n"
"          '+': relative jump, add number to current\n"
"          '-': relative jump, sub number to current\n"
"          '*': jump to number, using option \"weechat.look."
"jump_current_to_previous_buffer\"\n"
"       -: jump to first buffer number\n"
"       +: jump to last buffer number\n"
"    name: jump to buffer by (partial) name\n"
"\n"
"Examples:\n"
"  clear current buffer:\n"
"    /buffer clear\n"
"  move buffer to number 5:\n"
"    /buffer move 5\n"
"  swap buffer 1 with 3:\n"
"    /buffer swap 1 3\n"
"  swap buffer #weechat with current buffer:\n"
"    /buffer swap #weechat\n"
"  jump on #chan1, #chan2, #chan3 and loop:\n"
"    /buffer cycle #chan1 #chan2 #chan3\n"
"  merge with core buffer:\n"
"    /buffer merge 1\n"
"  merge with #weechat buffer:\n"
"    /buffer merge #weechat\n"
"  unmerge buffer:\n"
"    /buffer unmerge\n"
"  close current buffer:\n"
"    /buffer close\n"
"  close buffers 5 to 7:\n"
"    /buffer close 5-7\n"
"  jump to #weechat:\n"
"    /buffer #weechat\n"
"  jump to next buffer:\n"
"    /buffer +1\n"
"  jump to last buffer number:\n"
"    /buffer +"
msgstr ""
"    list: arabellekleri listele (argüman verilmezse\n"
"          bu liste görüntülenir)\n"
"     add: yeni arabellek ekle (\"/buffer close\" veya\n"
"          \"q\" ile kapatılabilir)\n"
"   clear: arabellek içeriğini temizle (arabellek \n"
"          numarası, birleştirilen arabellekler için\n"
"          -merged, tüm arabellekler için -all, geçerli\n"
"          arabellek için hiçbir şey)\n"
"    move: arabelleği listede taşı (göreceli olabilir,\n"
"          örneğin -1); \"-\" = ilk arabellek numarasına\n"
"          taşı, \"+\" = son arabellek numarasına taşı + 1\n"
"    swap: iki arabelleği takas et (yalnızca bir\n"
"          numara/ad verilmişse geçerli arabellekle et)\n"
"   cycle: bir arabellek listesinde dönüp dur\n"
"   merge: geçerli arabelleği başka bir arabellekle\n"
"          birleştir (sohbet alanı iki arabelleğin\n"
"          karışımından oluşacaktır) (öntanımlı olarak\n"
"          ctrl-x birleştirilmiş arabelleklerde dolaşır)\n"
" unmerge: aynı adlı arabelleği diğerlerinden ayır\n"
"    hide: arabelleği gizle\n"
"  unhide: arabelleği gizleme\n"
"renumber: arabellekleri yeniden numaralandır\n"
"          (weechat.look.buffer_auto_renumber seçeneği\n"
"          kapalıysa çalışır)\n"
"   close: arabelleği kapat (no/erim, ad isteğe bağlı)\n"
"  notify: geçerli arabellek için bildirim düzeyini\n"
"          görüntüle veya ayarla: bu\n"
"          düzey arabelleğin acil listeye eklenip\n"
"          eklenmeyeceğini belirler:\n"
"               none: hiçbir zaman\n"
"          highlight: yalnızca vurgulamalar için\n"
"            message: yalnızca kullanıcı iletileri +\n"
"                     vurgulamaları için\n"
"                all: tüm iletiler\n"
"              reset: öntanımlı değere sıfırla (tümü)\n"
" listvar: bir arabellekteki yerel değişkenleri listele\n"
"  setvar: geçerli arabellekte bir yerel değişken ayarla\n"
"  delvar: geçerli arabellekte bir yerel değişken sil\n"
"     set: geçerli arabellekte bir özellik ayarla\n"
"     get: geçerli arabelleğin bir özelliğini görüntüle\n"
"  number: arabelleğe atla (numara ile), olası önek:\n"
"          '+': göreli atlama, geçerliye numara ekle\n"
"          '-': göreli atlama, geçerliden numara çıkar\n"
"          '*': numaraya atla, \"weechat.look.\n"
"               jump_current_to_previous_buffer\"\n"
"               seçeneğini kullanarak\n"
"       -: ilk arabellek numarasına atla\n"
"       +: son arabellek numarasına atla\n"
"    name: kısmi ad ile arabelleğe atla\n"
"\n"
"Örnekler:\n"
"  geçerli arabelleği temizle:\n"
"    /buffer clear\n"
"  arabelleği 5. numaraya taşı:\n"
"    /buffer move 5\n"
"  1 numaralı arabelleği 3. ile takasla:\n"
"    /buffer swap 1 3\n"
"  #weechat arabelleğini geçerli arabellekle takasla:\n"
"    /buffer swap #weechat\n"
"  #chan1, #chan2, #chan3 arabellekleri arasında dön:\n"
"    /buffer cycle #chan1 #chan2 #chan3\n"
"  çekirdek arabellekle birleştir:\n"
"    /buffer merge 1\n"
"  #weechat arabelleğiyle birleştir:\n"
"    /buffer merge #weechat\n"
"  birleştirmeyi aç:\n"
"    /buffer unmerge\n"
"  geçerli arabelleği kapat:\n"
"    /buffer close\n"
"  5 ve 7 aralığındaki arabellekleri kapat:\n"
"    /buffer close 5-7\n"
"  #weechat kanalına atla:\n"
"    /buffer #weechat\n"
"  bir sonraki arabelleğe atla:\n"
"    /buffer +1\n"
"  son arabellek numarasına atla:\n"
"    /buffer +"

msgid "define color aliases and display palette of colors"
msgstr "renk armalarını tanımla ve renk paletini görüntüle"

msgid ""
"alias <color> <name> || unalias <color> || reset || term2rgb <color> || "
"rgb2term <rgb> [<limit>] || -o"
msgstr ""
"alias <renk> <ad> || unalias <renk> || reset || term2rgb <rent> || rgb2term "
"<rgb> [<limit>] || -o"

msgid ""
"   alias: add an alias for a color\n"
" unalias: delete an alias\n"
"   color: color number (greater than or equal to 0, max depends on terminal, "
"commonly 63 or 255)\n"
"    name: alias name for color (for example: \"orange\")\n"
"   reset: reset all color pairs (required when no more color pairs are "
"available if automatic reset is disabled, see option \"weechat.look."
"color_pairs_auto_reset\")\n"
"term2rgb: convert a terminal color (0-255) to RGB color\n"
"rgb2term: convert a RGB color to terminal color (0-255)\n"
"   limit: number of colors to use in terminal table (starting from 0); "
"default is 256\n"
"      -o: send terminal/colors info to current buffer as input\n"
"\n"
"Without argument, this command displays colors in a new buffer.\n"
"\n"
"Examples:\n"
"  add alias \"orange\" for color 214:\n"
"    /color alias 214 orange\n"
"  delete color 214:\n"
"    /color unalias 214"
msgstr ""
"   alias: bir renk için bir arma ekle\n"
" unalias: bir armayı sil\n"
"   color: renk numarası (0'dan büyük veya eşit, en \n"
"          büyük değer uçbirime bağlıdır, genelde\n"
"          63 veya 255)\n"
"    name: renk arma adı (örneğin: \"orange\")\n"
"   reset: tüm renk eşlerini sıfırla (kendiliğinden\n"
"          sıfırlama devre dışıyken başka bir renk eşi\n"
"          kullanılabilir değilse gereklidir,\n"
"          bkz. \"weechat.look.color_pairs_auto_reset\")\n"
"term2rgb: uçbirim rengini (0-255) RGB rengine dönüştür\n"
"rgb2term: RGB rengini uçbirim rengine dönüştür (0-255)\n"
"   limit: uçbirim tablosunda kullanılabilecek\n"
"          renklerin sayısı (0'dan); öntanımlı 256\n"
"      -o: uçbirim/renkler bilgisini geçerli arabelleğe\n"
"          girdi olarak gönderir\n"
"\n"
"Bu komut argüman olmadan renkleri yeni bir arabellekte\n"
"görüntüler.\n"
"\n"
"Örnekler:\n"
"  214 numaralı renk için \"orange\" armasını ekle:\n"
"    /color alias 214 orange\n"
"  214 numaralı rengi sil:\n"
"    /color unalias 214"

msgid "launch explicit WeeChat or plugin command"
msgstr "açık WeeChat veya eklenti komutu çalıştır"

msgid "[-buffer <name>] <plugin> <command>"
msgstr "[-buffer <ad>] <eklenti> <komut>"

msgid ""
"-buffer: execute the command on this buffer\n"
" plugin: execute the command from this plugin; 'core' for a WeeChat command, "
"'*' for automatic plugin (it depends on the buffer where the command is "
"executed)\n"
"command: command to execute (a '/' is automatically added if not found at "
"beginning of command)"
msgstr ""
"-buffer: komutu bu arabellekte çalıştır\n"
" plugin: komutu bu arabellekten çalıştır; bir WeeChat\n"
"         komutu için 'core', otomatik eklenti için \n"
"         '*' (komutun çalıştırıldığı arabelleğe göre\n"
"         değişiklik gösterir)\n"
"command: çalıştırılacak komut (eğer komutun başında\n"
"         bulunamazsa bir '/' kendiliğinden eklenir)"

msgid ""
"free movement of cursor on screen to execute actions on specific areas of "
"screen"
msgstr ""
"ekranın belirli alanlarındaki eylemleri çalıştırmak için serbest dolaşım"

msgid ""
"go chat|<bar>|<x>,<y> || move up|down|left|right|area_up|area_down|area_left|"
"area_right || stop"
msgstr ""
"go chat|<çubuk>|<x>,<y> || move up|down|left|right|area_up|area_down|"
"area_left|area_right || stop"

msgid ""
"  go: move cursor to chat area, a bar (using bar name) or coordinates \"x,y"
"\"\n"
"move: move cursor with direction\n"
"stop: stop cursor mode\n"
"\n"
"Without argument, this command toggles cursor mode.\n"
"\n"
"When mouse is enabled (see /help mouse), by default a middle click will "
"start cursor mode at this point.\n"
"\n"
"Default keys in cursor mode on chat messages:\n"
"  m  quote message\n"
"  q  quote prefix + message\n"
"  Q  quote time + prefix + message\n"
"\n"
"Default keys in cursor mode on nicklist:\n"
"  b  ban nick (/ban)\n"
"  k  kick nick (/kick)\n"
"  K  kick and ban nick (/kickban)\n"
"  q  open query with nick (/query)\n"
"  w  query information about user (/whois)\n"
"\n"
"Other default keys in cursor mode:\n"
"  arrow      move cursor\n"
"  alt+arrow  move cursor to the next area\n"
"  enter      exit cursor mode\n"
"\n"
"Examples:\n"
"  go to nicklist:\n"
"    /cursor go nicklist\n"
"  go to coordinates x=10, y=5:\n"
"    /cursor go 10,5"
msgstr ""
"  go: imleci sohbet alanına taşı, bir çubuk (çubuk adı\n"
"      kullanarak) veya \"x,y\"\n"
"move: imleci bir yöne doğru taşı\n"
"stop: imleç kipini durdur\n"
"\n"
"Bu komut, argüman olmadan imleç kipini açar/kapatır.\n"
"\n"
"Fare etkinken (bkz /help mouse), öntanımlı olarak bir\n"
"orta tık imleç kipini başlatacaktır.\n"
"\n"
"İmleç kipi açıkken sohbet iletilerindeki öntanımlı\n"
"düğmeler şöyledir:\n"
"  m  iletiyi alıntıla\n"
"  q  öneki ve iletiyi alıntıla\n"
"  Q  zaman + önek + ileti alıntıla\n"
"\n"
"İmleç kipinde takma ad listesindeki öntanımlı düğmeler:\n"
"  b  takma adı yasakla (/ban)\n"
"  k  takma adı kov (/kick)\n"
"  K  takma adı kov ve yasakla (/kickban)\n"
"  q  takma ad ile sorgu aç (/query)\n"
"  w  kullanıcı bilgisini sorgula (/whois)\n"
"\n"
"İmleç kipindeki diğer öntanımlı düğmeler:\n"
"  arrow      imleci taşı\n"
"  alt+arrow  imleci sonraki alana taşı\n"
"  enter      imleç kipinden çık\n"
"\n"
"Örnekler:\n"
"  takma ad listesine git:\n"
"    /cursor go nicklist\n"
"  x=10, y=5 koordinatlarına git:\n"
"    /cursor go 10,5"

msgid "debug functions"
msgstr "hata ayıklama işlevleri"

#, fuzzy
#| msgid ""
#| "list || set <plugin> <level> || dump [<plugin>] || buffer|color|infolists|"
#| "memory|tags|term|windows || mouse|cursor [verbose] || hdata [free] || "
#| "time <command>"
msgid ""
"list || set <plugin> <level> || dump [<plugin>] || buffer|color|infolists|"
"libs|certs|memory|tags|term|windows || mouse|cursor [verbose] || hdata "
"[free] || time <command>"
msgstr ""
"list || set <eklenti> <düzey> || dump [<eklenti>] || buffer|color|infolists|"
"libs|certs|memory|tags|term|windows || mouse|cursor [verbose] || hdata "
"[free] || time <komut>"

#, fuzzy
msgid ""
"     list: list plugins with debug levels\n"
"      set: set debug level for plugin\n"
"   plugin: name of plugin (\"core\" for WeeChat core)\n"
"    level: debug level for plugin (0 = disable debug)\n"
"     dump: save memory dump in WeeChat log file (same dump is written when "
"WeeChat crashes)\n"
"   buffer: dump buffer content with hexadecimal values in log file\n"
"    color: display infos about current color pairs\n"
"   cursor: toggle debug for cursor mode\n"
"     dirs: display directories\n"
"    hdata: display infos about hdata (with free: remove all hdata in "
"memory)\n"
"    hooks: display infos about hooks\n"
"infolists: display infos about infolists\n"
"     libs: display infos about external libraries used\n"
"    certs: display number of loaded trusted certificate authorities\n"
"   memory: display infos about memory usage\n"
"    mouse: toggle debug for mouse\n"
"     tags: display tags for lines\n"
"     term: display infos about terminal\n"
"  windows: display windows tree\n"
"     time: measure time to execute a command or to send text to the current "
"buffer"
msgstr ""
"     list: eklentileri hata ayıklama düzeyleriyle listele\n"
"      set: eklenti için hata ayıklama düzeyi ayarla\n"
"   plugin: eklenti adı (WeeChat çekirdeği için \"core\")\n"
"    level: eklenti için hata ayıklama düzeyi\n"
"           (0 = hata ayıklama kapat)\n"
"     dump: bellek dökümünü WeeChat günlük dosyasına\n"
"           kaydet (çöktüğünde de aynı döküm yazılır)\n"
"   buffer: onaltılı değer içeren döküm içeriğini\n"
"           günlük dosyasına yaz\n"
"    color: geçerli renk eşlemleri için bilgi görüntüle\n"
"   cursor: imleç kipi için hata ayıklamayı aç/kapa\n"
"     dirs: dizinleri görüntüle\n"
"    hdata: hdata hakkında bilgi görüntüle\n"
"           (free ile: bellekteki tüm hdata'yı kaldır\n"
"    hooks: kancalar hakkında bilgi görüntüle\n"
"infolists: bilgi listeleri hakkında bilgi görüntüle\n"
"     libs: kullanılan kitaplıklar için bilgi görüntüle\n"
"   memory: bellek kullanımı hakkında bilgi görüntüle\n"
"    mouse: fare için hata ayıklamayı aç/kapa\n"
"     tags: satırlar için etiketleri görüntüle\n"
"     term: uçbirim hakkında bilgi görüntüle\n"
"  windows: pencere ağacını görüntüle\n"
"     time: bir komutu çalıştırma veya geçerli\n"
"           arabelleğe metin göndermede geçen zamanı ölç"

msgid "evaluate expression"
msgstr "ifadeyi değerlendir"

msgid ""
"[-n|-s] [-d] <expression> || [-n] [-d [-d]] -c <expression1> <operator> "
"<expression2>"
msgstr "[-n|-s] [-d] <ifade> || [-n] [-d] -c <ifade1> <işleç> <ifade2>"

#, fuzzy
msgid ""
"        -n: display result without sending it to buffer (debug mode)\n"
"        -s: split expression before evaluating it (many commands can be "
"separated by semicolons)\n"
"        -d: display debug output after evaluation (with two -d: more verbose "
"debug)\n"
"        -c: evaluate as condition: use operators and parentheses, return a "
"boolean value (\"0\" or \"1\")\n"
"expression: expression to evaluate, variables with format ${variable} are "
"replaced (see below); many commands can be separated by semicolons\n"
"  operator: a logical or comparison operator:\n"
"            - logical operators:\n"
"                &&   boolean \"and\"\n"
"                ||   boolean \"or\"\n"
"            - comparison operators:\n"
"                ==   equal\n"
"                !=   not equal\n"
"                <=   less or equal\n"
"                <    less\n"
"                >=   greater or equal\n"
"                >    greater\n"
"                =~   is matching POSIX extended regex\n"
"                !~   is NOT matching POSIX extended regex\n"
"                ==*  is matching mask, case sensitive (wildcard \"*\" is "
"allowed)\n"
"                !!*  is NOT matching mask, case sensitive (wildcard \"*\" is "
"allowed)\n"
"                =*   is matching mask, case insensitive (wildcard \"*\" is "
"allowed)\n"
"                !*   is NOT matching mask, case insensitive (wildcard \"*\" "
"is allowed)\n"
"                ==-  is included, case sensitive\n"
"                !!-  is NOT included, case sensitive\n"
"                =-   is included, case insensitive\n"
"                !-   is NOT included, case insensitive\n"
"\n"
"An expression is considered as \"true\" if it is not NULL, not empty, and "
"different from \"0\".\n"
"The comparison is made using floating point numbers if the two expressions "
"are valid numbers, with one of the following formats:\n"
"  - integer (examples: 5, -7)\n"
"  - floating point number (examples: 5.2, -7.5, 2.83e-2)\n"
"  - hexadecimal number (examples: 0xA3, -0xA3)\n"
"To force a string comparison, you can add double quotes around each "
"expression, for example:\n"
"  50 > 100      ==> 0\n"
"  \"50\" > \"100\"  ==> 1\n"
"\n"
"Some variables are replaced in expression, using the format ${variable}, "
"variable can be, by order of priority:\n"
"  1. the string itself without evaluation (format: \"raw:xxx\")\n"
"  2. an evaluated sub-string (format: \"eval:xxx\")\n"
"  3. an evaluated condition (format: \"eval_cond:xxx\")\n"
"  4. a string with escaped chars (format: \"esc:xxx\" or \"\\xxx\")\n"
"  5. a string with chars to hide (format: \"hide:char,string\")\n"
"  6. a string with max chars (format: \"cut:max,suffix,string\" or \"cut:"
"+max,suffix,string\")\n"
"     or max chars displayed on screen (format: \"cutscr:max,suffix,string\" "
"or \"cutscr:+max,suffix,string\")\n"
"  7. a reversed string (format: \"rev:xxx\" or \"revscr:xxx\")\n"
"  8. a repeated string (format: \"repeat:count,string\")\n"
"  9. length of a string (format: \"length:xxx\" or \"lengthscr:xxx\")\n"
"  10. a color (format: \"color:xxx\", see \"Plugin API reference\", function "
"\"color\")\n"
"  11. a modifier (format: \"modifier:name,data,string\")\n"
"  12. an info (format: \"info:name,arguments\", arguments are optional)\n"
"  13. a base 16/32/64 encoded/decoded string (format: \"base_encode:base,xxx"
"\" or \"base_decode:base,xxx\")\n"
"  14. current date/time (format: \"date\" or \"date:format\")\n"
"  15. an environment variable (format: \"env:XXX\")\n"
"  16. a ternary operator (format: \"if:condition?value_if_true:value_if_false"
"\")\n"
"  17. result of an expression with parentheses and operators + - * / // % ** "
"(format: \"calc:xxx\")\n"
"  18. a random integer number (format: \"random:min,max\")\n"
"  19. a translated string (format: \"translate:xxx\")\n"
"  20. an option (format: \"file.section.option\")\n"
"  21. a local variable in buffer\n"
"  22. a hdata name/variable (the value is automatically converted to "
"string), by default \"window\" and \"buffer\" point to current window/"
"buffer.\n"
"Format for hdata can be one of following:\n"
"  hdata.var1.var2...: start with a hdata (pointer must be known), and ask "
"variables one after one (other hdata can be followed)\n"
"  hdata[list].var1.var2...: start with a hdata using a list/pointer/pointer "
"name, for example:\n"
"    ${buffer[gui_buffers].full_name}: full name of first buffer in linked "
"list of buffers\n"
"    ${plugin[weechat_plugins].name}: name of first plugin in linked list of "
"plugins\n"
"  hdata[pointer].var1.var2...: start with a hdata using a pointer, for "
"example:\n"
"    ${buffer[0x1234abcd].full_name}: full name of the buffer with this "
"pointer (can be used in triggers)\n"
"    ${buffer[my_pointer].full_name}: full name of the buffer with this "
"pointer name (can be used in triggers)\n"
"For name of hdata and variables, please look at \"Plugin API reference\", "
"function \"weechat_hdata_get\".\n"
"\n"
"Examples (simple strings):\n"
"  /eval -n ${raw:${info:version}}                ==> ${info:version}\n"
"  /eval -n ${eval_cond:${window.win_width}>100}  ==> 1\n"
"  /eval -n ${info:version}                       ==> 0.4.3\n"
"  /eval -n ${env:HOME}                           ==> /home/user\n"
"  /eval -n ${weechat.look.scroll_amount}         ==> 3\n"
"  /eval -n ${sec.data.password}                  ==> secret\n"
"  /eval -n ${window}                             ==> 0x2549aa0\n"
"  /eval -n ${window.buffer}                      ==> 0x2549320\n"
"  /eval -n ${window.buffer.full_name}            ==> core.weechat\n"
"  /eval -n ${window.buffer.number}               ==> 1\n"
"  /eval -n ${\\t}                                 ==> <tab>\n"
"  /eval -n ${hide:-,${relay.network.password}}   ==> --------\n"
"  /eval -n ${cut:3,+,test}                       ==> tes+\n"
"  /eval -n ${cut:+3,+,test}                      ==> te+\n"
"  /eval -n ${date:%H:%M:%S}                      ==> 07:46:40\n"
"  /eval -n ${if:${info:term_width}>80?big:small} ==> big\n"
"  /eval -n ${rev:Hello}                          ==> olleH\n"
"  /eval -n ${repeat:5,-}                         ==> -----\n"
"  /eval -n ${length:test}                        ==> 4\n"
"  /eval -n ${calc:(5+2)*3}                       ==> 21\n"
"  /eval -n ${random:0,10}                        ==> 3\n"
"  /eval -n ${base_encode:64,test}                ==> dGVzdA==\n"
"  /eval -n ${base_decode:64,dGVzdA==}            ==> test\n"
"  /eval -n ${translate:Plugin}                   ==> Extension\n"
"\n"
"Examples (conditions):\n"
"  /eval -n -c ${window.buffer.number} > 2 ==> 0\n"
"  /eval -n -c ${window.win_width} > 100   ==> 1\n"
"  /eval -n -c (8 > 12) || (5 > 2)         ==> 1\n"
"  /eval -n -c (8 > 12) && (5 > 2)         ==> 0\n"
"  /eval -n -c abcd =~ ^ABC                ==> 1\n"
"  /eval -n -c abcd =~ (?-i)^ABC           ==> 0\n"
"  /eval -n -c abcd =~ (?-i)^abc           ==> 1\n"
"  /eval -n -c abcd !~ abc                 ==> 0\n"
"  /eval -n -c abcd =* a*d                 ==> 1\n"
"  /eval -n -c abcd =- bc                  ==> 1"
msgstr ""
"        -n: sonucu arabelleğe göndermeden görüntüle\n"
"            (hata ayıklama kipi)\n"
"        -s: ifadeyi değerlendirmeden önce böl\n"
"            (birçok komut noktalı virgülle ayrılabilir)\n"
"        -d: değerlendirme sonrası hata ayıklama\n"
"            çıktısını görüntüle\n"
"            (iki -d ile: daha sözlü çıktı)\n"
"        -c: koşul olarak değerlendir: işleçler ve\n"
"            parantezler kullan, bir Boole değeri döndür\n"
"            (\"0\" veya \"1\")\n"
"expression: değerlendirilecek ifade, $(değişken)\n"
"            biçimindeki değişkenler değiştirilirler\n"
"            (bkz. aşağı); birçok komut noktalı virgülle\n"
"            ayrılabilir\n"
"  operator: bir mantık veya karşılaştırma işleci:\n"
"            - mantık işleçleri:\n"
"                &&   Boole \"ve\"\n"
"                ||   Boole \"veya\"\n"
"            - karşılaştırma işleçleri:\n"
"                ==   eşit\n"
"                !=   eşit değil\n"
"                <=   küçük veya eşit\n"
"                <    küçük\n"
"                >=   büyük veya eşit\n"
"                >    büyük\n"
"                =~   POSIX gen. ifadesi ile eşleşir\n"
"                !~   POSIX gen. ifadesi ile eşleşmez\n"
"                ==*  maske ile eşleşir, BÜYÜK/küçükn\n"
"                     harf duyarlı (\"*\" jokeri olur\n"
"                !!*  maske ile eşleşmez, BÜYÜK/küçük\n"
"                     harf duyarlı (\"*\" jokeri olur)\n"
"                =*   maske ile eşleşir, BÜYÜK/küçük\n"
"                     harf duyarsız (\"*\" jokeri olur)\n"
"                !*   maske ile eşleşmez, BÜYÜK/küçük\n"
"                     harf duyarsız (\"*\" jokeri olur)\n"
"                ==-  içerilir, BÜYÜK/küçük harf duyarlı\n"
"                !!-  içerilMEZ, BÜYÜK/küçük duyarlı\n"
"                =-   içerilir, BÜYÜK/küçük duyarsız\n"
"                !-   içerilMEZ, BÜYÜK/küçük duyarsız\n"
"\n"
"Bir ifade, NULL/boş değilse ve \"0\"dan farklıysa \"true\"\n"
"olarak kabul edilir.\n"
"İki ifade geçerli bir sayıysa karşılaştırma kayan noktalı\n"
"sayılar kullanılarak aşağıdaki biçimlerden biri\n"
"kullanılarak yapılır:\n"
"  - tamsayı (örnek: 5, -7)\n"
"  - kayan noktalı sayı (örnek: 5.2, -7.5, 2.83e-2)\n"
"  - onaltılı sayı (örnek: 0xA3, -0xA3)\n"
"Bir dizi karşılaştırması zorlamak için, her ifadenin\n"
"çevresine tırnak imi koyabilirsiniz; örneğin:\n"
"  50 > 100      ==> 0\n"
"  \"50\" > \"100\"  ==> 1\n"
"\n"
"Bazı değişkenler ${değişken} biçimi kullanılarak ifadede\n"
"değiştirilebilir. Bu değişkenler önem sırasına göre\n"
"şunlar olabilir:\n"
"  1. değerlendirme olmadan dizinin kendisi\n"
"       (biçim: \"raw:xxx\")\n"
"  2. değerlendirilmiş bir alt dizi (biçim: \"eval:xxx\")\n"
"  3. değerlendirilmiş bir koşul (biçim: \"eval_cond:xxx\")\n"
"  4. kaçış karakterli bir dizi\n"
"       (biçim: \"esc:xxx\" veya \"\\xxx\")\n"
"  5. gizlenecek karakterli bir dizi\n"
"       (biçim: \"hide:char,string\")\n"
"  6. en çok karakterli bir dizi\n"
"       (biçim: \"cut:max,suffix,string\" veya \n"
"       \"cut:+max,suffix,string\") veya ekranda\n"
"       görüntülenebilecek en çok karakter\n"
"       (biçim: \"cutscr:max,suffix,string\" veya\n"
"       \"cutscr:+max,suffix,string\")\n"
"  7. tersine çevrilmiş bir dizi (biçim: \"rev:xxx\"\n"
"       veya \"revscr:xxx\")\n"
"  8. yinelenmiş bir dizi\n"
"       (biçim: \"repeat:count,string\")\n"
"  9. bir dizinin uzunluğu\n"
"       (biçim: \"length:xxx veya lengthscr:xxx\")\n"
"  10. bir renk\n"
"        (biçim: \"color:xxx\", bkz: \"Plugin API\n"
"        reference\", \"color\" işlevi)\n"
"  11. bir değiştirici\n"
"        (biçim: \"modifier:name, data,string\")\n"
"  12. bir bilgi (biçim: \"info:name,arguments\",\n"
"        argümanlar isteğe bağlı)\n"
"  13. 16/32/64'lük tabanda kodlanmış dizi\n"
"        (biçim: \"base_encode:base,xxx\" veya\n"
"        \"base_decode:base,xxx\")\n"
"  14. geçerli tarih/zaman\n"
"        (biçim: \"date\" veya \"date:format\")\n"
"  15. bir ortam değişkeni (biçim: \"env:XXX\")\n"
"  16. bir üç terimli işleç\n"
"        (biçim: \"if:condition?value_if_true:value_if_false\")\n"
"  17. şu parantezler ve işleçler içeren bir ifadenin\n"
"        sonucu: + - * / // % ** (biçim: \"calc:xxx\")\n"
"  18. bir seçenek (biçim: \"file.section.option\")\n"
"  19. arabellekteki bir yerel değişken\n"
"  20. bir hdata adı/değişkeni\n"
"        (değer kendiliğinden diziye çevrilir), öntanımlı\n"
"        olarak \"window\" ve \"buffer\" geçerli pencere\n"
"        ve arabelleğe işaret eder.\n"
"hdata biçimi aşağıdakilerden biri olabilir:\n"
"  hdata.var1.var2...: bir hdata ile başla (işaretçi\n"
"    biliniyor olmalıdır) ve\n"
"değişkenleri birbiri ardına sor (başka hdata'nın\n"
"    arkasından gelebilir)\n"
"  hdata[list].var1.var2...: hdata ile bir liste\n"
"    kullanarak başla, örneğin: ${buffer[gui_buffers].\n"
"    full_name}: bağlantı verilmiş arabellek listesindeki\n"
"    ilk arabelleğin tam adı\n"
"  ${plugin[weechat_plugins].name}: bağlantı verilmiş\n"
"    eklenti listesindeki ilk eklenti\n"
"  hdata[pointer].var1.var2...: hdata ile bir işaretçi\n"
"    kullanarak başla, örn: ${buffer[0x1234abcd].\n"
"    full_name}: bu işaretçi ile olan arabelleğin tam\n"
"    adı (tetiklerde kullanılabilir)\n"
"hdata ve değişkenlerin adı için lütfen \"Plugin API\n"
"  reference\", \"weechat_hdata_get\" işlevine bakın.\n"
"\n"
"Örnekler (yalın diziler):\n"
<<<<<<< HEAD
"  /eval -n ${info:version}                    ==> 0.4.3\n"
"  /eval -n ${env:HOME}                        ==> /home/user\n"
"  /eval -n ${weechat.look.scroll_amount}      ==> 3\n"
"  /eval -n ${sec.data.freenode_password}      ==> secret\n"
"  /eval -n ${window}                          ==> 0x2549aa0\n"
"  /eval -n ${window.buffer}                   ==> 0x2549320\n"
"  /eval -n ${window.buffer.full_name}         ==> core.weechat\n"
"  /eval -n ${window.buffer.number}            ==> 1\n"
"  /eval -n ${\\t}                             ==> <sekme>\n"
"  /eval -n ${hide:-,${relay.network.password}} ==> --------\n"
"  /eval -n ${cut:3,+,test}                    ==> tes+\n"
"  /eval -n ${cut:+3,+,test}                   ==> te+\n"
"  /eval -n ${date:%H:%M:%S}                   ==> 07:46:40\n"
=======
"  /eval -n ${info:version}                       ==> 0.4.3\n"
"  /eval -n ${env:HOME}                           ==> /home/user\n"
"  /eval -n ${weechat.look.scroll_amount}         ==> 3\n"
"  /eval -n ${sec.data.password}                  ==> secret\n"
"  /eval -n ${window}                             ==> 0x2549aa0\n"
"  /eval -n ${window.buffer}                      ==> 0x2549320\n"
"  /eval -n ${window.buffer.full_name}            ==> core.weechat\n"
"  /eval -n ${window.buffer.number}               ==> 1\n"
"  /eval -n ${\\t}                                 ==> <sekme>\n"
"  /eval -n ${hide:-,${relay.network.password}}   ==> --------\n"
"  /eval -n ${cut:3,+,test}                       ==> tes+\n"
"  /eval -n ${cut:+3,+,test}                      ==> te+\n"
"  /eval -n ${date:%H:%M:%S}                      ==> 07:46:40\n"
>>>>>>> 009a2889
"  /eval -n ${if:${info:term_width}>80?big:small} ==> big\n"
"  /eval -n ${rev:Hello}                       ==> olleH\n"
"  /eval -n ${repeat:5,-}                      ==> -----\n"
"  /eval -n ${length:test}                     ==> 4\n"
"  /eval -n ${calc:(5+2)*3}                    ==> 21\n"
"  /eval -n ${base_encode:64,test}             ==> dGVzdA==\n"
"  /eval -n ${base_decode:64,dGVzdA==}         ==> test\n"
"\n"
"Örnekler (koşullar):\n"
"  /eval -n -c ${window.buffer.number} > 2 ==> 0\n"
"  /eval -n -c ${window.win_width} > 100   ==> 1\n"
"  /eval -n -c (8 > 12) || (5 > 2)         ==> 1\n"
"  /eval -n -c (8 > 12) && (5 > 2)         ==> 0\n"
"  /eval -n -c abcd =~ ^ABC                ==> 1\n"
"  /eval -n -c abcd =~ (?-i)^ABC           ==> 0\n"
"  /eval -n -c abcd =~ (?-i)^abc           ==> 1\n"
"  /eval -n -c abcd !~ abc                 ==> 0\n"
"  /eval -n -c abcd =* a*d                 ==> 1\n"
"  /eval -n -c abcd =- bc                  ==> 1"

msgid ""
"filter messages in buffers, to hide/show them according to tags or regex"
msgstr ""
"arabelleklerdeki iletileri etiketlere veya düzenli ifadelere göre gizlemek/"
"göstermek için süz"

msgid ""
"list || enable|disable|toggle [<name>|@] || add|addreplace <name> <buffer>[,"
"<buffer>...] <tags> <regex> || rename <name> <new_name> || recreate <name> "
"|| del <name>|-all"
msgstr ""
"list || enable|disable|toggle [<ad>|@] || add|addreplace <ad> <arabellek>[,"
"<arabellek>...] <etiketler> <ifade> || rename <ad> <yeni_ad> || recreate "
"<ad> || del <ad>|-all"

#, fuzzy
msgid ""
"      list: list all filters\n"
"    enable: enable filters (filters are enabled by default)\n"
"   disable: disable filters\n"
"    toggle: toggle filters\n"
"      name: filter name (\"@\" = enable/disable all filters in current "
"buffer)\n"
"       add: add a filter\n"
"addreplace: add or replace an existing filter\n"
"    rename: rename a filter\n"
"  recreate: set input with the command used to edit the filter\n"
"       del: delete a filter\n"
"      -all: delete all filters\n"
"    buffer: comma separated list of buffers where filter is active:\n"
"            - this is full name including plugin (example: \"irc.libera."
"#weechat\" or \"irc.server.libera\")\n"
"            - \"*\" means all buffers\n"
"            - a name starting with '!' is excluded\n"
"            - wildcard \"*\" is allowed\n"
"   tags: comma separated list of tags, for example \"irc_join,irc_part,"
"irc_quit\"\n"
"            - logical \"and\": use \"+\" between tags (for example: "
"\"nick_toto+irc_action\")\n"
"            - wildcard \"*\" is allowed\n"
"            - if tag starts with '!', then it is excluded and must NOT be in "
"message\n"
"  regex: POSIX extended regular expression to search in line\n"
"            - use '\\t' to separate prefix from message, special chars like "
"'|' must be escaped: '\\|'\n"
"            - if regex starts with '!', then matching result is reversed "
"(use '\\!' to start with '!')\n"
"            - two regular expressions are created: one for prefix and one "
"for message\n"
"            - regex are case insensitive, they can start by \"(?-i)\" to "
"become case sensitive\n"
"\n"
"The default key alt+'=' toggles filtering on/off globally and alt+'-' "
"toggles filtering on/off in the current buffer.\n"
"\n"
"Tags most commonly used:\n"
"  no_filter, no_highlight, no_log, log0..log9 (log level),\n"
"  notify_none, notify_message, notify_private, notify_highlight,\n"
"  self_msg, nick_xxx (xxx is nick in message), prefix_nick_ccc (ccc is color "
"of nick),\n"
"  host_xxx (xxx is username + host in message),\n"
"  irc_xxx (xxx is command name or number, see /server raw or /debug tags),\n"
"  irc_numeric, irc_error, irc_action, irc_ctcp, irc_ctcp_reply, "
"irc_smart_filter, away_info.\n"
"To see tags for lines in buffers: /debug tags\n"
"\n"
"Examples:\n"
"  use IRC smart filter on all buffers:\n"
"    /filter add irc_smart * irc_smart_filter *\n"
"  use IRC smart filter on all buffers except those with \"#weechat\" in "
"name:\n"
"    /filter add irc_smart *,!*#weechat* irc_smart_filter *\n"
"  filter all IRC join/part/quit messages:\n"
"    /filter add joinquit * irc_join,irc_part,irc_quit *\n"
"  filter nicks displayed when joining channels or with /names:\n"
"    /filter add nicks * irc_366 *\n"
"  filter nick \"toto\" on IRC channel #weechat:\n"
"    /filter add toto irc.libera.#weechat nick_toto *\n"
"  filter IRC join/action messages from nick \"toto\":\n"
"    /filter add toto * nick_toto+irc_join,nick_toto+irc_action *\n"
"  filter lines containing \"weechat sucks\" on IRC channel #weechat:\n"
"    /filter add sucks irc.libera.#weechat * weechat sucks\n"
"  filter lines that are strictly equal to \"WeeChat sucks\" on all buffers:\n"
"    /filter add sucks2 * * (?-i)^WeeChat sucks$"
msgstr ""
"      list: tüm süzgeçleri listele\n"
"    enable: süzgeçleri etkinleştir (süzgeçler öntanım-\n"
"            lı olarak etkindir)\n"
"   disable: süzgeçleri devre dışı bırak\n"
"    toggle: süzgeçleri aç/kapa\n"
"      name: süzgeç adı (\"@\" = geçerli arabellekteki\n"
"            tüm süzgeçleri etkinleştir/kapat)\n"
"       add: bir süzgeç ekle\n"
"addreplace: var olan bir süzgeci ekle veya değiştir\n"
"    rename: bir süzgeci yeniden adlandır\n"
"       del: bir süzgeci sil\n"
"      -all: tüm süzgeçleri sil\n"
"    buffer: süzgecin etkin olduğu arabelleklerin\n"
"            virgülle ayrılmış listesi:\n"
"            - eklenti dahil olmak üzere tam ad\n"
"            (örnek: \"irc.freenode.#weechat\" veya\n"
"            \"irc.server.freenode\")\n"
"            - \"*\" tüm arabellekler demektir\n"
"            - '!' ile başlayan bir ad yok sayılır\n"
"      tags: etiketlerin virgülle ayrılmış listesi,\n"
"            örneğin \"irc_join,irc_part,irc_quit\"\n"
"            - mantıksal \"and\": etiketler arasında\n"
"            \"+\" kullanını, örn. \"nick_toto+irc_action\"\n"
"            - \"*\" jokerine izin verilir\n"
"            - etiket '!' ile başlıyorsa yok sayılır\n"
"            ve iletide OLMAMALIDIR\n"
"     regex: satırda aranacak POSIX genişletilmiş düz-\n"
"            enli ifadesin\n"
"            - öneki iletiden ayırmak için '\t' kullanın\n"
"            - ifade '!' ile başlıyorsa sonuç ters olur\n"
"            ('!' ile başlamak için '!' kullanın)\n"
"            - iki düzenli ifade oluşturulur, biri\n"
"            önek için diğeri ileti için\n"
"            - ifadeler BÜYÜK/küçük harf duyarsızdır,\n"
"            duyarlı yapmak için \"(?-i)\" kullanın\n"
"\n"
"Geçerli arabellekte alt+'=' süzmeyi global olarak açar\n"
"kapatır ve alt+'-' aynısını geçerli arabellekte yapar.\n"
"\n"
"En çok kullanılan etiketler:\n"
"  no_filter, no_highlight, no_log, log0..log9\n"
"  (günlük düzeyi),notify_none, notify_message,\n"
"  notify_private, notify_highlight, self_msg,\n"
"  nick_xxx (xxx iletideki takma ad), prefix_nick_ccc\n"
"  (ccc takma ad rengi), host_xxx (xxx kullanıcı adı +\n"
"  iletideki makine adı), irc_xxx (xxx komut adı veya\n"
"  numarası, bkz. /server raw veya /debug tags),\n"
"  irc_numeric, irc_error, irc_action, irc_ctcp,\n"
"  irc_ctcp_reply, irc_smart_filter, away_info.\n"
"Arabelleklerdeki satır etiketleri için: /debug tags\n"
"\n"
"Örnekler:\n"
"  tüm arabelleklerde akıllı IRC süzgecini kullan:\n"
"    /filter add irc_smart * irc_smart_filter *\n"
"  \"#weechat\" ile başlayanlar hariç tüm arabelleklerde\n"
"  IRC akıllı süzgecini kullan:\n"
"    /filter add irc_smart *,!*#weechat* irc_smart_filter *\n"
"  tüm IRC katıl/ayrıl/çık iletilerini süz:\n"
"    /filter add joinquit * irc_join,irc_part,irc_quit *\n"
"  kanallara katılan veya bazı takma adları süz::\n"
"    /filter add nicks * irc_366 *\n"
"  #weechat kanalında \"toto\" takma adını süz:\n"
"    /filter add toto irc.freenode.#weechat nick_toto *\n"
"  \"toto\" kişisinin IRC katıl/eylem iletilerini süz:\n"
"    /filter add toto * nick_toto+irc_join,nick_toto+irc_action *\n"
"  \"#weechat\" kanalında \"weechat bok gibi\" yazan\n"
"  satırları süz:\n"
"    /filter add sucks irc.freenode.#weechat * weechat bok gibi\n"
"  tüm arabelleklerde kesin olarak \"weechat bok gibi\"\n"
"  yazan satırları süz:\n"
"    /filter add sucks2 * * (?-i)^weechat bok gibi$"

msgid "display help about commands and options"
msgstr "komutlar ve seçenekler hakkında yardım göster"

msgid "-list|-listfull [<plugin> [<plugin>...]] || <command> || <option>"
msgstr "-list|-listfull [<eklenti> [<eklenti>...]] || <komut> || <seçenek>"

msgid ""
"    -list: list commands, by plugin (without argument, this list is "
"displayed)\n"
"-listfull: list commands with description, by plugin\n"
"   plugin: list commands for this plugin\n"
"  command: a command name\n"
"   option: an option name (use /set to see list)"
msgstr ""
"   -list: komutları eklentiye göre listele (argümansız bu\n"
"          liste verilir)\n"
"-listful: komutları eklentiye göre açıklamalı listele\n"
"  plugin: bu eklenti için komutları listele\n"
" command: bir komut adı\n"
"  option: bir seçenek adı (listeyi görmek için /set)"

msgid "show buffer command history"
msgstr "arabellek komut geçmişini göster"

msgid "clear || <value>"
msgstr "clear || <değer>"

msgid ""
"clear: clear history\n"
"value: number of history entries to show"
msgstr ""
"clear: geçmişi temizle\n"
"value: gösterilecek geçmiş girdileri sayısı"

msgid "functions for command line"
msgstr "komut satırı için fonksiyonlar"

msgid "<action> [<arguments>]"
msgstr "<eylem> [<argümanlar>]"

msgid ""
"list of actions:\n"
"  return: simulate key \"enter\"\n"
"  complete_next: complete word with next completion\n"
"  complete_previous: complete word with previous completion\n"
"  search_text_here: search text in buffer at current position\n"
"  search_text: search text in buffer\n"
"  search_switch_case: switch exact case for search\n"
"  search_switch_regex: switch search type: string/regular expression\n"
"  search_switch_where: switch search in messages/prefixes\n"
"  search_previous: search previous line\n"
"  search_next: search next line\n"
"  search_stop_here: stop search at current position\n"
"  search_stop: stop search\n"
"  delete_previous_char: delete previous char\n"
"  delete_next_char: delete next char\n"
"  delete_previous_word: delete previous word\n"
"  delete_next_word: delete next word\n"
"  delete_beginning_of_line: delete from beginning of line until cursor\n"
"  delete_end_of_line: delete from cursor until end of line\n"
"  delete_line: delete entire line\n"
"  clipboard_paste: paste from the internal clipboard\n"
"  transpose_chars: transpose two chars\n"
"  undo: undo last command line action\n"
"  redo: redo last command line action\n"
"  move_beginning_of_line: move cursor to beginning of line\n"
"  move_end_of_line: move cursor to end of line\n"
"  move_previous_char: move cursor to previous char\n"
"  move_next_char: move cursor to next char\n"
"  move_previous_word: move cursor to previous word\n"
"  move_next_word: move cursor to next word\n"
"  history_previous: recall previous command in current buffer history\n"
"  history_next: recall next command in current buffer history\n"
"  history_global_previous: recall previous command in global history\n"
"  history_global_next: recall next command in global history\n"
"  jump_smart: jump to next buffer with activity\n"
"  jump_last_buffer_displayed: jump to last buffer displayed (before last "
"jump to a buffer)\n"
"  jump_previously_visited_buffer: jump to previously visited buffer\n"
"  jump_next_visited_buffer: jump to next visited buffer\n"
"  hotlist_clear: clear hotlist (optional argument: \"lowest\" to clear only "
"lowest level in hotlist, \"highest\" to clear only highest level in hotlist, "
"or level mask: integer which is a combination of 1=join/part, 2=message, "
"4=private, 8=highlight)\n"
"  grab_key: grab a key (optional argument: delay for end of grab, default is "
"500 milliseconds)\n"
"  grab_key_command: grab a key with its associated command (optional "
"argument: delay for end of grab, default is 500 milliseconds)\n"
"  grab_mouse: grab mouse event code\n"
"  grab_mouse_area: grab mouse event code with area\n"
"  set_unread: set unread marker for all buffers\n"
"  set_unread_current_buffer: set unread marker for current buffer\n"
"  switch_active_buffer: switch to next merged buffer\n"
"  switch_active_buffer_previous: switch to previous merged buffer\n"
"  zoom_merged_buffer: zoom on merged buffer\n"
"  insert: insert text in command line (escaped chars are allowed, see /help "
"print)\n"
"  send: send text to the buffer\n"
"  paste_start: start paste (bracketed paste mode)\n"
"  paste_stop: stop paste (bracketed paste mode)\n"
"\n"
"This command is used by key bindings or plugins."
msgstr ""
"eylemler listesi:\n"
"  return: \"Enter\" düğmesini simüle et\n"
"  complete_next: Sözcüğü bir sonraki tamamlama ile tamamla\n"
"  complete_previous: Sözcüğü bir önceki tamamlama ile\n"
"                     tamamla\n"
"  search_text_here: Geçerli konumda arabellekte metin ara\n"
"  search_text: Arabellekte metin ara\n"
"  search_switch_case: Arama için BÜYÜK/küçük harf eşleştir\n"
"  search_switch_regex: Arama türünü değiştir: Dizi/ifade\n"
"  search_switch_where: İletiler/önekler içinde ara\n"
"  search_previous: Bir önceki satırı ara\n"
"  search_next: Bir sonraki satırı ara\n"
"  search_stop_here: Aramayı geçerli konumda durdur\n"
"  search_stop: Aramayı durdur\n"
"  delete_previous_char: Bir önceki karakteri sil\n"
"  delete_next_char: Bir sonraki karakteri sil\n"
"  delete_previous_word: Bir önceki sözcüğü sil\n"
"  delete_next_word: Bir sonraki sözcüğü sil\n"
"  delete_beginning_of_line: İmlece kadar satır başından sil\n"
"  delete_end_of_line: İmleçten satır sonuna kadar sil\n"
"  delete_line: Tüm satırı sil\n"
"  clipboard_paste: Sistem panosundan yapıştır\n"
"  transpose_chars: İki karakteri birbiriyle değiştir\n"
"  undo: Son komut satırı eylemini geri al\n"
"  redo: Son komut satırı eylemini yinele\n"
"  move_beginning_of_line: İmleci satır başına getir\n"
"  move_end_of_line: İmleci satır sonuna getir\n"
"  move_previous_char: İmleci bir önceki karaktere getir\n"
"  move_next_char: İmleci bir sonraki karaktere getir\n"
"  move_previous_word: İmleci bir önceki sözcüğe getir\n"
"  move_next_word: İmleci bir sonraki sözcüğe getir\n"
"  history_previous: Geçerli arabellek geçmişindeki bir\n"
"                    önceki komutu geri çağır\n"
"  history_next: Geçerli arabellek geçmişindeki bir sonraki\n"
"                komutu geri çağır\n"
"  history_global_previous: Global geçmişteki bir önceki\n"
"                           komutu geri çağır\n"
"  history_global_next: Global geçmişteki bir sonraki komutu\n"
"                       geri çağır\n"
"  jump_smart: Etkinlik olan bir sonraki arabelleğe atla\n"
"  jump_last_buffer_displayed: Görüntülenen son arabelleğe\n"
"                              atla\n"
"  jump_previously_visited_buffer: Son ziyaret edilen\n"
"                                  arabelleğe atla\n"
"  jump_next_visited_buffer: Sonraki ziyaret edilen arabel-\n"
"                            leğe atla\n"
"  hotlist_clear: Sıcak listeyi temizle (isteğe bağlı arg.:\n"
"                 \"lowest\" yalnızca en düşük düzeyi temiz-\n"
"                 ler, \"highest\" yalnızca en yüksek düzeyi\n"
"                 temizler, düzey maskesi: bir tamsayı, şun-\n"
"                 ların bir kombinasyonudur: 1=katıl/ayrıl,\n"
"                 2=ileti, 4=gizli, 8=vurgula)\n"
"  grab_key: Bir düğmeyi yakala (isteğe bağlı argüman: Yaka-\n"
"            lamanın sonu için gecikme, öntanımlı 500 ms)\n"
"  grab_mouse: Fare olay kodunu yakala\n"
"  grab_mouse_areea: Fare olay kodunu alanla yakala\n"
"  set_unread: Tüm arabellekler için okunmamış imcisi ayarla\n"
"  set_unread_current_buffer: Geçerli arabellek için okunma-\n"
"                             mış imcisi ayarla\n"
"  switch_active_buffer: Bir sonraki birleştirilmiş arabel-\n"
"                        leğe geç\n"
"  switch_active_buffer_previous: Bir önceki birleştirilmiş\n"
"                                 arabelleğe geç\n"
"  zoom_merged_buffer: Birleştirilmiş arabelleğe odakla\n"
"  insert: Komut satırına metin gir, kaçış karakterlerine\n"
"          izin verilir, bkz. /help print\n"
"  send: Arabelleğe metin gönder\n"
"  paste_start: Yapıştırmayı başlat (ayraçlı yapıştır kipi)\n"
"  paste_stop: Yapıştırmayı durdur (ayraçlı yapıştır kipi)"

msgid "bind/unbind keys"
msgstr "düğmeleri bağla/bağı çöz"

msgid ""
"list|listdefault|listdiff [<context>] || bind <key> [<command> [<args>]] || "
"bindctxt <context> <key> [<command> [<args>]] || unbind <key> || unbindctxt "
"<context> <key> || reset <key> || resetctxt <context> <key> || resetall -yes "
"[<context>] || missing [<context>]"
msgstr ""
"list|listdefault|listdiff [<bağlam>] || bind <düğme> [<komut> "
"[<argümanlar>]] || bindctxt <bağlam> <düğme> [<komut> [<argümanlar>]] || "
"unbind <düğme> || unbindctxt <bağlam> <düğme> || reset <düğme> || resetctxt "
"<bağlam> <düğme> || resetall -yes [<bağlam>] || missing [<bağlam>]"

msgid ""
"       list: list all current keys (without argument, this list is "
"displayed)\n"
"listdefault: list default keys\n"
"   listdiff: list differences between current and default keys (keys added, "
"redefined or deleted)\n"
"    context: name of context (\"default\" or \"search\")\n"
"       bind: bind a command to a key or display command bound to key (for "
"context \"default\")\n"
"   bindctxt: bind a command to a key or display command bound to key, for "
"given context\n"
"    command: command (many commands can be separated by semicolons)\n"
"     unbind: remove a key binding (for context \"default\")\n"
" unbindctxt: remove a key binding for given context\n"
"      reset: reset a key to default binding (for context \"default\")\n"
"  resetctxt: reset a key to default binding, for given context\n"
"   resetall: restore bindings to the default values and delete ALL personal "
"bindings (use carefully!)\n"
"    missing: add missing keys (using default bindings), useful after "
"installing new WeeChat version\n"
"\n"
"When binding a command to a key, it is recommended to use key alt+k (or Esc "
"then k), and then press the key to bind: this will insert key code in "
"command line.\n"
"\n"
"For context \"mouse\" (possible in context \"cursor\" too), key has format: "
"\"@area:key\" or \"@area1>area2:key\" where area can be:\n"
"          *: any area on screen\n"
"       chat: chat area (any buffer)\n"
"  chat(xxx): chat area for buffer with name \"xxx\" (full name including "
"plugin)\n"
"     bar(*): any bar\n"
"   bar(xxx): bar \"xxx\"\n"
"    item(*): any bar item\n"
"  item(xxx): bar item \"xxx\"\n"
"Wildcard \"*\" is allowed in key to match many mouse events.\n"
"A special value for command with format \"hsignal:name\" can be used for "
"context mouse, this will send the hsignal \"name\" with the focus hashtable "
"as argument.\n"
"Another special value \"-\" can be used to disable key (it will be ignored "
"when looking for keys).\n"
"\n"
"Examples:\n"
"  key alt-t to toggle nicklist bar:\n"
"    /key bind meta-t /bar toggle nicklist\n"
"  key alt-r to jump to #weechat IRC channel:\n"
"    /key bind meta-r /buffer #weechat\n"
"  restore default binding for key alt-r:\n"
"    /key reset meta-r\n"
"  key \"tab\" to stop search in buffer:\n"
"    /key bindctxt search ctrl-I /input search_stop\n"
"  middle button of mouse on a nick to retrieve info on nick:\n"
"    /key bindctxt mouse @item(buffer_nicklist):button3 /msg nickserv info "
"${nick}"
msgstr ""
"       list: tüm geçerli düğmeleri göster (argüman olmadan\n"
"             bu liste görüntülenir)\n"
"listdefault: öntanımlı düğmeleri listele\n"
"   listdiff: geçerli ve öntanımlı düğmeler arasındaki farkları\n"
"             listele (eklenen, yeniden tanımlanan veya silinen)\n"
"    context: bağlamın adı (\"default\" veya \"search\")\n"
"       bind: bir komutu düğmeye bağla veya düğmeye bağlı komutu\n"
"             görüntüle (\"default\" bağlam için)\n"
"   bindctxt: bir komutu düğmeye bağla veya düğmeye bağlı komutu\n"
"             görüntüle (verilen bağlam için)\n"
"    command: komut (komutlar virgülle ayrılabilir)\n"
"     unbind: bir düğme bağını kaldır (\"default\" bağlamı için)\n"
" unbindctxt: verilen bağlam için düğme bağını kaldır\n"
"      reset: düğme bağını sıfırla (\"default\" bağlamı için)\n"
"  resetctxt: düğme bağını sıfırla (verilen bağlam için)\n"
"   resetall: tüm düğme bağlarını sıfırla ve tüm kişisel düğme\n"
"             bağlarını kaldır (dikkatli kullanın)\n"
"    missing: eksik düğmeleri öntanımlı değerleri kullanarak\n"
"             ekler; yeni WeeChat sürümünü yükledikten sonra\n"
"             kullanılması yararlıdır\n"
"\n"
"Bir komutu bir düğmeye bağlarken alt+k (veya Esc+k) ikilisini\n"
"kullanın ve daha sonra bağlanacak düğmeye basın; bu düğme kodu-\n"
"nu komut satırına ekleyecektir.\n"
"\n"
"Örneğin, \"mouse\" (\"cursor\" bağlamında da olabilir) düğme-\n"
"sinin biçimi şöyledir: \"@area:key\" veya \"@area1>area2:key\n"
"olacakkeen \"area\" şu olabilir:\n"
"          *: ekrandaki herhangi bir alan\n"
"       chat: sohbet alanı (herhangi bir arabellek)\n"
"  chat(xxx): \"xxx\" adlı sohbet arabelleği (eklentiyi de içe-\n"
"             ren tam ad)\n"
"     bar(*): herhangi bir çubuk\n"
"   bar(xxx): \"xxx\" çubuğu\n"
"    item(*): herhangi bir çubuk ögesi\n"
"  item(xxx): \"xxx\" çubuk ögesi\n"
"\"*\" jokerine birden çok fare olayı ile eşleşmesi için izin\n"
"verilir. \"hsignal:name\" biçimli komut için bir özel değer\n"
"bağlam faresi için kullanılabilir; bu \"name\" hsignal'ini\n"
"odak sağlama tablosu ile bir argüman olarak gönderir.\n"
"Başka bir özel değer olan \"-\" ise düğmeyi devre dışı bırakmak\n"
"için kullanılabilir (düğmeleri ararken yok sayılır).\n"
"\n"
"Örnekler  takma ad listesi çubuğunu açıp kapatmak için:\n"
"    /key bind meta-t /bar toggle nicklist\n"
"  #weechat IRC kanalına atlamak için:\n"
"    /key bind meta-r /buffer #weechat\n"
"  alt-r düğmeleri için öntanımlı değer:\n"
"    /key reset meta-r\n"
"  arabellekte aramayı durdurmak için \"tab\" düğmesi:\n"
"    /key bindctxt search ctrl-I /input search_stop\n"
"  takma ad üzerine bilgi almak için orta fare düğmesi:\n"
"    /key bindctxt mouse @item(buffer_nicklist):button3 /msg\n"
"      nickserc info ${nick}"

msgid "manage buffers/windows layouts"
msgstr "arabellekleri/pencere yerleşimini yönet"

msgid ""
"store [<name>] [buffers|windows] || apply [<name>] [buffers|windows] || "
"leave || del [<name>] [buffers|windows] || rename <name> <new_name>"
msgstr ""
"store [<ad>] [buffers|windows] || apply [<ad>] [buffers|windows] || leave || "
"del [<ad>] [buffers|windows] || rename <ad> <yeni_ad>"

#, fuzzy
msgid ""
"  store: store current buffers/windows in a layout\n"
"  apply: apply stored layout\n"
"  leave: leave current layout (does not update any layout)\n"
"    del: delete buffers and/or windows in a stored layout\n"
"         (if neither \"buffers\" nor \"windows\" is given after the name, "
"the layout is deleted)\n"
" rename: rename a layout\n"
"   name: name for stored layout (default is \"default\")\n"
"buffers: store/apply only buffers (order of buffers)\n"
"windows: store/apply only windows (buffer displayed by each window)\n"
"\n"
"Without argument, this command displays stored layouts.\n"
"\n"
"The current layout can be saved on /quit command with the option \"weechat."
"look.save_layout_on_exit\".\n"
"\n"
"Note: the layout only remembers windows split and buffers numbers. It does "
"not open buffers. That means for example you must still auto-join IRC "
"channels to open the buffers, the saved layout only applies once the buffers "
"are opened."
msgstr ""
<<<<<<< HEAD
"  store: geçerli arabelleklerin/pencerelerin yerleşimini depola\n"
"  apply: depolanan yerleşimi uygula\n"
"  leave: geçerli yerleşimi bırak (hiçbir yerleşimi güncellemez)\n"
"    del: depolanan bir yerleşimdeki pencereleri ve/veya ara-\n"
"         bellekleri sil (eğer hiçbir arabellek veya pencere\n"
"         adı verilmezse yerleşimin kendisi silinir)\n"
" rename: bir yerleşimi yeniden adlandır\n"
"   name: depolanan yerleşim için ad (öntanımlı: \"default\"\n"
"buffers: yalnızca arabellekleri depola/uygula (sırası)\n"
"windows: yalnızca pencereleri depola/uygula (her pencere ta-\n"
"         rafından görüntülenen arabellek)\n"
"\n"
"Bu komut argüman olmadan depolanan yerleşimleri gösterir.\n"
"\n"
"Geçerli yerleşim çıkışta \"weechat.look.save_layout_on_exit\"\n"
"ile kaydedilebilir."
=======
>>>>>>> 009a2889

msgid "mouse control"
msgstr "fare denetimi"

msgid "enable|disable|toggle [<delay>]"
msgstr "enable|disable|toggle [<gecikme>]"

msgid ""
" enable: enable mouse\n"
"disable: disable mouse\n"
" toggle: toggle mouse\n"
"  delay: delay (in seconds) after which initial mouse state is restored "
"(useful to temporarily disable mouse)\n"
"\n"
"The mouse state is saved in option \"weechat.look.mouse\".\n"
"\n"
"Examples:\n"
"  enable mouse:\n"
"    /mouse enable\n"
"  toggle mouse for 5 seconds:\n"
"    /mouse toggle 5"
msgstr ""
" enable: fareyi etkinleştir\n"
"disable: fareyi devre dışı bırak\n"
" toggle: fareyi aç/kapa\n"
"  delay: ilk fare durumu eski durumuna getirildikten sonraki\n"
"         gecikme (saniye; fareyi geçici olarak devre dışı bı-\n"
"         rakmak için yararlı)\n"
"\n"
"Fare durumu, \"weechat.look.mouse\" seçeneğinde saklanır.\n"
"\n"
"Örnekler:\n"
"  fareyi etkinleştirir:\n"
"    /enable mouse\n"
"  fareyi 5 saniyeliğine açar/kapatır:\n"
"    /mouse toggle 5"

msgid "execute a command silently"
msgstr "bir komutu sessizce çalıştır"

msgid "[-core | -current | -buffer <name>] <command>"
msgstr "[-core | -current | -buffer <ad>] <komut>"

msgid ""
"   -core: no output on WeeChat core buffer\n"
"-current: no output on current buffer\n"
" -buffer: no output on specified buffer\n"
"    name: full buffer name (examples: \"irc.server.libera\", \"irc.libera."
"#weechat\")\n"
" command: command to execute silently (a '/' is automatically added if not "
"found at beginning of command)\n"
"\n"
"If no target is specified (-core, -current or -buffer), then default is to "
"mute all buffers.\n"
"\n"
"Examples:\n"
"  config save:\n"
"    /mute save\n"
"  message to current IRC channel:\n"
"    /mute -current msg * hi!\n"
"  message to #weechat channel:\n"
"    /mute -buffer irc.libera.#weechat msg #weechat hi!"
msgstr ""

msgid "list/load/unload plugins"
msgstr "eklentileri listele/yükle/yüklemeyi geri al"

msgid ""
"list|listfull [<name>] || load <filename> [<arguments>] || autoload "
"[<arguments>] || reload [<name>|* [<arguments>]] || unload [<name>]"
msgstr ""
"list|listfull [<ad>] || load <dosyaadı> [<argümanlar>] || autoload "
"[<argümanlar>] || reload [<ad>|* [<argümanlar>]] || unload [<ad>]"

msgid ""
"     list: list loaded plugins\n"
" listfull: list loaded plugins (verbose)\n"
"     load: load a plugin\n"
" autoload: autoload plugins in system or user directory\n"
"   reload: reload a plugin (if no name given, unload all plugins, then "
"autoload plugins)\n"
"   unload: unload a plugin (if no name given, unload all plugins)\n"
" filename: plugin (file) to load\n"
"     name: a plugin name\n"
"arguments: arguments given to plugin on load\n"
"\n"
"Without argument, this command lists loaded plugins."
msgstr ""
"     list: yüklü eklentileri listele\n"
" listfull: yüklü eklentileri listele (ayrıntılı)\n"
"     load: bir eklenti yükle\n"
" autoload: sistem veya kullanıcı dizinindeki eklentileri ken-\n"
"           diliğinden yükle\n"
"   reload: bir eklentiyi yeniden yükle (bir ad verilmezse tüm\n"
"           eklentileri kapatır ve yeniden yükler)\n"
"   unload: bir eklentiyi kapat (bir ad verilmezse tüm eklenti-\n"
"           leri kapatır)\n"
" filename: yüklenecek eklenti dosyası\n"
"     name: bir eklenti adı\n"
"arguments: yüklenen eklentiye sağlanan argümanlar\n"
"\n"
"Argüman olmadan bu komut yüklü eklentileri listeler."

msgid "display text on a buffer"
msgstr "metni bir arabellekte görüntüle"

msgid ""
"[-buffer <number>|<name>] [-newbuffer <name>] [-free] [-switch] [-core|-"
"current] [-y <line>] [-escape] [-date <date>] [-tags <tags>] [-action|-"
"error|-join|-network|-quit] [<text>] || -stdout|-stderr [<text>] || -beep"
msgstr ""
"[-buffer <sayı>|<ad>] [-newbuffer <ad>] [-free] [-switch] [-core|-current] [-"
"y <satır>] [-escape] [-date <tarih>] [-tags <etiketler>] [-action|-error|-"
"join|-network|-quit] [<metin>] || -stdout|-stderr [<metin>] || -beep"

msgid ""
"   -buffer: display text in this buffer (default: buffer where command is "
"executed)\n"
"-newbuffer: create a new buffer and display text in this buffer\n"
"     -free: create a buffer with free content (with -newbuffer only)\n"
"   -switch: switch to the buffer\n"
"     -core: alias of \"-buffer core.weechat\"\n"
"  -current: display text on current buffer\n"
"        -y: display on a custom line (for buffer with free content only)\n"
"      line: line number for buffer with free content (first line is 0, a "
"negative number displays after last line: -1 = after last line, -2 = two "
"lines after last line, etc.)\n"
"   -escape: interpret escaped chars (for example \\a, \\07, \\x07)\n"
"     -date: message date, format can be:\n"
"              -n: 'n' seconds before now\n"
"              +n: 'n' seconds in the future\n"
"               n: 'n' seconds since the Epoch (see man time)\n"
"              date/time (ISO 8601): yyyy-mm-ddThh:mm:ss, example: "
"2014-01-19T04:32:55\n"
"              time: hh:mm:ss (example: 04:32:55)\n"
"     -tags: comma-separated list of tags (see /help filter for a list of "
"tags most commonly used)\n"
"      text: text to display (prefix and message must be separated by \"\\t"
"\", if text starts with \"-\", then add a \"\\\" before)\n"
"   -stdout: display text on stdout (escaped chars are interpreted)\n"
"   -stderr: display text on stderr (escaped chars are interpreted)\n"
"     -beep: alias of \"-stderr \\a\"\n"
"\n"
"The options -action ... -quit use the prefix defined in options \"weechat."
"look.prefix_*\".\n"
"\n"
"Following escaped chars are supported:\n"
"  \\\" \\\\ \\a \\b \\e \\f \\n \\r \\t \\v \\0ooo \\xhh \\uhhhh "
"\\Uhhhhhhhh\n"
"\n"
"Examples:\n"
"  display a reminder on core buffer with a highlight:\n"
"    /print -core -tags notify_highlight Reminder: buy milk\n"
"  display an error on core buffer:\n"
"    /print -core -error Some error here\n"
"  display message on core buffer with prefix \"abc\":\n"
"    /print -core abc\\tThe message\n"
"  display a message on channel #weechat:\n"
"    /print -buffer irc.libera.#weechat Message on #weechat\n"
"  display a snowman (U+2603):\n"
"    /print -escape \\u2603\n"
"  send alert (BEL):\n"
"    /print -beep"
msgstr ""

msgid "manage proxies"
msgstr "vekilleri yönet"

msgid ""
"list || add <name> <type> <address> <port> [<username> [<password>]] || del "
"<name>|-all || set <name> <option> <value>"
msgstr ""
"list || add <ad> <tür> <adres> <kapı> [<kullanıcıadı> [<parola>]] || del "
"<ad>|-all || set <tür> <seçenek> <değer>"

msgid ""
"    list: list all proxies\n"
"     add: add a new proxy\n"
"    name: name of proxy (must be unique)\n"
"    type: http, socks4 or socks5\n"
" address: IP or hostname\n"
"    port: port\n"
"username: username (optional)\n"
"password: password (optional)\n"
"     del: delete a proxy (or all proxies with -all)\n"
"     set: set a value for a proxy property\n"
"  option: option to change (for options list, look at /set weechat.proxy."
"<proxyname>.*)\n"
"   value: new value for option\n"
"\n"
"Examples:\n"
"  add a http proxy, running on local host, port 8888:\n"
"    /proxy add local http 127.0.0.1 8888\n"
"  add a http proxy using IPv6 protocol:\n"
"    /proxy add local http ::1 8888\n"
"    /proxy set local ipv6 on\n"
"  add a socks5 proxy with username/password:\n"
"    /proxy add myproxy socks5 sample.host.org 3128 myuser mypass\n"
"  delete a proxy:\n"
"    /proxy del myproxy"
msgstr ""

msgid "quit WeeChat"
msgstr "WeeChat'ten çık"

msgid "[-yes] [<arguments>]"
msgstr "[-yes] [<argümanlar>]"

msgid ""
"     -yes: required if option \"weechat.look.confirm_quit\" is enabled\n"
"arguments: text sent with signal \"quit\"\n"
"           (for example irc plugin uses this text to send quit message to "
"server)\n"
"\n"
"By default when quitting the configuration files are saved (see option "
"\"weechat.look.save_config_on_exit\") and the current layout can be saved "
"(see option \"weechat.look.save_layout_on_exit\")."
msgstr ""

msgid "reload configuration files from disk"
msgstr "yapılandırma dosyalarını dosyadan yeniden yükle"

msgid "[<file> [<file>...]]"
msgstr "[<dosya> [<dosya>...]]"

msgid ""
"file: configuration file to reload (without extension \".conf\")\n"
"\n"
"Without argument, all files (WeeChat and plugins) are reloaded."
msgstr ""

msgid "execute a command several times"
msgstr "bir komutu birden çok kez çalıştır"

msgid "[-interval <delay>[<unit>]] <count> <command>"
msgstr "[-interval <gecikme>[<birim>]] <sayım> <komut>"

msgid ""
"  delay: delay between execution of commands\n"
"   unit: optional, values are:\n"
"           ms: milliseconds\n"
"            s: seconds (default)\n"
"            m: minutes\n"
"            h: hours\n"
"  count: number of times to execute command\n"
"command: command to execute (or text to send to buffer if command does not "
"start with '/')\n"
"\n"
"Note: the command is executed on buffer where /repeat was executed (if the "
"buffer does not exist any more, the command is not executed).\n"
"\n"
"Example:\n"
"  scroll 2 pages up:\n"
"    /repeat 2 /window page_up"
msgstr ""

msgid "save configuration files to disk"
msgstr "yapılandırma dosyalarını diske kaydet"

msgid ""
"file: configuration file to save (without extension \".conf\")\n"
"\n"
"Without argument, all files (WeeChat and plugins) are saved.\n"
"\n"
"By default all configuration files are saved to disk on /quit command (see "
"option \"weechat.look.save_config_on_exit\")."
msgstr ""

msgid ""
"manage secured data (passwords or private data encrypted in file sec.conf)"
msgstr ""
"güvenli veriyi yönet (sec.conf dosyasındaki şifrelenmiş parolalar veya gizli "
"veri)"

msgid ""
"passphrase <passphrase>|-delete || decrypt <passphrase>|-discard || set "
"<name> <value> || del <name>"
msgstr ""
"passphrase <parola>|-delete || decrypt <parola>|-discard || set <ad> <değer> "
"|| del <ad>"

msgid ""
"passphrase: change the passphrase (without passphrase, data is stored as "
"plain text in file sec.conf)\n"
"   -delete: delete passphrase\n"
"   decrypt: decrypt data still encrypted (it happens only if passphrase was "
"not given on startup)\n"
"  -discard: discard all data still encrypted\n"
"       set: add or change secured data\n"
"       del: delete secured data\n"
"\n"
"Without argument, this command displays secured data in a new buffer.\n"
"\n"
"Keys on secure buffer:\n"
"  alt+v  toggle values\n"
"\n"
"When a passphrase is used (data encrypted), it is asked by WeeChat on "
"startup.\n"
"It is possible to set environment variable \"WEECHAT_PASSPHRASE\" to prevent "
"the prompt (this same variable is used by WeeChat on /upgrade), or to set "
"option sec.crypt.passphrase_command to read the passphrase from the output "
"of an external command like a password manager (see /help sec.crypt."
"passphrase_command).\n"
"\n"
"Secured data with format ${sec.data.xxx} can be used in:\n"
"  - command /eval\n"
"  - command line argument \"--run-command\"\n"
"  - options weechat.startup.command_{before|after}_plugins\n"
"  - other options that may contain a password or sensitive data (for example "
"proxy, irc server and relay); see /help on the options to check if they are "
"evaluated.\n"
"\n"
"Examples:\n"
"  set a passphrase:\n"
"    /secure passphrase this is my passphrase\n"
"  use program \"pass\" to read the passphrase on startup:\n"
"    /set sec.crypt.passphrase_command \"/usr/bin/pass show weechat/passphrase"
"\"\n"
"  encrypt libera SASL password:\n"
"    /secure set libera mypassword\n"
"    /set irc.server.libera.sasl_password \"${sec.data.libera}\"\n"
"  encrypt oftc password for nickserv:\n"
"    /secure set oftc mypassword\n"
"    /set irc.server.oftc.command \"/msg nickserv identify ${sec.data."
"oftc}\"\n"
"  alias to ghost the nick \"mynick\":\n"
"    /alias add ghost /eval /msg -server libera nickserv ghost mynick ${sec."
"data.libera}"
msgstr ""

msgid "set config options and environment variables"
msgstr "yapılandırma seçeneklerini ve ortam değişkenlerini ayarla"

msgid ""
"[<option> [<value>]] || diff [<option> [<option>...]] || env [<variable> "
"[<value>]]"
msgstr ""
"[<seçenek> [<değer>]] || diff [<seçenek> [<seçenek>...]] || env [<değişken> "
"[<değer>]]"

msgid ""
"option: name of an option (wildcard \"*\" is allowed to list options, if no "
"value is specified)\n"
" value: new value for option, according to type:\n"
"          boolean: on, off or toggle\n"
"          integer: number, ++number or --number\n"
"           string: any string (\"\" for empty string)\n"
"            color: color name, ++number or --number\n"
"        Note: for all types, you can use null to remove option value "
"(undefined value). This works only for some special plugin variables.\n"
"  diff: display only changed options\n"
"   env: display or set an environment variable (use value \"\" to unset a "
"variable)\n"
"\n"
"Examples:\n"
"  display options about highlight:\n"
"    /set *highlight*\n"
"  add a word to highlight:\n"
"    /set weechat.look.highlight \"word\"\n"
"  display changed options:\n"
"    /set diff\n"
"  display changed options in irc plugin:\n"
"    /set diff irc.*\n"
"  display value of environment variable LANG:\n"
"    /set env LANG\n"
"  set environment variable LANG and use it:\n"
"    /set env LANG fr_FR.UTF-8\n"
"    /upgrade\n"
"  unset environment variable ABC:\n"
"    /set env ABC \"\""
msgstr ""

msgid "unset/reset config options"
msgstr "yapılandırma seçeneklerini geri al/sıfırla"

msgid "<option> || -mask <option>"
msgstr "<seçenek> || -mask <seçenek>"

msgid ""
"option: name of an option\n"
" -mask: use a mask in option (wildcard \"*\" is allowed to mass-reset "
"options, use carefully!)\n"
"\n"
"According to option, it's reset (for standard options) or removed (for "
"optional settings, like server values).\n"
"\n"
"Examples:\n"
"  reset one option:\n"
"    /unset weechat.look.item_time_format\n"
"  reset all color options:\n"
"    /unset -mask weechat.color.*"
msgstr ""

msgid "reload the WeeChat binary without disconnecting from servers"
msgstr "sunucu bağlantısını kesmeden WeeChat ikilisini yeniden yükle"

msgid "[-yes] [<path_to_binary>|-quit]"
msgstr "[-yes] [<ikili_yolu>|-quit]"

msgid ""
"          -yes: required if option \"weechat.look.confirm_upgrade\" is "
"enabled\n"
"path_to_binary: path to WeeChat binary (default is current binary)\n"
"        -dummy: do nothing (option used to prevent accidental completion "
"with \"-quit\")\n"
"         -quit: close *ALL* connections, save session and quit WeeChat, "
"which makes possible a delayed restoration (see below)\n"
"\n"
"This command upgrades and reloads a running WeeChat session. The new WeeChat "
"binary must have been compiled or installed with a package manager before "
"running this command.\n"
"\n"
"Note: SSL connections are lost during upgrade, because reload of SSL "
"sessions is currently not possible with GnuTLS. There is automatic "
"reconnection after upgrade.\n"
"\n"
"Upgrade process has 4 steps:\n"
"  1. save session into files for core and plugins (buffers, history, ..)\n"
"  2. unload all plugins (configuration files (*.conf) are written on disk)\n"
"  3. save WeeChat configuration (weechat.conf)\n"
"  4. execute new WeeChat binary and reload session.\n"
"\n"
"With option \"-quit\", the process is slightly different:\n"
"  1. close *ALL* connections (irc, xfer, relay, ...)\n"
"  2. save session into files (*.upgrade)\n"
"  3. unload all plugins\n"
"  4. save WeeChat configuration\n"
"  5. quit WeeChat\n"
"Then later you can restore session with command: weechat --upgrade\n"
"IMPORTANT: you must restore the session with exactly same configuration "
"(files *.conf).\n"
"It is possible to restore WeeChat session on another machine if you copy the "
"content of WeeChat home directories (see /debug dirs)."
msgstr ""

msgid "show WeeChat uptime"
msgstr "WeeChat açık kalma süresini göster"

msgid ""
" -o: send uptime to current buffer as input (English string)\n"
"-ol: send uptime to current buffer as input (translated string)"
msgstr ""
" -o: açık kalma süresini geçerli arabelleğe girdi olarak gönder (İngilizce)\n"
"-ol: açık kalma süresini geçerli arabelleğe girdi olarak gönder (çevrilmiş)"

msgid "show WeeChat version and compilation date"
msgstr "WeeChat sürümünü ve derlenme tarihini göster"

msgid ""
" -o: send version to current buffer as input (English string)\n"
"-ol: send version to current buffer as input (translated string)\n"
"\n"
"The default alias /v can be used to execute this command on all buffers "
"(otherwise the irc command /version is used on irc buffers)."
msgstr ""
" -o: sürümü geçerli arabelleğe girdi olarak gönder (İngilizce)\n"
"-ol: sürümü geçerli arabelleğe girdi olarak gönder (çevrilmiş)\n"
"\n"
"Öntanımlı /v arması tüm arabelleklerde bu komutu çalıştırmak için "
"kullanılabilir (diğer türlü irc arabelleklerinde /version komutu kullanılır)."

msgid "schedule a command execution in future"
msgstr "gelecekte çalıştırılmak üzere bir komut zamanla"

msgid "<number>[<unit>] <command>"
msgstr "<sayı>[<birim>] <komut>"

msgid ""
" number: amount of time to wait (integer number)\n"
"   unit: optional, values are:\n"
"           ms: milliseconds\n"
"            s: seconds (default)\n"
"            m: minutes\n"
"            h: hours\n"
"command: command to execute (or text to send to buffer if command does not "
"start with '/')\n"
"\n"
"Note: the command is executed on buffer where /wait was executed (if the "
"buffer does not exist any more, the command is not executed).\n"
"\n"
"Examples:\n"
"  join channel in 10 seconds:\n"
"    /wait 10 /join #test\n"
"  set away in 15 minutes:\n"
"    /wait 15m /away -all I'm away\n"
"  say 'hello' in 2 minutes:\n"
"    /wait 2m hello"
msgstr ""
"   sayı: beklenecek zaman (tamsayı)\n"
"  birim: isteğe bağlı, değerler:\n"
"           ms: milisaniye\n"
"            s: saniye (öntanımlı)\n"
"            m: dakika\n"
"            h: saat\n"
"  komut: çalıştırılacak komut (veya komut '/' ile baş-\n"
"         lamıyorsa arabelleğe gönderilecek metin)\n"
"\n"
"Not: Komut, /wait'in çalıştırıldığı arabellekte çalış-\n"
"     tırılır (arabellek yoksa komut iptal edilir).\n"
"\n"
"Örnekler:\n"
"  10 saniye içinde kanala katıl:\n"
"    /wait 10 /join #test\n"
"  15 dakika içinde uzakta ol:\n"
"    /wait 15m /away -all I'm away\n"
"  iki dakika içinde 'merhaba' de:\n"
"    /wait 2m merhaba"

msgid "manage windows"
msgstr "pencereleri yönet"

#, no-c-format
msgid ""
"list || -1|+1|b#|up|down|left|right [-window <number>] || <number> || splith|"
"splitv [-window <number>] [<pct>] || resize [-window <number>] [h|v]"
"[+|-]<pct> || balance || merge [-window <number>] [all] || close [-window "
"<number>] || page_up|page_down [-window <number>] || refresh || scroll [-"
"window <number>] [+|-]<value>[s|m|h|d|M|y] || scroll_horiz [-window "
"<number>] [+|-]<value>[%] || scroll_up|scroll_down|scroll_top|scroll_bottom|"
"scroll_beyond_end|scroll_previous_highlight|scroll_next_highlight|"
"scroll_unread [-window <number>] || swap [-window <number>] [up|down|left|"
"right] || zoom [-window <number>] || bare [<delay>]"
msgstr ""
"list || -1|+1|b#|up|down|left|right [-window <sayı>] || <sayı> || splith|"
"splitv [-window <sayı>] [<pct>] || resize [-window <sayı>] [h|v][+|-]<pct> "
"|| balance || merge [-window <sayı>] [all] || close [-window <sayı>] || "
"page_up|page_down [-window <sayı>] || refresh || scroll [-window <sayı>] "
"[+|-]<değer>[s|m|h|d|M|y] || scroll_horiz [-window <sayı>] [+|-]<value>[%] "
"|| scroll_up|scroll_down|scroll_top|scroll_bottom|scroll_beyond_end|"
"scroll_previous_highlight|scroll_next_highlight|scroll_unread [-window "
"<sayı>] || swap [-window <sayı>] [up|down|left|right] || zoom [-window "
"<sayı>] || bare [<gecikme>]"

#, no-c-format
msgid ""
"         list: list opened windows (without argument, this list is "
"displayed)\n"
"           -1: jump to previous window\n"
"           +1: jump to next window\n"
"           b#: jump to next window displaying buffer number #\n"
"           up: switch to window above current one\n"
"         down: switch to window below current one\n"
"         left: switch to window on the left\n"
"        right: switch to window on the right\n"
"       number: window number (see /window list)\n"
"       splith: split current window horizontally (to undo: /window merge)\n"
"       splitv: split current window vertically (to undo: /window merge)\n"
"       resize: resize window size, new size is <pct> percentage of parent "
"window\n"
"               if \"h\" or \"v\" is specified, the resize affects the "
"nearest parent window with a split of this type (horizontal/vertical)\n"
"      balance: balance the sizes of all windows\n"
"        merge: merge window with another (all = keep only one window)\n"
"        close: close window\n"
"      page_up: scroll one page up\n"
"    page_down: scroll one page down\n"
"      refresh: refresh screen\n"
"       scroll: scroll a number of lines (+/-N) or with time: s=seconds, "
"m=minutes, h=hours, d=days, M=months, y=years\n"
" scroll_horiz: scroll horizontally a number of columns (+/-N) or percentage "
"of window size (this scrolling is possible only on buffers with free "
"content)\n"
"    scroll_up: scroll a few lines up\n"
"  scroll_down: scroll a few lines down\n"
"   scroll_top: scroll to top of buffer\n"
"scroll_bottom: scroll to bottom of buffer\n"
"scroll_beyond_end: scroll beyond the end of buffer\n"
"scroll_previous_highlight: scroll to previous highlight\n"
"scroll_next_highlight: scroll to next highlight\n"
"scroll_unread: scroll to unread marker\n"
"         swap: swap buffers of two windows (with optional direction for "
"target window)\n"
"         zoom: zoom on window\n"
"         bare: toggle bare display (with optional delay in seconds for "
"automatic return to standard display mode)\n"
"\n"
"For splith and splitv, pct is a percentage which represents size of new "
"window, computed with current window as size reference. For example 25 means "
"create a new window with size = current_size / 4\n"
"\n"
"Examples:\n"
"  jump to window displaying buffer #1:\n"
"    /window b1\n"
"  scroll 2 lines up:\n"
"    /window scroll -2\n"
"  scroll 2 days up:\n"
"    /window scroll -2d\n"
"  scroll to beginning of current day:\n"
"    /window scroll -d\n"
"  zoom on window #2:\n"
"    /window zoom -window 2\n"
"  split window horizontally using 30% of space for the window on top:\n"
"    /window splith 30\n"
"  resize window to 75% of the parent window size:\n"
"    /window resize 75\n"
"  resize vertical split, add 10% in size:\n"
"    /window resize v+10\n"
"  remove the split, keep the current window:\n"
"    /window merge\n"
"  close the current window:\n"
"    /window close\n"
"  enable bare display for 2 seconds:\n"
"    /window bare 2"
msgstr ""

#, c-format
msgid "%sToo few arguments for command \"%s%s%s\" (help on command: /help %s)"
msgstr "%s\"%s%s%s\" komutu için pek az argüman (yardım için: /help %s)"

#, c-format
msgid "%sError with command \"%s\" (help on command: /help %s)"
msgstr "%s\"%s\" komutu ile hata (yardım için: /help %s)"

msgid "names of buffers"
msgstr "arabelleklerin adları"

msgid "numbers of buffers"
msgstr "arabelleklerin numaraları"

msgid "names of buffers (including plugins names)"
msgstr "arabelleklerin adları (eklenti adlarıyla birlikte)"

msgid "buffer local variables"
msgstr "arabellek yerel değişkenleri"

msgid "value of a buffer local variable"
msgstr "bir arabellek yerel değişkeninin değeri"

msgid "properties that can be set on a buffer"
msgstr "bir arabellekte ayarlanabilecek özellikler"

msgid "properties that can be read on a buffer"
msgstr "bir arabellekte okunabilecek özellikler"

msgid "numbers of windows"
msgstr "pencere numaraları"

msgid "color names"
msgstr "renk adları"

msgid "palette colors"
msgstr "palet renkleri"

msgid "configuration files"
msgstr "yapılandırma dosyaları"

msgid "filename; optional argument: default path (evaluated, see /help eval)"
msgstr ""
"dosya adı; isteğe bağlı argüman: öntanımlı yol (değerlendirilmiş, yardım "
"için /help eval)"

msgid "names of filters"
msgstr "süzgeçlerin adları"

msgid ""
"commands (weechat and plugins); optional argument: prefix to add before the "
"commands"
msgstr ""
"komutlar (WeeChat ve eklentiler); isteğe bağlı argüman: komutlardan önce "
"gelecek önek"

msgid "names of infos hooked"
msgstr "kancalanan bilgilerin adları"

msgid "names of infolists hooked"
msgstr "kancalanan bilgi listelerinin adları"

msgid "nicks in nicklist of current buffer"
msgstr "geçerli arabellekteki takma ad listesindeki takma adlar"

msgid "configuration options"
msgstr "yapılandırma seçenekleri"

msgid "names of plugins"
msgstr "eklentilerin adları"

msgid "names of plugins installed"
msgstr "yüklü eklentilerin adları"

msgid ""
"commands defined by plugins; optional argument: prefix to add before the "
"commands"
msgstr ""
"eklentilerin tanımladığı komutlar; isteğe bağlı argüman: komutlardan önce "
"gelecek önek"

msgid "names of bars"
msgstr "çubukların adları"

msgid "values for a configuration option"
msgstr "bir yapılandırma seçeneğinin değerleri"

msgid "weechat commands; optional argument: prefix to add before the commands"
msgstr "WeeChat komutları; isteğe bağlı argüman: komutlardan önce gelecek önek"

msgid "names of proxies"
msgstr "vekillerin adları"

msgid "options for proxies"
msgstr "vekiller için seçenekler"

msgid "options for bars"
msgstr "çubukların seçenekleri"

#. TRANSLATORS: "key" means "key on the keyboard"
msgid "key contexts"
msgstr "düğme bağlamları"

#. TRANSLATORS: "key" means "key on the keyboard"
msgid "key codes"
msgstr "düğme kodları"

#. TRANSLATORS: "key" means "key on the keyboard"
msgid "key codes that can be reset (keys added, redefined or removed)"
msgstr ""
"sıfırlanabilecek düğme kodları (eklenen, yeniden tanımlanan veya kaldırılan "
"düğmeler)"

msgid "areas (\"chat\" or bar name) for free cursor movement"
msgstr "serbest imleç hareketi için alanlar (\"chat\" veya çubuk adı)"

msgid "names of layouts"
msgstr "dizilim adları"

msgid "names of secured data (file sec.conf, section data)"
msgstr "güvenli veri adları (sec.conf dosyası, bölem verisi)"

msgid "environment variables"
msgstr "ortam değişkenleri"

msgid "value of an environment variable"
msgstr "bir ortam değişkeninin değeri"

msgid ""
"Warning: option weechat.look.save_config_on_exit is disabled, so the option "
"weechat.look.save_layout_on_exit is ignored"
msgstr ""
"Uyarı: weechat.look.save_config_on_exit seçeneği devre dışı, bu yüzden "
"weechat.look.save_layout_on_exit yok sayılıyor"

msgid ""
"Warning: you should now issue /save to write option weechat.look."
"save_config_on_exit in configuration file"
msgstr ""
"Uyarı: Yapılandırma dosyasında weechat.look.save_config_on_exit seçeneğini "
"yazmak için şimdi /save yapmalısınız"

msgid ""
"WARNING: this option can cause serious display bugs, if you have such "
"problems, you must turn off this option."
msgstr ""
"UYARI: Bu seçenek ciddi hatalara neden olabilir; bu tür sorunlara denk "
"gelirseniz bu seçeneği kapatın."

#, c-format
msgid ""
"%sWarning: proxy \"%s\" does not exist (you can add it with command /proxy)"
msgstr ""
"%sUyarı: Vekil \"%s\" mevcut değil (/proxy komutu ile ekleyebilirsiniz)"

msgid "debug level for plugin (\"core\" for WeeChat core)"
msgstr "eklenti hata ayıklama düzeyi (WeeChat çekirdeği için \"core\")"

msgid "alias for color"
msgstr "renk arması"

#, c-format
msgid "%sPalette option must be numeric"
msgstr "%sPalet seçeneği sayısal olmalıdır"

#, c-format
msgid "%sWarning: unknown option for section \"%s\": %s (value: \"%s\")"
msgstr "%sUyarı: \"%s\" bölümü için geçersiz seçenek: %s (değer: \"%s\""

msgid "Notify level for buffer"
msgstr "Arabellek için bildirim düzeyi"

msgid ""
"command executed when WeeChat starts, after loading plugins; multiple "
"commands can be separated by semicolons (note: commands are evaluated, see /"
"help eval)"
msgstr ""
"WeeChat başladığında ve eklentiler yüklendikten sonra çalıştırılacak komut; "
"çoklu komutlar noktalı virgül ile ayrılabilir (not: komutlar "
"değerlendirilir, bkz. /help eval)"

msgid ""
"command executed when WeeChat starts, before loading plugins; multiple "
"commands can be separated by semicolons (note: commands are evaluated, see /"
"help eval)"
msgstr ""
"WeeChat başladığında eklentiler yüklenmeden önce çalıştırılacak komut; çoklu "
"komutlar noktalı virgül ile ayrılabilir (not: komutlar değerlendirilir, "
"bkz. /help eval)"

msgid "display WeeChat logo at startup"
msgstr "başlangıçta WeeChat logosunu görüntüle"

msgid "display WeeChat version at startup"
msgstr "başlangıçta WeeChat sürümünü görüntüle"

msgid ""
"set resource limits for WeeChat process, format is: \"res1:limit1,res2:"
"limit2\"; resource name is the end of constant (RLIMIT_XXX) in lower case "
"(see man setrlimit for values); limit -1 means \"unlimited\"; example: set "
"unlimited size for core file and max 1GB of virtual memory: \"core:-1,"
"as:1000000000\""
msgstr ""
"WeeChat işlemi için kaynak limitlerini ayarla, biçim: \"kay1:limit1,kay2:"
"limit2\"; kaynak adı küçük harfle sabitin sonudur (RLIMIT_XXX), değerler "
"için man setrlimit yapın; limit -1 \"limitsiz\" demektir; örnek: çekirdek "
"dosya için limitsiz boyut ve en çok 1GB sanal bellek ayarlayın: \"core:-1,"
"as:1000000000\""

msgid ""
"alignment for end of lines (all lines after the first): they are starting "
"under this data (time, buffer, prefix, suffix, message (default))"
msgstr ""
"satır sonları için hizalama (ilkinden sonraki tüm satırlar): bu verinin "
"altında başlarlar (zaman, arabellek, önek, ek, ileti (öntanımlı))"

msgid ""
"alignment for multiline words according to option weechat.look."
"align_end_of_lines; if disabled, the multiline words will not be aligned, "
"which can be useful to not break long URLs"
msgstr ""
"weechat.look.align_end_of_lines seçeneğine göre çok satırlı sözcükler için "
"hizalama; devre dışıysa çok satırlı sözcükler hizalanmayacaktır, bu uzun "
"URL'lerin ayrılmaması için yararlıdır"

msgid ""
"string displayed when bar can be scrolled down (for bars with filling "
"different from \"horizontal\")"
msgstr ""
"çubuk aşağı kaydırılabiliyorsa görüntülenecek dizi (\"yatay\"dan farklı "
"doldurmalı çubuklar için)"

msgid ""
"string displayed when bar can be scrolled to the left (for bars with filling "
"\"horizontal\")"
msgstr ""
"çubuk sola kaydırılabiliyorsa görüntülenecek dizi (\"yatay\" doldurmalı "
"çubuklar için)"

msgid ""
"string displayed when bar can be scrolled to the right (for bars with "
"filling \"horizontal\")"
msgstr ""
"çubuk sağa kaydırılabiliyorsa görüntülenecek dizi (\"yatay\" doldurmalı "
"çubuklar için)"

msgid ""
"string displayed when bar can be scrolled up (for bars with filling "
"different from \"horizontal\")"
msgstr ""
"çubuk yukarı kaydırılabiliyorsa görüntülenecek dizi (\"yatay\"dan farklı "
"doldurmalı çubuklar için)"

msgid "exit the bare display mode on any changes in input"
msgstr "girdide bir değişiklik olursa çıplak ekran kipinden çık"

msgid ""
"time format in bare display mode (see man strftime for date/time specifiers)"
msgstr ""
"çıplak ekran kipinde zaman biçimi (tarih/zaman belirticileri için man "
"strftime yapın)"

msgid ""
"automatically renumber buffers to have only consecutive numbers and start "
"with number 1; if disabled, gaps between buffer numbers are allowed and the "
"first buffer can have a number greater than 1"
msgstr ""
"arabelleklerin yalnızca ardışık sayılarla kendiliğinden numaralandır ve "
"1'den başla; devre dışıysa arabellek numaraları arasında boşluklara izin "
"verilir ve ilk arabellek 1'den daha büyük bir sayıya iye olabilir"

msgid ""
"default notify level for buffers (used to tell WeeChat if buffer must be "
"displayed in hotlist or not, according to importance of message): all=all "
"messages (default), message=messages+highlights, highlight=highlights only, "
"none=never display in hotlist"
msgstr ""
"arabellekler için öntanımlı bildirim düzeyi (WeeChat'e arabelleğin sıcak "
"listede görüntülenip görüntülenmeyeceğini belirtirmede kullanılırdı): "
"all=tüm iletiler (öntanımlı), message=iletiler+vurgulamalar, "
"highligh=yalnızca vurgulamalar, none=hiçbir zaman sıcak listede görüntüleme"

msgid ""
"position of a new buffer: end = after the end of list (number = last number "
"+ 1) (default), first_gap = at first available number in the list (after the "
"end of list if no number is available); this option is used only if the "
"buffer has no layout number"
msgstr ""
"yeni bir arabelleğin konumu: end = liste sonundan sonra (number = son sayı + "
"1) (öntanımlı), first_gap = listedeki ilk kullanılabilir sayı (bir sayı "
"yoksa liste sonundan sonra); bu seçenek yalnızca arabelleğin bir dizilim "
"numarası yoksa kullanılır"

msgid "default text search in buffer: case sensitive or not"
msgstr ""
"arabellekteki öntanımlı metin arama: BÜYÜK/küçük harf uyumlu veya değil"

msgid ""
"force default values for text search in buffer (instead of using values from "
"last search in buffer)"
msgstr ""
"arabellekte metin arama için öntanımlı değerleri zorla (arabellekteki son "
"aramada kullanılan değerler yerine)"

msgid ""
"default text search in buffer: if enabled, search POSIX extended regular "
"expression, otherwise search simple string"
msgstr ""
"arabellekteki öntanımlı metin arama: etkinleştirilmişse POSIX genişletilmiş "
"düzenli ifadeleri ara, değilse yalın diziyi ara"

msgid "default text search in buffer: in message, prefix, prefix and message"
msgstr "arabellekteki öntanımlı metin arama: iletide, önek, önek ve ileti"

#. TRANSLATORS: string "${color:xxx}" must NOT be translated
msgid ""
"time format for each line displayed in buffers (see man strftime for date/"
"time specifiers) (note: content is evaluated, so you can use colors with "
"format \"${color:xxx}\", see /help eval); for example time using grayscale "
"(requires support of 256 colors): \"${color:252}%H${color:245}%M"
"${color:240}%S\""
msgstr ""
"arabelleklerde görüntülenen her satır için zaman biçimi (tarih/zaman "
"belirticileri için man strftime yapın) (not: içerik değerlendirilir, böylece "
"\"${color:xxx}\" biçimiyle renk kullanabilirsiniz; bkz. /help eval); örneğin "
"zamanı gri tonlarında göstermek için: \"${color:252}H${color:245}%M"
"${color:240}%S\""

#. TRANSLATORS: string "${color:xxx}" must NOT be translated
msgid ""
"time displayed for a message with same time as previous message: use a space "
"\" \" to hide time, another string to display this string instead of time, "
"or an empty string to disable feature (display time) (note: content is "
"evaluated, so you can use colors with format \"${color:xxx}\", see /help "
"eval)"
msgstr ""
"bir önceki iletiyle aynı zamanlı ileti için gösterilen zaman: zamanı "
"gizlemek için \" \", zaman yerine bu diziyi göstermek için başka bir dizi "
"veya bu özelliği kapatmak için (zamanı görüntüle) boş bir dizi kullanın "
"(not: içerik değerlendirilir, böylece biçimlendirirken renk "
"kullanabilirsiniz, örn. \"${color:xxx}\"; bkz. /help eval)"

msgid ""
"force \"bold\" attribute for light colors and \"darkgray\" in basic colors "
"(this option is disabled by default: bold is used only if terminal has less "
"than 16 colors)"
msgstr ""

msgid ""
"use a different color for lines in inactive buffer (when line is from a "
"merged buffer not selected)"
msgstr ""
"etkin olmayan arabellekteki satırlar için değişik bir renk kullan "
"(birleştirilmiş arabellekten satır seçili olmadığında)"

msgid ""
"use a different color for inactive message (when window is not current "
"window, or if line is from a merged buffer not selected)"
msgstr ""
"etkin olmayan ileti için değişik bir renk kullan (pencere geçerli pencere "
"değilken veya birleştirilmiş arabellekten satır seçili olmadığında)"

msgid ""
"use a different color for inactive prefix (when window is not current "
"window, or if line is from a merged buffer not selected)"
msgstr ""
"etkin olmayan önek için değişik bir renk kullan (pencere geçerli pencere "
"değilken veya birleştirilmiş arabellekten satır seçili olmadığında)"

msgid ""
"use a different color for inactive buffer name in prefix (when window is not "
"current window, or if line is from a merged buffer not selected)"
msgstr ""
"önekteki etkin olmayan arabellek adı için değişik bir renk kullan (pencere "
"geçerli pencere değilken veya birleştirilmiş arabellekten satır seçili "
"olmadığında)"

msgid ""
"use a different color for inactive time (when window is not current window, "
"or if line is from a merged buffer not selected)"
msgstr ""
"etkin olmayan zaman için değişik bir renk kullan (pencere geçerli pencere "
"değilken veya birleştirilmiş arabellekten satır seçili olmadığında)"

msgid ""
"use a different color for lines in inactive window (when window is not "
"current window)"
msgstr ""
"etkin olmayan penceredeki satırlar için değişik bir renk kullan (pencere "
"geçerli pencere değilken)"

msgid "use a different color for offline nicks (not in nicklist any more)"
msgstr ""
"çevrimdışı takma adlar için değişik bir renk kullan (artık takma ad "
"listesinde değil)"

msgid ""
"automatically reset table of color pairs when number of available pairs is "
"lower or equal to this number (-1 = disable automatic reset, and then a "
"manual \"/color reset\" is needed when table is full)"
msgstr ""
"kullanılabilir renk eşlerinin sayısı bu sayıya eşit veya daha küçükse eşleri "
"kendiliğinden sıfırla (-1 = kendiliğinden sıfırlamayı devre dışı bırak ve "
"sonrasında eşler tablosu doluysa el ile bir \"color reset\" gereklidir)"

msgid ""
"if set, uses real white color, disabled by default for terms with white "
"background (if you never use white background, you should turn on this "
"option to see real white instead of default term foreground color)"
msgstr ""
"ayarlıysa gerçek beyaz renk kullanılır, beyaz arka plana iye uçbirimler için "
"devre dışıdır (eğer hiç beyaz arka plan kullanmıyorsanız uçbirim beyazı "
"yerine gerçek beyaz rengi görmek için bu seçeneği açmanız önerilir)"

msgid ""
"chars used to determine if input string is a command or not: input must "
"start with one of these chars; the slash (\"/\") is always considered as "
"command prefix (example: \".$\")"
msgstr ""
"girdi satırının bir komut olup olmadığını belirlemek için kullanılan "
"karakterleer: girdi bu karakterlerin biriyle başlamalıdır; eğik çizgi (\"/"
"\") her zaman bir komut öneki olarak kabul edilir (örn. \".$\")"

msgid ""
"if set, incomplete and unambiguous commands are allowed, for example /he "
"for /help"
msgstr ""
"eğer ayarlıysa tamamlanmamış ve belirsiz komutlara izin verilir, örn. /help "
"yerine /he"

msgid ""
"if set, /quit command must be confirmed with extra argument \"-yes\" (see /"
"help quit)"
msgstr ""
"eğer ayarlıysa /quit komutu ek \"-yes\" argümanıyla onaylanmalıdır (bkz. /"
"help quit)"

msgid ""
"if set, /upgrade command must be confirmed with extra argument \"-yes"
"\" (see /help upgrade)"
msgstr ""
"eğer ayarlıysa /upgrade komutu ek \"-yes\" argümanıyla onaylanmalıdır (bkz. /"
"help upgrade)"

msgid "display special message when day changes"
msgstr "gün döndüğünde özel ileti görüntüle"

#. TRANSLATORS: string "${color:xxx}" must NOT be translated
msgid ""
"message displayed when the day has changed, with one date displayed (for "
"example at beginning of buffer) (see man strftime for date/time specifiers) "
"(note: content is evaluated, so you can use colors with format \"${color:"
"xxx}\", see /help eval)"
msgstr ""
"gün döndüğünde görüntülenen ileti; bir adet tarih içerir (örneğin "
"arabelleğin başında) (tarih/zaman belirticileri için man strftime yapın) "
"(not: içerik değerlendirilir, böylece \"${color:xxx}\" biçimiyle renkler "
"kullanabilirsiniz, bkz. /help eval)"

#. TRANSLATORS: string "${color:xxx}" must NOT be translated
msgid ""
"message displayed when the day has changed, with two dates displayed "
"(between two messages); the second date specifiers must start with two \"%\" "
"because strftime is called two times on this string (see man strftime for "
"date/time specifiers) (note: content is evaluated, so you can use colors "
"with format \"${color:xxx}\", see /help eval)"
msgstr ""
"gün döndüğünde görüntülenen ileti; iki adet tarih içerir (iki ileti "
"arasında); ikinci tarihin belirticileri iki adet \"%\" içermelidir; çünkü "
"strftime bu dizide iki kez çağrılır (tarih/zaman belirticileri için man "
"strftime yapın) (not: içerik değerlendirilir, böylece \"${color:xxx}\" "
"biçimiyle renkler kullanabilirsiniz, bkz. /help eval)"

msgid ""
"if set, the eat_newline_glitch will be set to 0; this is used to not add new "
"line char at end of each line, and then not break text when you copy/paste "
"text from WeeChat to another application (this option is disabled by default "
"because it can cause serious display bugs)"
msgstr ""
"eğer ayarlıysa, eat_newline_glitch 0 olarak ayarlanacaktır; bu seçenek her "
"satırın sonuna yenisatır karakteri eklemez, böylece WeeChat'ten başka "
"uygulamalara metin kopyala/yapıştır yaptığınızda metin bozulmaz (bu seçenek "
"öntanımlı olarak devre dışıdır; çünkü ciddi görünüm hatalarına neden "
"olabilir)"

msgid ""
"attributes for emphasized text: one or more attribute chars (\"*\" for bold, "
"\"!\" for reverse, \"/\" for italic, \"_\" for underline); if the string is "
"empty, the colors weechat.color.emphasized* are used"
msgstr ""
"vurgulanan metin için öznitelikler: bir veya daha çok öznitelik karakteri "
"(kalın için \"*\", eğik metin için \"/\", altı çizgili için \"_\"); dizi boş "
"ise weechat.color.emphasized* renkleri kullanılır"

msgid ""
"comma separated list of words to highlight; case insensitive comparison (use "
"\"(?-i)\" at beginning of words to make them case sensitive), words may "
"begin or end with \"*\" for partial match; example: \"test,(?-i)*toto*,flash*"
"\""
msgstr ""
"vurgulanacak sözcüklerin virgülle ayrılmış listesi; BÜYÜK/küçük harf "
"duyarsız karşılaştırma (duyarlı yapmak için sözcüklerin başında \"(?-i)\" "
"kullanın), kısmi eşleşme için sözcükler \"*\" ile başlayabilir; örnek: "
"\"test,(?-i)*toto*,flash*\""

msgid ""
"POSIX extended regular expression used to check if a message has highlight "
"or not, at least one match in string must be surrounded by delimiters (chars "
"different from: alphanumeric, \"-\", \"_\" and \"|\"), regular expression is "
"case insensitive (use \"(?-i)\" at beginning to make it case sensitive), "
"examples: \"flashcode|flashy\", \"(?-i)FlashCode|flashy\""
msgstr ""
"bir iletinin vurgulaması olup olmadığını denetlemek için POSIX genişletilmiş "
"dizenli ifadeleri kullanılır, en azından dizideki bir eşleşme "
"sınırlandırıcılarla çevrilmiş olmalıdır (şunlardan farklı karakterler: abece "
"ve sayılar, \"-\", \"_\" ve \"|\"), düzenli ifadeler BÜYÜK/küçük harf "
"duyarsızdır (duyarlı yapmak için sözcüklerin başında \"(?-i)\" kullanın), "
"örnekler: \"flaşkodu|flaşlı\", \"(?-i)FlaşKodu|Flaşlı\""

msgid ""
"comma separated list of tags to highlight; case insensitive comparison; "
"wildcard \"*\" is allowed in each tag; many tags can be separated by \"+\" "
"to make a logical \"and\" between tags; examples: \"nick_flashcode\" for "
"messages from nick \"FlashCode\", \"irc_notice+nick_toto*\" for notices from "
"a nick starting with \"toto\""
msgstr ""
"vurgulanacak etiketlerin virgülle ayrılmış listesi; BÜYÜK/küçük harf "
"duyarsız karşılaştırma; her bir etikette \"*\" jokerine izin verilir; "
"etiketler arasında mantıksal \"and\" yapmak için etiketleri \"+\" ile "
"ayırabilirsiniz; örnekler: \"GazMan\" takma adından iletiler için "
"\"nick_gazman\", \"toto\" ile başlayan bir takma addan gelecek bildirimler "
"için \"irc_notice+nick_toto\""

msgid ""
"conditions to add a buffer in hotlist (if notify level is OK for the "
"buffer); you can use in these conditions: \"window\" (current window "
"pointer), \"buffer\" (buffer pointer to add in hotlist), \"priority\" (0 = "
"low, 1 = message, 2 = private, 3 = highlight); by default a buffer is added "
"to hotlist if you are away, or if the buffer is not visible on screen (not "
"displayed in any window), or if at least one relay client is connected via "
"the weechat protocol"
msgstr ""

msgid "string displayed between buffers in hotlist"
msgstr "sıcak listede arabellekler arasında görüntülenen dizi"

msgid ""
"max number of messages count to display in hotlist for a buffer: 0 = never "
"display messages count, other number = display max N messages count (from "
"the highest to lowest priority)"
msgstr ""

msgid ""
"display messages count if number of messages is greater or equal to this "
"value"
msgstr ""

msgid ""
"max number of names in hotlist (0 = no name displayed, only buffer numbers)"
msgstr ""

msgid "max length of names in hotlist (0 = no limit)"
msgstr ""

msgid ""
"level for displaying names in hotlist (combination of: 1=join/part, "
"2=message, 4=private, 8=highlight, for example: 12=private+highlight)"
msgstr ""

msgid "if set, force display of names in hotlist for merged buffers"
msgstr ""

msgid "text displayed at the beginning of the hotlist"
msgstr ""

msgid ""
"remove buffers in hotlist: buffer = remove buffer by buffer, merged = remove "
"all visible merged buffers at once"
msgstr ""

msgid ""
"if set, uses short names to display buffer names in hotlist (start after "
"first \".\" in name)"
msgstr ""

msgid ""
"sort of hotlist: group_time_*: group by notify level (highlights first) then "
"sort by time, group_number_*: group by notify level (highlights first) then "
"sort by number, number_*: sort by number; asc = ascending sort, desc = "
"descending sort"
msgstr ""

msgid "text displayed at the end of the hotlist"
msgstr ""

msgid ""
"keep only unique numbers in hotlist (this applies only on hotlist items "
"where name is NOT displayed after number)"
msgstr ""

msgid "update the hotlist when switching buffers"
msgstr ""

msgid ""
"number of chars displayed after end of input line when scrolling to display "
"end of line"
msgstr ""

msgid ""
"share commands, text, or both in input for all buffers (there is still local "
"history for each buffer)"
msgstr ""

msgid "if set and input is shared, always overwrite input in target buffer"
msgstr ""

msgid "max number of \"undo\" for command line, by buffer (0 = undo disabled)"
msgstr ""

msgid "display server away message in away bar item"
msgstr ""

msgid ""
"string used to show that some lines are filtered in current buffer (bar item "
"\"buffer_filter\")"
msgstr ""

msgid "string used to show zoom on merged buffer (bar item \"buffer_zoom\")"
msgstr ""

msgid "string used to show if mouse is enabled (bar item \"mouse_status\")"
msgstr ""

msgid ""
"time format for \"time\" bar item (see man strftime for date/time "
"specifiers) (note: content is evaluated, so you can use colors with format "
"\"${color:xxx}\", see /help eval)"
msgstr ""

msgid ""
"jump to previous buffer displayed when jumping to current buffer number "
"with /buffer *N (where N is a buffer number), to easily switch to another "
"buffer, then come back to current buffer"
msgstr ""

msgid ""
"jump to previously visited buffer when closing a buffer (if disabled, then "
"jump to buffer number - 1)"
msgstr ""

msgid "jump back to initial buffer after reaching end of hotlist"
msgstr ""

msgid ""
"allow only binding of \"safe\" keys (beginning with a ctrl or meta code)"
msgstr ""

msgid ""
"default delay (in milliseconds) to grab a key (using default key alt-k); "
"this delay can be overridden in the /input command (see /help input)"
msgstr ""

msgid "enable mouse support"
msgstr "fare desteğini etkinleştir"

msgid ""
"delay (in milliseconds) to grab a mouse event: WeeChat will wait this delay "
"before processing event"
msgstr ""

msgid ""
"force color for some nicks: hash computed with nickname to find color will "
"not be used for these nicks (format is: \"nick1:color1;nick2:color2\"); look "
"up for nicks is with exact case then lower case, so it's possible to use "
"only lower case for nicks in this option; color can include background with "
"the format \"text,background\", for example \"yellow,red\""
msgstr ""

msgid ""
"hash algorithm used to find the color for a nick: djb2 = variant of djb2 "
"(position of letters matters: anagrams of a nick have different color), "
"djb2_32 = variant of djb2 using 32-bit instead of 64-bit integer, sum = sum "
"of letters, sum_32 = sum of letters using 32-bit instead of 64-bit integer"
msgstr ""

msgid ""
"salt for the hash algorithm used to find nick colors (the nickname is "
"appended to this salt and the hash algorithm operates on this string); "
"modifying this shuffles nick colors"
msgstr ""

msgid ""
"chars used to stop in nick when computing color with letters of nick (at "
"least one char outside this list must be in string before stopping) "
"(example: nick \"|nick|away\" with \"|\" in chars will return color of nick "
"\"|nick\"); this option has an impact on option weechat.look."
"nick_color_force, so the nick for the forced color must not contain the "
"chars ignored by this option"
msgstr ""

msgid "text to display before nick in prefix of message, example: \"<\""
msgstr ""

msgid "text to display after nick in prefix of message, example: \">\""
msgstr ""

msgid ""
"automatically add a newline at the end of pasted text if there are at least "
"two lines and if a confirmation is asked"
msgstr ""

msgid ""
"enable terminal \"bracketed paste mode\" (not supported in all terminals/"
"multiplexers): in this mode, pasted text is bracketed with control sequences "
"so that WeeChat can differentiate pasted text from typed-in text (\"ESC[200~"
"\", followed by the pasted text, followed by \"ESC[201~\")"
msgstr ""

msgid ""
"force end of bracketed paste after this delay (in seconds) if the control "
"sequence for end of bracketed paste (\"ESC[201~\") was not received in time"
msgstr ""

msgid ""
"max number of lines for paste without asking user (-1 = disable this "
"feature); this option is used only if the bar item \"input_paste\" is used "
"in at least one bar (by default it is used in \"input\" bar)"
msgstr ""

#. TRANSLATORS: string "${color:xxx}" must NOT be translated
msgid ""
"prefix for error messages (note: content is evaluated, so you can use colors "
"with format \"${color:xxx}\", see /help eval)"
msgstr ""

#. TRANSLATORS: string "${color:xxx}" must NOT be translated
msgid ""
"prefix for network messages (note: content is evaluated, so you can use "
"colors with format \"${color:xxx}\", see /help eval)"
msgstr ""

#. TRANSLATORS: string "${color:xxx}" must NOT be translated
msgid ""
"prefix for action messages (note: content is evaluated, so you can use "
"colors with format \"${color:xxx}\", see /help eval)"
msgstr ""

#. TRANSLATORS: string "${color:xxx}" must NOT be translated
msgid ""
"prefix for join messages (note: content is evaluated, so you can use colors "
"with format \"${color:xxx}\", see /help eval)"
msgstr ""

#. TRANSLATORS: string "${color:xxx}" must NOT be translated
msgid ""
"prefix for quit messages (note: content is evaluated, so you can use colors "
"with format \"${color:xxx}\", see /help eval)"
msgstr ""

msgid "prefix alignment (none, left, right (default))"
msgstr ""

msgid "max size for prefix (0 = no max size)"
msgstr ""

msgid "min size for prefix"
msgstr ""

msgid ""
"char to display if prefix is truncated (must be exactly one char on screen)"
msgstr ""

msgid ""
"display the truncature char (by default \"+\") after the text (by replacing "
"the space that should be displayed here); if disabled, the truncature char "
"replaces last char of text"
msgstr ""

msgid ""
"prefix alignment for buffer name, when many buffers are merged with same "
"number (none, left, right (default))"
msgstr ""

msgid ""
"max size for buffer name, when many buffers are merged with same number (0 = "
"no max size)"
msgstr ""

msgid ""
"char to display if buffer name is truncated (when many buffers are merged "
"with same number) (must be exactly one char on screen)"
msgstr ""

msgid ""
"prefix displayed for a message with same nick as previous but not next "
"message: use a space \" \" to hide prefix, another string to display this "
"string instead of prefix, or an empty string to disable feature (display "
"prefix)"
msgstr ""

msgid ""
"prefix displayed for a message with same nick as previous and next message: "
"use a space \" \" to hide prefix, another string to display this string "
"instead of prefix, or an empty string to disable feature (display prefix)"
msgstr ""

msgid "string displayed after prefix"
msgstr ""

msgid "text to display before nick when quoting a message (see /help cursor)"
msgstr ""

msgid "text to display after nick when quoting a message (see /help cursor)"
msgstr ""

msgid "time format when quoting a message (see /help cursor)"
msgstr ""

msgid "use a marker (line or char) on buffers to show first unread line"
msgstr ""

msgid "always show read marker, even if it is after last buffer line"
msgstr ""

msgid ""
"string used to draw read marker line (string is repeated until end of line)"
msgstr ""

msgid "update the read marker when switching buffers"
msgstr ""

msgid "save configuration file on exit"
msgstr ""

msgid ""
"use fsync to synchronize the configuration file with the storage device (see "
"man fsync); this is slower but should prevent any data loss in case of power "
"failure during the save of configuration file"
msgstr ""

msgid "save layout on exit (buffers, windows, or both)"
msgstr ""

msgid "how many lines to scroll by with scroll_up and scroll_down"
msgstr ""

msgid ""
"scroll to bottom of window after switch to another buffer (do not remember "
"scroll position in windows); the scroll is done only for buffers with "
"formatted content (not free content)"
msgstr ""

msgid ""
"percent of screen to scroll when scrolling one page up or down (for example "
"100 means one page, 50 half-page)"
msgstr ""

msgid "alert user when text sought is not found in buffer"
msgstr ""

msgid ""
"char used to draw horizontal separators around bars and windows (empty value "
"will draw a real line with ncurses, but may cause bugs with URL selection "
"under some terminals); width on screen must be exactly one char"
msgstr ""

msgid ""
"char used to draw vertical separators around bars and windows (empty value "
"will draw a real line with ncurses); width on screen must be exactly one char"
msgstr ""

msgid "number of spaces used to display tabs in messages"
msgstr ""

msgid ""
"time format for dates converted to strings and displayed in messages (see "
"man strftime for date/time specifiers)"
msgstr ""

msgid ""
"automatically zoom on current window if the terminal becomes too small to "
"display all windows (use alt-z to unzoom windows when the terminal is big "
"enough)"
msgstr ""

msgid "display an horizontal separator between windows"
msgstr ""

msgid "display a vertical separator between windows"
msgstr ""

msgid ""
"title for window (terminal for Curses GUI), set on startup; an empty string "
"will keep title unchanged (note: content is evaluated, see /help eval); "
"example: \"WeeChat ${info:version}\""
msgstr ""

msgid ""
"comma-separated list of chars (or range of chars) that are considered part "
"of words for highlights; each item can be a single char, a range of chars "
"(format: a-z), a class of wide character (for example \"alnum\", see man "
"wctype); a \"!\" before the item makes it negative (ie the char is NOT "
"considered part of words); the value \"*\" matches any char; unicode chars "
"are allowed with the format \\u1234, for example \\u00A0 for unbreakable "
"space (see /help print for supported formats)"
msgstr ""

msgid ""
"comma-separated list of chars (or range of chars) that are considered part "
"of words for command line; each item can be a single char, a range of chars "
"(format: a-z), a class of wide character (for example \"alnum\", see man "
"wctype); a \"!\" before the item makes it negative (ie the char is NOT "
"considered part of words); the value \"*\" matches any char; unicode chars "
"are allowed with the format \\u1234, for example \\u00A0 for unbreakable "
"space (see /help print for supported formats)"
msgstr ""

msgid "text color for \"+\" when scrolling bars"
msgstr "kaydırma çubuklarındaki \"+\" metin rengi"

msgid "text color for chat"
msgstr "sohbet için metin rengi"

msgid "background color for chat"
msgstr "sohbet için arkaplan rengi"

msgid "text color for buffer names"
msgstr ""

msgid "text color for channel names"
msgstr "kanal adları için metin rengi"

msgid "text color for message displayed when the day has changed"
msgstr ""

msgid "text color for delimiters"
msgstr ""

msgid "text color for highlighted prefix"
msgstr ""

msgid "background color for highlighted prefix"
msgstr ""

msgid "text color for hostnames"
msgstr ""

msgid ""
"text color for chat when line is inactive (buffer is merged with other "
"buffers and is not selected)"
msgstr ""

msgid ""
"text color for chat when window is inactive (not current selected window)"
msgstr ""

msgid ""
"text color for nicks in chat window: used in some server messages and as "
"fallback when a nick color is not found; most of times nick color comes from "
"option weechat.color.chat_nick_colors"
msgstr ""

#. TRANSLATORS: please do not translate "lightred:blue"
msgid ""
"text color for nicks (comma separated list of colors, background is allowed "
"with format: \"fg:bg\", for example: \"lightred:blue\")"
msgstr ""

msgid ""
"text color for offline nick (not in nicklist any more); this color is used "
"only if option weechat.look.color_nick_offline is enabled"
msgstr ""

msgid ""
"text color for offline nick with highlight; this color is used only if "
"option weechat.look.color_nick_offline is enabled"
msgstr ""

msgid ""
"background color for offline nick with highlight; this color is used only if "
"option weechat.look.color_nick_offline is enabled"
msgstr ""

msgid "text color for other nick in private buffer"
msgstr ""

msgid "color for nick prefix (string displayed before nick in prefix)"
msgstr ""

msgid "text color for local nick in chat window"
msgstr "sohbet penceresindeki yerel takma ad için metin rengi"

msgid "color for nick suffix (string displayed after nick in prefix)"
msgstr ""

msgid "text color for error prefix"
msgstr ""

msgid ""
"text color for buffer name (before prefix, when many buffers are merged with "
"same number)"
msgstr ""

msgid ""
"text color for inactive buffer name (before prefix, when many buffers are "
"merged with same number and if buffer is not selected)"
msgstr ""

msgid "text color for network prefix"
msgstr ""

msgid "text color for action prefix"
msgstr ""

msgid "text color for join prefix"
msgstr ""

msgid "text color for quit prefix"
msgstr ""

msgid "text color for \"+\" when prefix is too long"
msgstr "önek çok uzunken \"+\" için metin rengi"

msgid "text color for suffix (after prefix)"
msgstr ""

msgid "text color for unread data marker"
msgstr ""

msgid "background color for unread data marker"
msgstr ""

msgid "text color for server names"
msgstr "sunucu adları için metin rengi"

msgid "text color for tags after messages (displayed with command /debug tags)"
msgstr ""

msgid "text color for marker on lines where text sought is found"
msgstr ""

msgid "background color for marker on lines where text sought is found"
msgstr ""

msgid "text color for time in chat window"
msgstr "sohbet penceresindeki zaman için metin rengi"

msgid "text color for time delimiters"
msgstr ""

msgid "text color for values"
msgstr "değerler için metin rengi"

msgid "text color for null values (undefined)"
msgstr "null değerler için metin rengi (tanımlanmamış)"

msgid ""
"text color for emphasized text (for example when searching text); this "
"option is used only if option weechat.look.emphasized_attributes is an empty "
"string (default value)"
msgstr ""

msgid ""
"background color for emphasized text (for example when searching text); used "
"only if option weechat.look.emphasized_attributes is an empty string "
"(default value)"
msgstr ""

msgid "text color for actions in input line"
msgstr ""

msgid "text color for unsuccessful text search in input line"
msgstr ""

msgid "text color for away item"
msgstr "uzakta öğesi için metin rengi"

msgid "text color for away nicknames"
msgstr "uzaktaki kullanıcı adları için metin rengi"

msgid "text color for groups in nicklist"
msgstr ""

msgid ""
"color for window separators (when split) and separators beside bars (like "
"nicklist)"
msgstr ""

msgid "text color for count of highlight messages in hotlist (status bar)"
msgstr ""

msgid "text color for count of messages in hotlist (status bar)"
msgstr ""

msgid "text color for count of other messages in hotlist (status bar)"
msgstr ""

msgid "text color for count of private messages in hotlist (status bar)"
msgstr ""

msgid "text color for buffer with highlight (status bar)"
msgstr ""

msgid "text color for buffer with new messages (status bar)"
msgstr ""

msgid "text color for buffer with new data (not messages) (status bar)"
msgstr ""

msgid "text color for buffer with private message (status bar)"
msgstr ""

msgid "text color for filter indicator in status bar"
msgstr ""

msgid "text color for buffer with new data (status bar)"
msgstr ""

msgid "text color for mouse indicator in status bar"
msgstr "durum çubuğundaki fare belirteci için metin rengi"

msgid "text color for current buffer name in status bar"
msgstr ""

msgid ""
"text color for current buffer name in status bar, if data are secured with a "
"protocol like SSL"
msgstr ""

msgid "text color for number of nicks in nicklist (status bar)"
msgstr "takma ad listesindeki takma ad sayısı için metin rengi (durum çubuğu)"

msgid "text color for current buffer number in status bar"
msgstr ""

msgid "text color for time (status bar)"
msgstr "zaman için metin rengi (durum çubuğu)"

msgid ""
"if enabled, the base word to complete ends at char before cursor; otherwise "
"the base word ends at first space after cursor"
msgstr ""

msgid ""
"if enabled, the commands inside command line are completed (the command at "
"beginning of line has higher priority and is used first); note: when this "
"option is enabled, there is no more automatic completion of paths beginning "
"with \"/\" (outside commands arguments)"
msgstr ""

msgid ""
"default completion template (please see documentation for template codes and "
"values: plugin API reference, function \"weechat_hook_command\")"
msgstr ""

msgid ""
"add space after nick completion (when nick is not first word on command line)"
msgstr ""

msgid "case sensitive completion for nicks"
msgstr ""

msgid ""
"string inserted after nick completion (when nick is first word on command "
"line)"
msgstr ""

msgid "complete only with first nick found"
msgstr ""

msgid "chars ignored for nick completion"
msgstr ""

msgid "send alert (BEL) when a partial completion occurs"
msgstr ""

msgid ""
"partially complete command names (stop when many commands found begin with "
"same letters)"
msgstr ""

msgid ""
"partially complete command arguments (stop when many arguments found begin "
"with same prefix)"
msgstr ""

msgid "display count for each partial completion in bar item"
msgstr ""

msgid ""
"partially complete outside commands (stop when many words found begin with "
"same letters)"
msgstr ""

msgid ""
"comma-separated list of templates for which partial completion is enabled by "
"default (with Tab key instead of shift-Tab); the list of templates is in "
"documentation: plugin API reference, function \"weechat_hook_command\""
msgstr ""

msgid ""
"maximum number of commands to display by default in history listing (0 = "
"unlimited)"
msgstr ""

msgid ""
"maximum number of minutes in history per buffer (0 = unlimited); examples: "
"1440 = one day, 10080 = one week, 43200 = one month, 525600 = one year; use "
"0 ONLY if option weechat.history.max_buffer_lines_number is NOT set to 0"
msgstr ""

msgid ""
"maximum number of lines in history per buffer (0 = unlimited); use 0 ONLY if "
"option weechat.history.max_buffer_lines_minutes is NOT set to 0"
msgstr ""

msgid ""
"maximum number of user commands in history (0 = unlimited, NOT RECOMMENDED: "
"no limit in memory usage)"
msgstr ""

msgid "maximum number of visited buffers to keep in memory"
msgstr ""

msgid ""
"timeout (in seconds) for connection to a remote host (made in a child "
"process)"
msgstr ""

msgid ""
"load system's default trusted certificate authorities on startup; this can "
"be turned off to save some memory only if you are not using SSL connections "
"at all"
msgstr ""

msgid ""
"extra file(s) with certificate authorities; multiple files must be separated "
"by colons (each path is evaluated, see function string_eval_path_home in "
"plugin API reference)"
msgstr ""

msgid "timeout (in seconds) for gnutls handshake"
msgstr ""

msgid ""
"name of proxy used for download of URLs with Curl (used to download list of "
"scripts and in scripts calling function hook_process); the proxy must be "
"defined with command /proxy"
msgstr ""

msgid ""
"comma separated list of plugins to load automatically at startup, \"*\" "
"means all plugins found, a name beginning with \"!\" is a negative value to "
"prevent a plugin from being loaded, wildcard \"*\" is allowed in names "
"(examples: \"*\" or \"*,!lua,!tcl\")"
msgstr ""

msgid ""
"enable debug messages by default in all plugins (option disabled by default, "
"which is highly recommended)"
msgstr ""

msgid "comma separated list of file name extensions for plugins"
msgstr ""

msgid ""
"path for searching plugins (path is evaluated, see function "
"string_eval_path_home in plugin API reference)"
msgstr ""

msgid "save configuration files when unloading plugins"
msgstr ""

msgid ""
"command to execute when the signal is received, multiple commands can be "
"separated by semicolons (note: commands are evaluated, see /help eval)"
msgstr ""
"sinyal alındığında çalıştırılacak komut, çoklu komutlar noktalı virgül ile "
"ayrılabilir (not: komutlar değerlendirilir, bkz. /help eval)"

msgid "FATAL: error initializing configuration options"
msgstr ""

#, c-format
msgid "Writing configuration file %s%s%s"
msgstr ""

msgid "(default options)"
msgstr "(varsayılan seçenekler)"

#, c-format
msgid "%sCannot create file \"%s\""
msgstr "%s\"%s\" dosyası oluşturulamıyor"

#, c-format
msgid "%sError writing configuration file \"%s\""
msgstr ""

#, c-format
msgid "%sWARNING: failed to read configuration file \"%s\" (%s)"
msgstr "%sUYARI: \"%s\" yapılandırma dosyası okunamadı (%s)"

#, c-format
msgid ""
"%sWARNING: file \"%s\" will be overwritten on exit with default values (it "
"is HIGHLY recommended to backup this file now)"
msgstr ""

#, c-format
msgid "Reading configuration file %s"
msgstr "%s yapılandırma dosyası okunuyor"

#, c-format
msgid "%sWarning: %s, line %d: invalid syntax, missing \"]\""
msgstr ""

#, c-format
msgid "%sWarning: %s, line %d: unknown section identifier (\"%s\")"
msgstr ""

#, c-format
msgid "%sWarning: %s, line %d: unknown option for section \"%s\": %s"
msgstr ""

#, c-format
msgid "%sWarning: %s, line %d: option outside section: %s"
msgstr ""

#, c-format
msgid "%sWarning: %s, line %d: invalid value for option: %s"
msgstr ""

#, c-format
msgid "Reloading configuration file %s"
msgstr ""

msgid "Windows tree:"
msgstr ""

msgid "Memory usage (see \"man mallinfo\" for help):"
msgstr ""

msgid "Memory usage not available (function \"mallinfo\" not found)"
msgstr ""

msgid "TEMPORARY, deleted on exit"
msgstr ""

msgid "Directories:"
msgstr ""

msgid "Error: not enough memory\n"
msgstr "Hata: Yetersiz bellek\n"

#, c-format
msgid ""
"Error: wrong number of paths for home directories (expected: 1 or 4, "
"received: %d)\n"
msgstr ""

#, c-format
msgid ""
"Error: unable to create a temporary home directory (using template: \"%s\")\n"
msgstr ""
"Hata: Geçici bir ev dizini oluşturulamıyor (kullanılan şablon: \"%s\")\n"

#, c-format
msgid "Error: \"%s\" is not a directory\n"
msgstr "Hata: \"%s\" bir dizin değil\n"

#, c-format
msgid "Error: cannot create directory \"%s\"\n"
msgstr "Hata: \"%s\" dizini oluşturulamıyor\n"

#, c-format
msgid "%sError sending signal %d to pid %d: %s"
msgstr ""

#, c-format
msgid "%sYou can not write text in this buffer"
msgstr ""

#, c-format
msgid ""
"warning: the command \"%s\" is not currently allowed (command: \"%s\", "
"buffer: \"%s\")"
msgstr ""

#, c-format
msgid "%sUnknown command \"%s\" (type /help for help)"
msgstr ""

#, c-format
msgid ""
"%sAmbiguous command \"%s\": it exists in many plugins and not in \"%s\" "
"plugin"
msgstr ""

#, c-format
msgid "%sIncomplete command \"%s\" and multiple commands start with this name"
msgstr ""

#, c-format
msgid "%sToo many calls to command \"%s\" (looping)"
msgstr ""

msgid ""
"Error: unable to create/append to log file (weechat.log)\n"
"If another WeeChat process is using this file, try to run WeeChat with a "
"specific home directory using the \"--dir\" command line option.\n"
msgstr ""
"Hata: Günlük dosyası oluşturulamıyor/yazılamıyor (weechat.log)\n"
"Eğer başka bir WeeChat işlemi bu dosyası kullanıyorsa WeeChat'i \"--dir\"\n"
"komutunu kullanarak özel bir ev dizini kullanarak başlatmayı deneyin.\n"

#, c-format
msgid "%sWarning: failed to load system certificate authorities"
msgstr "%sUyarı: Sistem sertifika kurumları yüklenemedi"

#, c-format
msgid "%d certificate loaded (system)"
msgid_plural "%d certificates loaded (system)"
msgstr[0] ""

#, c-format
msgid "%sWarning: failed to load certificate authorities from file %s"
msgstr "%sUyarı: Sertifika kurumları %s dosyasından yüklenemedi"

#, c-format
msgid "%d certificate loaded (file: %s)"
msgid_plural "%d certificates loaded (file: %s)"
msgstr[0] "%d sertifika yüklendi (dosya: %s)"

#, c-format
msgid ""
"%sWarning: failed to load certificate authorities from file %s (file not "
"found)"
msgstr ""

#, c-format
msgid "%d certificate purged"
msgid_plural "%d certificates purged"
msgstr[0] ""

msgid "set server name indication (SNI) failed"
msgstr ""

msgid "invalid priorities"
msgstr ""

msgid "proxy type (http (default), socks4, socks5)"
msgstr ""

msgid "connect to proxy using ipv6"
msgstr ""

msgid "proxy server address (IP or hostname)"
msgstr ""

msgid "port for connecting to proxy server"
msgstr ""

msgid "username for proxy server (note: content is evaluated, see /help eval)"
msgstr ""

msgid "password for proxy server (note: content is evaluated, see /help eval)"
msgstr ""

msgid "WeeChat secured data (sec.conf) | Keys: [alt-v] Toggle values"
msgstr ""

msgid "on"
msgstr ""

msgid "off"
msgstr ""

msgid "Passphrase is set"
msgstr ""

msgid "Secured data:"
msgstr ""

msgid "Secured data STILL ENCRYPTED: (use /secure decrypt, see /help secure)"
msgstr ""

msgid "No secured data set"
msgstr ""

<<<<<<< HEAD
msgid "secured data"
msgstr "güvenli veri"
=======
#, fuzzy
msgid "secured data"
msgstr "Güvenli veri \"%s\" ayarlandı"
>>>>>>> 009a2889

msgid ""
"secured data: names and values (be careful: the values are sensitive data: "
"do NOT print/log them anywhere)"
msgstr ""

msgid "Please enter your passphrase to decrypt the data secured by WeeChat:"
msgstr ""

msgid ""
"(enter just one space to skip the passphrase, but this will DISABLE all "
"secured data!)"
msgstr ""

msgid "(press ctrl-C to exit WeeChat now)"
msgstr ""

msgid ""
"To recover your secured data, you can use /secure decrypt (see /help secure)"
msgstr ""

#, c-format
msgid ""
"%sUnable to reload file sec.conf because there is still encrypted data (use /"
"secure decrypt, see /help secure)"
msgstr ""

#, c-format
msgid "%sPassphrase is not set, unable to decrypt data \"%s\""
msgstr ""

#, c-format
msgid "%sWrong passphrase, unable to decrypt data \"%s\""
msgstr ""

#, c-format
msgid "*** Wrong passphrase (decrypt error: %s) ***"
msgstr ""

#, c-format
msgid "%sError encrypting data \"%s\" (%d)"
msgstr "%s\"%s\" verisi şifrelenirken hata (%d)"

msgid ""
"cipher used to crypt data (the number after algorithm is the size of the key "
"in bits)"
msgstr ""

msgid "hash algorithm used to check the decrypted data"
msgstr ""

msgid ""
"read the passphrase from the output of this system command (only the first "
"line is used and it must not contain any extra character); this option is "
"used only when reading file sec.conf and if the environment variable "
"\"WEECHAT_PASSPHRASE\" is not set (the environment variable has higher "
"priority); example with password-store: \"/usr/bin/pass show weechat/"
"passphrase\""
msgstr ""

msgid ""
"use salt when generating key used in encryption (recommended for maximum "
"security); when enabled, the content of crypted data in file sec.conf will "
"be different on each write of the file; if you put the file sec.conf in a "
"version control system, then you can turn off this option to have always "
"same content in file"
msgstr ""

#. TRANSLATORS: file size unit "kilobyte"
msgid "KB"
msgstr "KB"

#. TRANSLATORS: file size unit "megabyte"
msgid "MB"
msgstr "MB"

#. TRANSLATORS: file size unit "gigabyte"
msgid "GB"
msgstr "GB"

#. TRANSLATORS: file size unit "terabyte"
msgid "TB"
msgstr ""

msgid "byte"
msgid_plural "bytes"
msgstr[0] "bayt"

#, c-format
msgid "debug: removing file: %s"
msgstr ""

#. TRANSLATORS: %.02fs is a float number + "s" ("seconds")
#, c-format
msgid "Upgrade done (%.02fs)"
msgstr ""

#, c-format
msgid "%sError upgrading WeeChat with file \"%s\":"
msgstr ""

#, c-format
msgid "%s    error: %s%s%s%s"
msgstr "%s    hata: %s%s%s%s"

#, c-format
msgid "%s    last read: position: %ld, length: %d"
msgstr ""

#, c-format
msgid "%s    source: %s, line: %d"
msgstr "%s    kaynak: %s, satır: %d"

#, c-format
msgid "%s    *** Please report above info to developers ***"
msgstr ""

msgid "write - object type"
msgstr ""

msgid "write - object id"
msgstr ""

msgid "write - variable name"
msgstr ""

msgid "write - infolist type"
msgstr ""

msgid "write - variable"
msgstr ""

msgid "read - object type"
msgstr ""

msgid "read - bad object type ('object start' expected)"
msgstr ""

msgid "read - object id"
msgstr ""

msgid "read - infolist creation"
msgstr ""

msgid "read - infolist item creation"
msgstr ""

msgid "read - variable name"
msgstr ""

msgid "read - variable type"
msgstr ""

msgid "read - variable"
msgstr ""

msgid "read - signature not found"
msgstr ""

msgid ""
"read - bad signature (upgrade file format may have changed since last "
"version)"
msgstr ""

#, c-format
msgid "curl error %d (%s) (URL: \"%s\")\n"
msgstr ""

#, c-format
msgid "%sInvalid limit for resource \"%s\": %s (must be >= -1)"
msgstr "%s\"%s\" kaynağı için geçersiz limit: %s (>= -1 olmalı)"

#, c-format
msgid "Limit for resource \"%s\" has been set to %s"
msgstr ""

#, c-format
msgid "%sUnable to set resource limit \"%s\" to %s: error %d %s"
msgstr ""

#, c-format
msgid "%sUnknown resource limit \"%s\" (see /help weechat.startup.sys_rlimit)"
msgstr ""

#, c-format
msgid ""
"Warning: the %d color pairs are used, do \"/color reset\" to remove unused "
"pairs"
msgstr ""

msgid "Terminal infos:"
msgstr ""

msgid "No color support in terminal."
msgstr ""

msgid "Default colors:"
msgstr "Varsayılan renkler:"

msgid "Terminal colors:"
msgstr ""

msgid ""
"WeeChat colors | Actions: [e] Display extra infos [r] Refresh [z] Reset "
"colors [q] Close buffer | Keys: [alt-c] Temporarily switch to terminal colors"
msgstr ""

#, c-format
msgid "WeeChat color pairs auto-allocated (in use: %d, left: %d):"
msgstr ""

msgid "(press alt-c to see the colors you can use in options)"
msgstr ""

#, c-format
msgid "Last auto reset of pairs: %s"
msgstr ""

msgid "WeeChat basic colors:"
msgstr "WeeChat temel renkler:"

msgid "Nick colors:"
msgstr "Rumuz renkleri:"

msgid "Color aliases:"
msgstr ""

msgid "Content of colors (r/g/b):"
msgstr ""

#, c-format
msgid "WeeChat colors (in use: %d, left: %d):"
msgstr ""

msgid "Terminal lost, exiting WeeChat..."
msgstr ""

msgid "Mouse is enabled"
msgstr ""

msgid "Mouse is disabled"
msgstr ""

#, c-format
msgid "  TERM='%s', size: %dx%d"
msgstr ""

#, c-format
msgid "Running WeeChat in background..."
msgstr ""

#, c-format
msgid "fork error"
msgstr "çatal hatası"

#, c-format
msgid "OK"
msgstr "TAMAM"

#, c-format
msgid ""
"%sUnable to change bar type: you must delete bar and create another to do "
"that"
msgstr ""

msgid "true if bar is hidden, false if it is displayed"
msgstr ""

msgid "bar priority (high number means bar displayed first)"
msgstr ""

msgid "bar type (root, window, window_active, window_inactive)"
msgstr ""

msgid ""
"conditions to display the bar: a simple condition: \"active\", \"inactive\", "
"\"nicklist\" (window must be active/inactive, buffer must have a nicklist), "
"or an expression with condition(s) (see /help eval), like: \"${nicklist} && "
"${info:term_width} > 100\" (local variables for expression are ${active}, "
"${inactive} and ${nicklist})"
msgstr ""

msgid "bar position (bottom, top, left, right)"
msgstr ""

msgid ""
"bar filling direction (\"horizontal\" (from left to right) or \"vertical"
"\" (from top to bottom)) when bar position is top or bottom"
msgstr ""

msgid ""
"bar filling direction (\"horizontal\" (from left to right) or \"vertical"
"\" (from top to bottom)) when bar position is left or right"
msgstr ""

msgid ""
"bar size in chars (left/right bars) or lines (top/bottom bars) (0 = auto "
"size)"
msgstr ""

msgid ""
"max bar size in chars (left/right bars) or lines (top/bottom bars) (0 = no "
"limit)"
msgstr ""

msgid "default text color for bar"
msgstr "çubuk için varsayılan metin rengi"

msgid "default delimiter color for bar"
msgstr ""

msgid "default background color for bar"
msgstr "çubuk için varsayılan arkaplan rengi"

msgid ""
"background color for a bar with type \"window\" which is not displayed in "
"the active window"
msgstr ""

msgid "separator line between bar and other bars/windows"
msgstr ""

msgid ""
"items of bar, they can be separated by comma (space between items) or \"+"
"\" (glued items); special syntax \"@buffer:item\" can be used to force "
"buffer used when displaying the bar item"
msgstr ""

#, c-format
msgid "Bar \"%s\" updated"
msgstr ""

#, c-format
msgid "%sPaste %d line? [ctrl-Y] Yes [ctrl-N] No"
msgid_plural "%sPaste %d lines? [ctrl-Y] Yes [ctrl-N] No"
msgstr[0] ""

msgid "Search"
msgstr ""

#, c-format
msgid "%s-MORE(%d)-"
msgstr ""

msgid "away"
msgstr ""

#, c-format
msgid "Notify changed for \"%s%s%s\": \"%s%s%s\" to \"%s%s%s\""
msgstr ""

#, c-format
msgid "%sA buffer with same name (%s) already exists"
msgstr "%sAynı adlı başka bir arabellek (%s) halihazırda var"

#, c-format
msgid "%sMaximum number of buffers is reached (%d)"
msgstr ""

#, c-format
msgid "%sIt is only possible to merge buffers with formatted content"
msgstr ""

#, c-format
msgid "Debug enabled for cursor mode (%s)"
msgstr ""

msgid "verbose"
msgstr ""

msgid "normal"
msgstr ""

msgid "Debug disabled for cursor mode"
msgstr ""

#, c-format
msgid "%sUnable to add filter \"%s\": %s"
msgstr "%s\"%s\" süzgeci eklenemiyor: %s"

msgid "not enough arguments"
msgstr "yetersiz argüman"

msgid ""
"a filter with same name already exists (choose another name or use option "
"\"addreplace\" to overwrite it)"
msgstr ""

#. TRANSLATORS: %s is the error returned by regerror
#, c-format
msgid "invalid regular expression (%s)"
msgstr "geçersiz düzenli ifade (%s)"

msgid "not enough memory"
msgstr "yetersiz bellek"

#, c-format
msgid "New key binding (context \"%s\"): %s%s => %s%s"
msgstr ""

#, c-format
msgid "Key \"%s\" unbound (context: \"%s\")"
msgstr ""

msgid "Hashtable focus:"
msgstr ""

#, c-format
msgid "Command for key: \"%s\""
msgstr ""

#, c-format
msgid "Sending hsignal: \"%s\""
msgstr ""

#, c-format
msgid "Executing command: \"%s\" on buffer \"%s\""
msgstr ""

#, c-format
msgid "Debug enabled for mouse (%s)"
msgstr ""

msgid "Debug disabled for mouse"
msgstr ""

msgid "Alias commands"
msgstr ""

#, c-format
msgid "%s%s: error, circular reference when calling alias \"%s\""
msgstr ""

#, c-format
msgid "%s%s: invalid alias name: \"%s\""
msgstr "%s%s: geçersiz arma adı: \"%s\""

#, c-format
msgid "%s%s: error creating alias \"%s\" => \"%s\""
msgstr ""

#, c-format
msgid "Alias \"%s\" => \"%s\" created"
msgstr ""

#, c-format
msgid "Aliases with \"%s\":"
msgstr ""

msgid "All aliases:"
msgstr "Tüm armalar:"

msgid "completion:"
msgstr "tamamlama:"

#, c-format
msgid "No alias found matching \"%s\""
msgstr ""

msgid "No alias defined"
msgstr ""

#, c-format
msgid "%sAlias \"%s\" not found"
msgstr ""

#, c-format
msgid "Alias \"%s\" removed"
msgstr ""

msgid "list, add or remove command aliases"
msgstr "komut armalarını listele, ekle veya kaldır"

msgid ""
"list [<alias>] || add <alias> [<command>[;<command>...]] || addcompletion "
"<completion> <alias> [<command>[;<command>...]] || del <alias> [<alias>...]"
msgstr ""

#, no-c-format
msgid ""
"         list: list aliases (without argument, this list is displayed)\n"
"          add: add an alias\n"
"addcompletion: add an alias with a custom completion\n"
"          del: delete an alias\n"
"   completion: completion for alias: by default completion is done with "
"target command\n"
"               note: you can use %%command to use completion of an existing "
"command\n"
"        alias: name of alias\n"
"      command: command name with arguments (many commands can be separated "
"by semicolons)\n"
"\n"
"Note: in command, special variables are replaced:\n"
"        $n: argument 'n' (between 1 and 9)\n"
"       $-m: arguments from 1 to 'm'\n"
"       $n-: arguments from 'n' to last\n"
"      $n-m: arguments from 'n' to 'm'\n"
"        $*: all arguments\n"
"        $~: last argument\n"
"      $var: where \"var\" is a local variable of buffer (see /buffer "
"listvar)\n"
"            examples: $nick, $channel, $server, $plugin, $name\n"
"\n"
"Examples:\n"
"  alias /split to split window horizontally:\n"
"    /alias add split /window splith\n"
"  alias /hello to say \"hello\" on all channels but not on #weechat:\n"
"    /alias add hello /allchan -exclude=#weechat hello\n"
"  alias /forcejoin to send IRC command \"forcejoin\" with completion of /"
"sajoin:\n"
"    /alias addcompletion %%sajoin forcejoin /quote forcejoin"
msgstr ""

msgid "list of aliases"
msgstr ""

msgid "value of alias"
msgstr ""

#, c-format
msgid "%s%s: error creating completion for alias \"%s\": alias not found"
msgstr ""

msgid "alias pointer (optional)"
msgstr ""

msgid "alias name (wildcard \"*\" is allowed) (optional)"
msgstr ""

msgid "list of default aliases"
msgstr "öntanımlı armaların listesi"

msgid "Buffers list"
msgstr "Arabellekler listesi"

#, c-format
msgid ""
"%sbuflist: warning: the script buffers.pl is loaded and provides a bar with "
"list of buffers similar to the buflist plugin; you may want to uninstall the "
"script buffers.pl (/script remove buffers.pl) or disable/unload the buflist "
"plugin; see WeeChat release notes for more information"
msgstr ""

msgid "bar item with list of buffers"
msgstr ""

msgid ""
" enable: enable buflist\n"
"disable: disable buflist\n"
" toggle: toggle buflist\n"
"    bar: add the \"buflist\" bar\n"
"refresh: force the refresh of the bar items (buflist, buflist2 and "
"buflist3)\n"
"\n"
"The lines with buffers are displayed using string evaluation (see /help eval "
"for the format), with these options:\n"
"  - buflist.look.display_conditions: conditions to display a buffer in the "
"list\n"
"  - buflist.format.buffer: format for a buffer which is not current buffer\n"
"  - buflist.format.buffer_current: format for the current buffer\n"
"\n"
"The following variables can be used in these options:\n"
"  - bar item data (see hdata \"bar_item\" in API doc for a complete list), "
"for example:\n"
"    - ${bar_item.name}\n"
"  - window data, where the bar item is displayed (there's no window in root "
"bars, see hdata \"window\" in API doc for a complete list), for example:\n"
"    - ${window.number}\n"
"    - ${window.buffer.full_name}\n"
"  - buffer data (see hdata \"buffer\" in API doc for a complete list), for "
"example:\n"
"    - ${buffer.number}\n"
"    - ${buffer.name}\n"
"    - ${buffer.full_name}\n"
"    - ${buffer.short_name}\n"
"    - ${buffer.nicklist_nicks_count}\n"
"  - irc_server: IRC server data, defined only on an IRC buffer (see hdata "
"\"irc_server\" in API doc)\n"
"  - irc_channel: IRC channel data, defined only on an IRC channel buffer "
"(see hdata \"irc_channel\" in API doc)\n"
"  - extra variables added by buflist for convenience:\n"
"    - ${format_buffer}: the evaluated value of option buflist.format.buffer; "
"this can be used in option buflist.format.buffer_current to just change the "
"background color for example\n"
"    - ${current_buffer}: a boolean (\"0\" or \"1\"), \"1\" if this is the "
"current buffer; it can be used in a condition: ${if:"
"${current_buffer}?...:...}\n"
"    - ${merged}: a boolean (\"0\" or \"1\"), \"1\" if the buffer is merged "
"with at least another buffer; it can be used in a condition: ${if:"
"${merged}?...:...}\n"
"    - ${format_number}: indented number with separator (evaluation of option "
"buflist.format.number)\n"
"    - ${number}: indented number, for example \" 1\" if there are between 10 "
"and 99 buffers; for merged buffers, this variable is set with number for the "
"first buffer and spaces for the next buffers with same number\n"
"    - ${number2}: indented number, for example \" 1\" if there are between "
"10 and 99 buffers\n"
"    - ${number_displayed}: \"1\" if the number is displayed, otherwise "
"\"0\"\n"
"    - ${indent}: indentation for name (channel and private buffers are "
"indented) (evaluation of option buflist.format.indent)\n"
"    - ${format_nick_prefix}: colored nick prefix for a channel (evaluation "
"of option buflist.format.nick_prefix)\n"
"    - ${color_nick_prefix}: color of nick prefix for a channel (set only if "
"the option buflist.look.nick_prefix is enabled)\n"
"    - ${nick_prefix}: nick prefix for a channel (set only if the option "
"buflist.look.nick_prefix is enabled)\n"
"    - ${format_name}: formatted name (evaluation of option buflist.format."
"name)\n"
"    - ${name}: the short name (if set), with a fallback on the name\n"
"    - ${color_hotlist}: the color depending on the highest hotlist level for "
"the buffer (evaluation of option buflist.format.hotlist_xxx where xxx is the "
"level)\n"
"    - ${format_hotlist}: the formatted hotlist (evaluation of option buflist."
"format.hotlist)\n"
"    - ${hotlist}: the raw hotlist\n"
"    - ${hotlist_priority}: \"none\", \"low\", \"message\", \"private\" or "
"\"highlight\"\n"
"    - ${format_lag}: the lag for an IRC server buffer, empty if there's no "
"lag (evaluation of option buflist.format.lag)\n"
"    - ${format_tls_version}: indicator of TLS version for a server buffer, "
"empty for channels (evaluation of option buflist.format.tls_version)"
msgstr ""

#, c-format
msgid "%s: %d signals hooked"
msgstr ""

msgid ""
"add newline between the buffers displayed, so each buffer is displayed on a "
"separate line (recommended); if disabled, newlines must be manually added in "
"the formats with \"${\\n}\", and the mouse actions are not possible any more"
msgstr ""

msgid ""
"automatically scroll the buflist bar to always see the current buffer (this "
"works only with a bar on the left/right position with a \"vertical\" "
"filling); this value is the percent number of lines displayed before the "
"current buffer when scrolling (-1 = disable scroll); for example 50 means "
"that after a scroll, the current buffer is at the middle of bar, 0 means on "
"top of bar, 100 means at bottom of bar"
msgstr ""

msgid ""
"conditions to display a buffer (note: content is evaluated, see /help "
"buflist); for example to hide server buffers if they are merged with core "
"buffer: \"${buffer.hidden}==0 && ((${type}!=server && ${buffer.full_name}!"
"=core.weechat) || ${buffer.active}==1)\""
msgstr ""

msgid "enable buflist"
msgstr ""

msgid ""
"if enabled, clicks with left/right buttons on the line with current buffer "
"jump to previous/next visited buffer"
msgstr ""

msgid "if enabled, mouse gestures (drag & drop) move buffers in list"
msgstr ""

msgid ""
"if enabled, mouse wheel up/down actions jump to previous/next buffer in list"
msgstr ""

msgid ""
"get the nick prefix and its color from nicklist so that ${nick_prefix} can "
"be used in format; this can be slow on buffers with lot of nicks in "
"nicklist, so this option is disabled by default"
msgstr ""

msgid ""
"when the nick prefix is enabled, display a space instead if there is no nick "
"prefix on the buffer"
msgstr ""

msgid ""
"comma-separated list of extra signals that are hooked and trigger the "
"refresh of buffers list; this can be useful if some custom variables are "
"used in formats and need specific refresh"
msgstr ""

msgid ""
"comma-separated list of fields to sort buffers; each field is a hdata "
"variable of buffer (\"var\"), a hdata variable of IRC server (\"irc_server."
"var\") or a hdata variable of IRC channel (\"irc_channel.var\"); char \"-\" "
"can be used before field to reverse order, char \"~\" can be used to do a "
"case insensitive comparison; example: \"-~short_name\" for case insensitive "
"and reverse sort on buffer short name (note: the content is evaluated, "
"before being split into fields, but at that time \"bar_item\" is the only "
"variable that can be used, to distinguish between different buflist items, "
"for example \"${bar_item.name}\")"
msgstr ""

msgid ""
"number of buflist bar items that can be used; the item names are: \"buflist"
"\", \"buflist2\", \"buflist3\"; be careful, using more than one bar item "
"slows down the display of buffers list"
msgstr ""

msgid ""
"format of each line with a buffer (note: content is evaluated, see /help "
"buflist); example: standard format for bar item \"buflist\" and only the "
"buffer number between square brackets for other bar items (\"buflist2\" and "
"\"buflist3\"): \"${if:${bar_item.name}==buflist?"
"${format_number}${indent}${format_nick_prefix}${color_hotlist}${format_name}:"
"[${number}]}\""
msgstr ""

msgid ""
"format for the line with current buffer (note: content is evaluated, see /"
"help buflist)"
msgstr ""

msgid "format for hotlist (note: content is evaluated, see /help buflist)"
msgstr ""

msgid ""
"format for a buffer with hotlist level \"highlight\" (note: content is "
"evaluated, see /help buflist)"
msgstr ""

msgid ""
"format for a buffer with hotlist level \"low\" (note: content is evaluated, "
"see /help buflist)"
msgstr ""

msgid ""
"format for a buffer with hotlist level \"message\" (note: content is "
"evaluated, see /help buflist)"
msgstr ""

msgid ""
"format for a buffer not in hotlist (note: content is evaluated, see /help "
"buflist)"
msgstr ""

msgid ""
"format for a buffer with hotlist level \"private\" (note: content is "
"evaluated, see /help buflist)"
msgstr ""

msgid ""
"separator for counts in hotlist (note: content is evaluated, see /help "
"buflist)"
msgstr ""

msgid ""
"string displayed to indent channel and private buffers (note: content is "
"evaluated, see /help buflist)"
msgstr ""

msgid ""
"format for lag on an IRC server buffer (note: content is evaluated, see /"
"help buflist)"
msgstr ""

msgid "format for buffer name (note: content is evaluated, see /help buflist)"
msgstr ""

msgid ""
"format for nick prefix on a channel (note: content is evaluated, see /help "
"buflist)"
msgstr ""

msgid ""
"format for buffer number, ${number} is the indented number (note: content is "
"evaluated, see /help buflist)"
msgstr ""

msgid ""
"format for TLS version on an IRC server buffer (note: content is evaluated, "
"see /help buflist)"
msgstr ""

msgid "list of buffers in a buflist bar item"
msgstr "bir arabellek listesi çubuk ögesindeki arabelleklerin listesi"

msgid "buflist bar item name (optional)"
msgstr "arabellek listesi çubuk ögesi adı (isteğe bağlı)"

msgid "Charset conversions"
msgstr ""

#, c-format
msgid ""
"%s%s: UTF-8 is not allowed in charset decoding options (it is internal and "
"default charset: decode of UTF-8 is OK even if you specify another charset "
"to decode)"
msgstr ""

#, c-format
msgid "%s%s: error creating charset \"%s\" => \"%s\""
msgstr ""

msgid ""
"global decoding charset: charset used to decode incoming messages when they "
"are not UTF-8 valid"
msgstr ""

msgid ""
"global encoding charset: charset used to encode outgoing messages (if empty, "
"default is UTF-8 because it is the WeeChat internal charset)"
msgstr ""

#, c-format
msgid "%s: %s, \"%s\": removed"
msgstr "%s: %s, \"%s\": kaldırıldı"

#, c-format
msgid "%s: terminal: %s, internal: %s"
msgstr ""

#, c-format
msgid "%s%s: wrong charset type (decode or encode expected)"
msgstr ""

#, c-format
msgid "%s%s: invalid charset: \"%s\""
msgstr ""

msgid "change charset for current buffer"
msgstr ""

msgid "decode|encode <charset> || reset"
msgstr ""

msgid ""
" decode: change decoding charset\n"
" encode: change encoding charset\n"
"charset: new charset for current buffer\n"
"  reset: reset charsets for current buffer"
msgstr ""

msgid "Executed commands"
msgstr "Çalıştırılan komutlar"

msgid "Execution of external commands in WeeChat"
msgstr ""

#, c-format
msgid "%s: end of command %ld (\"%s\"), return code: %d"
msgstr ""

#, c-format
msgid "%s: unexpected end of command %ld (\"%s\")"
msgstr ""

msgid "No command is running"
msgstr ""

msgid "Commands:"
msgstr ""

#. TRANSLATORS: format: hours + minutes, for example: 3h59
#, c-format
msgid "%dh%02d"
msgstr ""

#. TRANSLATORS: format: minutes + seconds, for example: 3m59
#, c-format
msgid "%dm%02d"
msgstr ""

#. TRANSLATORS: format: seconds, for example: 59s
#, c-format
msgid "%ds"
msgstr ""

#. TRANSLATORS: %s before "ago" is elapsed time, for example: "3m59"
#, c-format
msgid "  %s%s%s %ld%s%s%s: %s\"%s%s%s\"%s (pid: %d, started %s ago)"
msgstr "  %s%s%s %ld%s%s%s: %s\"%s%s%s\"%s (pid: %d, %s önce başladı)"

#, c-format
msgid "%s%s: command id \"%s\" not found"
msgstr "%s%s: \"%s\" komut numarası bulunamadı"

#, c-format
msgid "%s%s: command with id \"%s\" is not running any more"
msgstr "%s%s: \"%s\" numaralı komut artık çalışmıyor"

#, c-format
msgid "%s%s: invalid options in option exec.command.default_options"
msgstr ""

#, c-format
msgid "%s%s: failed to run command \"%s\""
msgstr "%s%s: \"%s\" komutu çalıştırılamadı"

#, c-format
msgid "%d commands removed"
msgstr "%d komut kaldırıldı"

#, c-format
msgid "%s%s: command with id \"%s\" is still running"
msgstr "%s%s: \"%s\" numaralı komut hâlâ çalışıyor"

#, c-format
msgid "Command \"%s\" removed"
msgstr "\"%s\" komutu kaldırıldı"

msgid "execute external commands"
msgstr "dış komutları çalıştır"

msgid ""
"-list || [-sh|-nosh] [-bg|-nobg] [-stdin|-nostdin] [-buffer <name>] [-l|-o|-"
"oc|-n|-nf] [-oerr] [-cl|-nocl] [-sw|-nosw] [-ln|-noln] [-flush|-noflush] [-"
"color ansi|auto|irc|weechat|strip] [-rc|-norc] [-timeout <timeout>] [-name "
"<name>] [-pipe <command>] [-hsignal <name>] <command> || -in <id> <text> || -"
"inclose <id> [<text>] || -signal <id> <signal> || -kill <id> || -killall || -"
"set <id> <property> <value> || -del <id>|-all [<id>...]"
msgstr ""

msgid ""
"   -list: list commands\n"
"     -sh: use the shell to execute the command, many commands can be piped "
"(WARNING: use this option ONLY if all arguments are safe, see option -nosh)\n"
"   -nosh: do not use the shell to execute the command (required if the "
"command has some unsafe data, for example the content of a message from "
"another user) (default)\n"
"     -bg: run process in background: do not display process output neither "
"return code (not compatible with options -o/-oc/-n/-nf/-pipe/-hsignal)\n"
"   -nobg: catch process output and display return code (default)\n"
"  -stdin: create a pipe for sending data to the process (with /exec -in/-"
"inclose)\n"
"-nostdin: do not create a pipe for stdin (default)\n"
" -buffer: display/send output of command on this buffer (if the buffer is "
"not found, a new buffer with name \"exec.exec.xxx\" is created)\n"
"      -l: display locally output of command on buffer (default)\n"
"      -o: send output of command to the buffer without executing commands "
"(not compatible with options -bg/-pipe/-hsignal)\n"
"     -oc: send output of command to the buffer and execute commands (lines "
"starting with \"/\" or another custom command char) (not compatible with "
"options -bg/-pipe/-hsignal)\n"
"      -n: display output of command in a new buffer (not compatible with "
"options -bg/-pipe/-hsignal)\n"
"     -nf: display output of command in a new buffer with free content (no "
"word-wrap, no limit on number of lines) (not compatible with options -bg/-"
"pipe/-hsignal)\n"
"   -oerr: also send stderr (error output) to the buffer (can be used only "
"with options -o and -oc)\n"
"     -cl: clear the new buffer before displaying output\n"
"   -nocl: append to the new buffer without clear (default)\n"
"     -sw: switch to the output buffer (default)\n"
"   -nosw: don't switch to the output buffer\n"
"     -ln: display line numbers (default in new buffer only)\n"
"   -noln: don't display line numbers\n"
"  -flush: display output of command in real time (default)\n"
"-noflush: display output of command after its end\n"
"  -color: action on ANSI colors in output:\n"
"             ansi: keep ANSI codes as-is\n"
"             auto: convert ANSI colors to WeeChat/IRC (default)\n"
"              irc: convert ANSI colors to IRC colors\n"
"          weechat: convert ANSI colors to WeeChat colors\n"
"            strip: remove ANSI colors\n"
"     -rc: display return code (default)\n"
"   -norc: don't display return code\n"
"-timeout: set a timeout for the command (in seconds)\n"
"   -name: set a name for the command (to name it later with /exec)\n"
"   -pipe: send the output to a WeeChat/plugin command (line by line); if "
"there are spaces in command/arguments, enclose them with double quotes; "
"variable $line is replaced by the line (by default the line is added after "
"the command, separated by a space) (not compatible with options -bg/-o/-oc/-"
"n/-nf)\n"
"-hsignal: send the output as a hsignal (to be used for example in a trigger) "
"(not compatible with options -bg/-o/-oc/-n/-nf)\n"
" command: the command to execute; if beginning with \"url:\", the shell is "
"disabled and the content of URL is downloaded and sent as output\n"
"      id: command identifier: either its number or name (if set with \"-name "
"xxx\")\n"
"     -in: send text on standard input of process\n"
"-inclose: same as -in, but stdin is closed after (and text is optional: "
"without text, the stdin is just closed)\n"
" -signal: send a signal to the process; the signal can be an integer or one "
"of these names: hup, int, quit, kill, term, usr1, usr2\n"
"   -kill: alias of \"-signal <id> kill\"\n"
"-killall: kill all running processes\n"
"    -set: set a hook property (see function hook_set in plugin API "
"reference)\n"
"property: hook property\n"
"   value: new value for hook property\n"
"    -del: delete a terminated command\n"
"    -all: delete all terminated commands\n"
"\n"
"Default options can be set in the option exec.command.default_options.\n"
"\n"
"Examples:\n"
"  /exec -n ls -l /tmp\n"
"  /exec -sh -n ps xu | grep weechat\n"
"  /exec -n -norc url:https://pastebin.com/raw.php?i=xxxxxxxx\n"
"  /exec -nf -noln links -dump https://weechat.org/files/doc/devel/"
"weechat_user.en.html\n"
"  /exec -o uptime\n"
"  /exec -pipe \"/print Machine uptime:\" uptime\n"
"  /exec -n tail -f /var/log/messages\n"
"  /exec -kill 0"
msgstr ""

msgid "ids (numbers and names) of executed commands"
msgstr ""

msgid ""
"default options for command /exec (see /help exec); example: \"-nosh -bg\" "
"to run all commands in background (no output), and without using the shell"
msgstr ""

msgid ""
"delay for purging finished commands (in seconds, 0 = purge commands "
"immediately, -1 = never purge)"
msgstr ""

msgid ""
"shell to use with command \"/exec -sh\"; it can be just the name of shell if "
"it is in PATH (for example \"bash\") or the absolute path to the shell (for "
"example \"/bin/bash\"); if value is empty, \"sh\" is used (note: content is "
"evaluated, see /help eval)"
msgstr ""

msgid "text color for a finished command flag in list of commands"
msgstr "bir komutlar listesindeki bitmiş komut bayrağı için metin rengi"

msgid "text color for a running command flag in list of commands"
msgstr "bir komutlar listesindeki çalışan komut bayrağı için metin rengi"

msgid "FIFO pipe for remote control"
msgstr ""

#, c-format
msgid "%s%s: not enough memory (%s)"
msgstr "%s%s: yetersiz bellek (%s)"

#, c-format
msgid "%s: pipe opened (file: %s)"
msgstr "%s: boru açıldı (dosya: %s)"

#, c-format
msgid "%s%s: unable to open pipe (%s) for reading"
msgstr ""

#, c-format
msgid "%s%s: unable to create pipe for remote control (%s): error %d %s"
msgstr ""

#, c-format
msgid "%s: pipe closed"
msgstr ""

#, c-format
msgid "%s%s: invalid text received in pipe"
msgstr "%s%s: borudan alınan geçersiz metin"

#, c-format
msgid "%s%s: buffer \"%s\" not found"
msgstr "%s%s: \"%s\" arabelleği bulunamadı"

#, c-format
msgid "%s%s: error reading pipe (%d %s), closing it"
msgstr ""

#, c-format
msgid "%s: pipe is enabled (file: %s)"
msgstr "%s: boru etkin (dosya: %s)"

#, c-format
msgid "%s: pipe is disabled"
msgstr "%s: boru devre dışı"

msgid "fifo plugin configuration"
msgstr "fifo eklenti yapılandırması"

msgid "enable|disable|toggle"
msgstr ""

msgid ""
" enable: enable FIFO pipe\n"
"disable: disable FIFO pipe\n"
" toggle: toggle FIFO pipe\n"
"\n"
"FIFO pipe is used as remote control of WeeChat: you can send commands or "
"text to the FIFO pipe from your shell.\n"
"By default the FIFO pipe is called weechat_fifo_xxx (where xxx is the "
"WeeChat process id) and located in the WeeChat runtime directory (see /debug "
"dirs).\n"
"\n"
"The expected format is one of:\n"
"  plugin.buffer *text or command here\n"
"  *text or command here\n"
"\n"
"For example to change your libera nick:\n"
"  echo 'irc.server.libera */nick newnick' >/run/user/1000/weechat/"
"weechat_fifo_12345\n"
"\n"
"Please read the user's guide for more info and examples.\n"
"\n"
"Examples:\n"
"  /fifo toggle"
msgstr ""

msgid "enable FIFO pipe"
msgstr ""

msgid ""
"path for FIFO file; WeeChat PID can be used in path with ${info:pid} (path "
"is evaluated, see function string_eval_path_home in plugin API reference)"
msgstr ""

msgid "name of FIFO pipe"
msgstr ""

msgid "values:"
msgstr "değerler:"

#. TRANSLATORS: "%s%s%s:" at beginning of string it the name of option
#, c-format
msgid "%s%s%s: %s %s[%s%s]%s"
msgstr "%s%s%s: %s %s[%s%s]%s"

msgid "(no description)"
msgstr "(açıklama yok)"

#, c-format
msgid ""
"%s%d%s/%s%d%s%s | Filter: %s%s%s | Sort: %s%s%s | Key(input): alt"
"+space=toggle boolean, alt+'-'(-)=subtract 1 or set, alt+'+'(+)=add 1 or "
"append, alt+f,alt+r(r)=reset, alt+f,alt+u(u)=unset, alt+enter(s)=set, alt+f,"
"alt+n(n)=set new value, alt+f,alt+a(a)=append, alt+','=mark/unmark, shift"
"+down=mark and move down, shift+up=move up and mark, ($)=refresh, ($"
"$)=unmark/refresh, (m)=mark matching options, (u)=unmark matching options, "
"alt+p(p)=toggle plugins desc, alt+v(v)=toggle help bar, ctrl+X(x)=switch "
"format, (q)=close buffer"
msgstr ""

msgid "Fast set of WeeChat and plugins options"
msgstr ""

#, c-format
msgid "%s%s: there are no options displayed, unable to export."
msgstr ""

msgid "fast set WeeChat and plugins options"
msgstr ""

msgid ""
"-bar || -refresh || -up|-down [<number>] || -left|-right [<percent>] || -go "
"<line>|end || -toggle || -add [<value>] || -reset || -unset || -set || -"
"setnew || -append || -mark || -format || -export [-help|-nohelp] <filename> "
"|| <filter>"
msgstr ""

msgid ""
"       -bar: add the help bar\n"
"   -refresh: refresh list of options, then whole screen (command: /window "
"refresh)\n"
"        -up: move the selected line up by \"number\" lines\n"
"      -down: move the selected line down by \"number\" lines\n"
"      -left: scroll the fset buffer by \"percent\" of width on the left\n"
"     -right: scroll the fset buffer by \"percent\" of width on the right\n"
"        -go: select a line by number, first line number is 0 (\"end\" to "
"select the last line)\n"
"    -toggle: toggle the boolean value\n"
"       -add: add \"value\" (which can be a negative number) for integers and "
"colors, set/append to value for other types (set for a negative value, "
"append for a positive value)\n"
"     -reset: reset the value of option\n"
"     -unset: unset the option\n"
"       -set: add the /set command in input to edit the value of option (move "
"the cursor at the beginning of value)\n"
"    -setnew: add the /set command in input to edit a new value for the "
"option\n"
"    -append: add the /set command to append something in the value of option "
"(move the cursor at the end of value)\n"
"      -mark: toggle mark\n"
"    -format: switch to the next available format\n"
"    -export: export the options and values displayed in a file (each line "
"has format: \"/set name value\" or \"/unset name\")\n"
"      -help: force writing of help on options in exported file (see /help "
"fset.look.export_help_default)\n"
"    -nohelp: do not write help on options in exported file (see /help fset."
"look.export_help_default)\n"
"     filter: set a new filter to see only matching options (this filter can "
"be used as input in fset buffer as well); allowed formats are:\n"
"               *       show all options (no filter)\n"
"               xxx     show only options with \"xxx\" in name\n"
"               f:xxx   show only configuration file \"xxx\"\n"
"               t:xxx   show only type \"xxx\" (bool/int/str/col)\n"
"               d       show only changed options\n"
"               d:xxx   show only changed options with \"xxx\" in name\n"
"               d=xxx   show only changed options with \"xxx\" in value\n"
"               d==xxx  show only changed options with exact value \"xxx\"\n"
"               h=xxx   show only options with \"xxx\" in description "
"(translated)\n"
"               he=xxx  show only options with \"xxx\" in description (in "
"English)\n"
"               =xxx    show only options with \"xxx\" in value\n"
"               ==xxx   show only options with exact value \"xxx\"\n"
"               c:xxx   show only options matching the evaluated condition "
"\"xxx\", using following variables: file, section, option, name, "
"parent_name, type, type_en, type_short (bool/int/str/col), type_tiny (b/i/s/"
"c), default_value, default_value_undef, value, quoted_value, value_undef, "
"value_changed, parent_value, min, max, description, description2, "
"description_en, description_en2, string_values\n"
"\n"
"The lines with options are displayed using string evaluation (see /help eval "
"for the format), with these options:\n"
"  - fset.format.option1: first format for an option\n"
"  - fset.format.option2: second format for an option\n"
"\n"
"The following variables can be used in these options:\n"
"  - option data, with color and padded by spaces on the right:\n"
"    - ${file}: configuration file (for example \"weechat\" or \"irc\")\n"
"    - ${section}: section\n"
"    - ${option}: option name\n"
"    - ${name}: full option name (file.section.option)\n"
"    - ${parent_name}: parent option name\n"
"    - ${type}: option type (translated)\n"
"    - ${type_en}: option type (in English)\n"
"    - ${type_short}: short option type (bool/int/str/col)\n"
"    - ${type_tiny}: tiny option type (b/i/s/c)\n"
"    - ${default_value}: option default value\n"
"    - ${default_value_undef}: \"1\" if default value is null, otherwise "
"\"0\"\n"
"    - ${value}: option value\n"
"    - ${value_undef}: \"1\" if value is null, otherwise \"0\"\n"
"    - ${value_changed}: \"1\" if value is different from default value, "
"otherwise \"0\"\n"
"    - ${value2}: option value, with inherited value if null\n"
"    - ${parent_value}: parent option value\n"
"    - ${min}: min value\n"
"    - ${max}: max value\n"
"    - ${description}: option description (translated)\n"
"    - ${description2}: option description (translated), \"(no "
"description)\" (translated) if there's no description\n"
"    - ${description_en}: option description (in English)\n"
"    - ${description_en2}: option description (in English), \"(no "
"description)\" if there's no description\n"
"    - ${string_values}: string values allowed for set of an integer option "
"using strings\n"
"    - ${marked}: \"1\" if option is marked, otherwise \"0\"\n"
"    - ${index}: index of option in list\n"
"  - option data, with color but no spaces:\n"
"    - same names prefixed by underscore, for example: ${_name}, "
"${_type}, ...\n"
"  - option data, raw format (no colors/spaces):\n"
"    - same names prefixed by two underscores, for example: ${__name}, "
"${__type}, ...\n"
"  - option data, only spaces:\n"
"    - same names prefixed with \"empty_\", for example: ${empty_name}, "
"${empty_type}\n"
"  - other data:\n"
"    - ${selected_line}: \"1\" if the line is selected, otherwise \"0\"\n"
"    - ${newline}: insert a new line at point, so the option is displayed on "
"multiple lines\n"
"\n"
"Keys and input to move in on fset buffer:\n"
"  up                        move one line up\n"
"  down                      move one line down\n"
"  pgup                      move one page up\n"
"  pgdn                      move one page down\n"
"  alt-home          <<      move to first line\n"
"  alt-end           >>      move to last line\n"
"  F11               <       scroll horizontally on the left\n"
"  F12               >       scroll horizontally on the right\n"
"\n"
"Keys and input to set options on fset buffer:\n"
"  alt+space         t       toggle boolean value\n"
"  alt+'-'           -       subtract 1 from value for integer/color, set "
"value for other types\n"
"  alt+'+'           +       add 1 to value for integer/color, append to "
"value for other types\n"
"  alt+f, alt+r      r       reset value\n"
"  alt+f, alt+u      u       unset value\n"
"  alt+enter         s       set value\n"
"  alt+f, alt+n      n       set new value\n"
"  alt+f, alt+a      a       append to value\n"
"  alt+','           ,       mark/unmark option\n"
"  shift+up                  move one line up and mark/unmark option\n"
"  shift+down                mark/unmark option and move one line down\n"
"                    m:xxx   mark options displayed that are matching filter "
"\"xxx\" (any filter on option or value is allowed, see filters above)\n"
"                    u:xxx   unmark options displayed that are matching "
"filter \"xxx\" (any filter on option or value is allowed, see filters "
"above)\n"
"\n"
"Other keys and input on fset buffer:\n"
"  ctrl+L                    refresh options and whole screen (command: /fset "
"-refresh)\n"
"                    $       refresh options (keep marked options)\n"
"                    $$      refresh options (unmark all options)\n"
"  alt+p             p       toggle plugin description options (plugins.desc."
"*)\n"
"  alt+v             v       toggle help bar\n"
"                    s:x,y   sort options by fields x,y (see /help fset.look."
"sort)\n"
"                    s:      reset sort to its default value (see /help fset."
"look.sort)\n"
"                    w:xxx   export options in file \"xxx\"\n"
"                    w-:xxx  export options in file \"xxx\" without help\n"
"                    w+:xxx  export options in file \"xxx\" with help\n"
"  ctrl+X            x       switch the format used to display options\n"
"                    q       close fset buffer\n"
"\n"
"Mouse actions on fset buffer:\n"
"  wheel up/down                   move line up/down\n"
"  left button                     move line here\n"
"  right button                    toggle boolean (on/off) or edit the option "
"value\n"
"  right button + drag left/right  increase/decrease value for integer/color, "
"set/append to value for other types\n"
"  right button + drag up/down     mark/unmark multiple options\n"
"\n"
"Note: if input has one or more leading spaces, the following text is "
"interpreted as a filter, without the spaces. For example \" q\" searches all "
"options with \"q\" inside name while \"q\" closes the fset buffer.\n"
"\n"
"Examples:\n"
"  show IRC options changed:\n"
"    /fset d:irc.*\n"
"  show all options with \"nicklist\" in name:\n"
"    /fset nicklist\n"
"  show all values which contain \"red\":\n"
"    /fset =red\n"
"  show all values which are exactly \"red\":\n"
"    /fset ==red\n"
"  show all integer options in irc plugin:\n"
"    /fset c:${file} == irc && ${type_en} == integer"
msgstr ""

msgid "configuration files, sections, options and words of options"
msgstr "yapılandırma dosyaları, bölümler, seçenekler ve seçenek sözcükleri"

msgid ""
"comma separated list of options to automatically refresh on the fset buffer "
"(if opened); \"*\" means all options (recommended), a name beginning with \"!"
"\" is a negative value to prevent an option to be refreshed, wildcard \"*\" "
"is allowed in names (example: \"*,!plugin.section.*\")"
msgstr ""

msgid ""
"automatically unmark all options after an action on marked options or after "
"a refresh"
msgstr ""

msgid ""
"condition to catch /set command and display results in the fset buffer; "
"following variables can be used: ${name} (name of option given for the /set "
"command), ${count} (number of options found with the /set argument); an "
"empty string disables the catch of /set command; with value \"1\", the fset "
"buffer is always used with /set command"
msgstr ""

msgid ""
"write help for each option exported by default (this can be overridden with "
"arguments \"-help\" and \"-nohelp\" for command /fset -export)"
msgstr ""

msgid ""
"number of format used to display options; this is dynamically changed by the "
"key ctrl-X on the fset buffer"
msgstr ""

msgid ""
"string displayed when an option is marked (to do an action on multiple "
"options)"
msgstr ""

msgid "left/right scroll in fset buffer (percent of width)"
msgstr ""

msgid "show the plugin description options (plugins.desc.*)"
msgstr ""

msgid ""
"comma-separated list of fields to sort options (see /help fset for a list of "
"fields); char \"-\" can be used before field to reverse order, char \"~\" "
"can be used to do a case insensitive comparison; example: \"-~name\" for "
"case insensitive and reverse sort on option name"
msgstr ""

msgid "string displayed when an option is not marked"
msgstr ""

msgid "use the color to display value of color options"
msgstr ""

msgid ""
"use keys alt+X in fset buffer to do actions on options; if disabled, only "
"the input is allowed"
msgstr ""

msgid "use /mute command to set options"
msgstr "seçenekleri ayarlamak için /mute komutunu kullanın"

msgid ""
"format of help line written before each option exported in a file (note: "
"content is evaluated, see /help fset)"
msgstr ""

msgid ""
"format of each option exported in a file (note: content is evaluated, see /"
"help fset)"
msgstr ""

msgid ""
"format of each option with \"null\" value exported in a file (note: content "
"is evaluated, see /help fset)"
msgstr ""

msgid ""
"first format of each line, used when option fset.look.format_number is set "
"to 1 (note: content is evaluated, see /help fset); an empty string uses the "
"default format (\"${marked} ${name}  ${type}  ${value2}\"), which is without "
"evaluation of string and then much faster; formats can be switched with key "
"ctrl+X"
msgstr ""

msgid ""
"second format of each line, used when option fset.look.format_number is set "
"to 2 (note: content is evaluated, see /help fset); an empty string uses the "
"default format (\"${marked} ${name}  ${type}  ${value2}\"), which is without "
"evaluation of string and then much faster; formats can be switched with key "
"ctrl+X"
msgstr ""

msgid "color for default value"
msgstr "öntanımlı değer rengi"

msgid "color for default value on the selected line"
msgstr ""

msgid "color for description"
msgstr "açıklama rengi"

msgid "color for description on the selected line"
msgstr ""

msgid "color for file"
msgstr "dosya rengi"

msgid "color for file if value is changed"
msgstr "değerin değiştiği durumda dosya rengi"

msgid "color for file if value is changed on the selected line"
msgstr ""

msgid "color for file on the selected line"
msgstr ""

msgid "color for default value in help bar"
msgstr "yardım çubuğundaki öntanımlı değer rengi"

msgid "color for description in help bar"
msgstr "yardım çubuğundaki açıklama rengi"

msgid "color for name in help bar"
msgstr "yardım çubuğundaki ad rengi"

msgid "color for quotes around string values"
msgstr "dizi değerlerinin çevresindeki tırnak imi rengi"

msgid "color for allowed values"
msgstr "izin verilen değerler rengi"

msgid "color for index of option"
msgstr "bir seçenek indeksi rengi"

msgid "color for index of option on the selected line"
msgstr ""

msgid ""
"background color for a marked line (used with the first format, see option "
"fset.format.option1)"
msgstr ""

msgid ""
"background color for a marked line (used with the second format, see option "
"fset.format.option2)"
msgstr ""

msgid ""
"background color for the selected line (used with the first format, see "
"option fset.format.option1)"
msgstr ""

msgid ""
"background color for the selected line (used with the second format, see "
"option fset.format.option2)"
msgstr ""

msgid "color for mark indicator"
msgstr "im belirteci rengi"

msgid "color for mark indicator on the selected line"
msgstr "seçili satırdaki im belirteci rengi"

msgid "color for max value"
msgstr "en çok değer rengi"

msgid "color for max value on the selected line"
msgstr ""

msgid "color for min value"
msgstr "en az değer rengi"

msgid "color for min value on the selected line"
msgstr ""

msgid "color for name"
msgstr "ad rengi"

msgid "color for name if value is changed"
msgstr "değerin değiştiği durumda ad rengi"

msgid "color for name if value is changed on the selected line"
msgstr ""

msgid "color for name on the selected line"
msgstr ""

msgid "color for option"
msgstr "seçenek rengi"

msgid "color for option if value is changed"
msgstr "değerin değiştiği durumda seçenek rengi"

msgid "color for option if value is changed on the selected line"
msgstr ""

msgid "color for option on the selected line"
msgstr ""

msgid "color for name of parent option"
msgstr "üst seçenek adı rengi"

msgid "color for name of parent option on the selected line"
msgstr "seçili satırdaki üst seçenek adı rengi"

msgid "color for value of parent option"
msgstr "üst seçenek değeri rengi"

msgid "color for value of parent option on the selected line"
msgstr "seçili satırdaki üst seçenek değeri rengi"

msgid "color for quotes around string values which are changed"
msgstr ""

msgid ""
"color for quotes around string values which are changed on the selected line"
msgstr ""

msgid "color for quotes around string values on the selected line"
msgstr ""

msgid "color for section"
msgstr "bölüm rengi"

msgid "color for section if value is changed"
msgstr "değerin değiştiği durumda bölüm rengi"

msgid "color for section if value is changed on the selected line"
msgstr ""

msgid "color for section on the selected line"
msgstr "seçili satırdaki bölüm rengi"

msgid "color for string values"
msgstr "dizi değeri rengi"

msgid "color for string values on the selected line"
msgstr ""

msgid ""
"color for the count of options found with the current filter in title of "
"buffer"
msgstr ""

msgid "color for current option number in title of buffer"
msgstr ""

msgid "color for filter in title of buffer"
msgstr ""

msgid "color for number of marked options in title of buffer"
msgstr ""

msgid "color for sort in title of buffer"
msgstr ""

msgid "color for type"
msgstr "tür rengi"

msgid "color for type on the selected line"
msgstr ""

msgid "color for mark indicator when the option is not marked"
msgstr "seçenek imli değilken im belirteci rengi"

msgid ""
"color for mark indicator when the option is not marked on the selected line"
msgstr "seçili satırdaki seçenek imli değilken im belirteci rengi"

msgid "color for value"
msgstr "değer rengi"

msgid "color for value changed (different from default)"
msgstr ""

msgid "color for value changed (different from default) on the selected line"
msgstr ""

msgid "color for value on the selected line"
msgstr ""

msgid "color for undefined value"
msgstr "tanımlanmamış değer rengi"

msgid "color for undefined value on the selected line"
msgstr ""

msgid "list of fset options"
msgstr "fset seçenekleri listesi"

msgid "fset option pointer (optional)"
msgstr ""

msgid "option name (wildcard \"*\" is allowed) (optional)"
msgstr ""

msgid "fset options"
msgstr "fset seçenekleri"

#, c-format
msgid "%s%s: script \"%s\" already registered (register ignored)"
msgstr ""

#, c-format
msgid ""
"%s%s: unable to register script \"%s\" (another script already exists with "
"this name)"
msgstr ""

#, c-format
msgid "%s: registered script \"%s\", version %s (%s)"
msgstr ""

msgid "Support of scheme scripts (with Guile)"
msgstr ""

#, c-format
msgid "%s: stdout/stderr (%s): %s"
msgstr "%s: stdout/stderr (%s): %s"

#, c-format
msgid "%s%s: function \"%s\" must return a valid value"
msgstr ""

#, c-format
msgid "%s%s: error in function \"%s\""
msgstr ""

#, c-format
msgid "%s%s: script \"%s\" not found"
msgstr ""

#, c-format
msgid "%s: loading script \"%s\""
msgstr ""

#, c-format
msgid "%s%s: function \"register\" not found (or failed) in file \"%s\""
msgstr ""

#, c-format
msgid "%s: unloading script \"%s\""
msgstr ""

#, c-format
msgid "%s: script \"%s\" unloaded"
msgstr ""

#, c-format
msgid "%s%s: script \"%s\" not loaded"
msgstr ""

msgid "server"
msgstr "sunucu"

msgid "Lag"
msgstr ""

#. TRANSLATORS: this is displayed in a bar item and must be as short as possible
msgid "cleartext"
msgstr ""

msgid "IRC (Internet Relay Chat) protocol"
msgstr ""

#, c-format
msgid ""
"%s%s: disconnecting from server because upgrade can't work for servers "
"connected via SSL"
msgstr ""

#, c-format
msgid ""
"%s%s: disconnected from %d server (SSL connection not supported with upgrade)"
msgid_plural ""
"%s%s: disconnected from %d servers (SSL connection not supported with "
"upgrade)"
msgstr[0] ""

#, c-format
msgid ""
"%s%s: unable to add temporary server \"%s\" (check if there is already a "
"server with this name)"
msgstr ""

#, c-format
msgid ""
"%s%s: WARNING: some network connections may still be opened and not visible, "
"you should restart WeeChat now (with /quit)."
msgstr ""

#, c-format
msgid "%s%s: cannot allocate new channel"
msgstr ""

#, c-format
msgid "%sWarning: the address of remote nick has changed"
msgstr ""

#, c-format
msgid "%s%s%s %s(%s%s%s)%s is back on server"
msgstr ""

#, c-format
msgid ""
"%s%s: \"-yes\" argument is required for nick \"*\" (security reason), see /"
"help %s"
msgstr ""

#, c-format
msgid ""
"%s%s: cannot execute command /%s, channel mode \"%s\" is not supported by "
"server"
msgstr ""

#, c-format
msgid ""
"%s%s: command \"%s\" with option \"%s\" must be executed on irc buffer "
"(server, channel or private)"
msgstr ""

#, c-format
msgid ""
"%s%s: \"%s\" command can only be executed if SASL is enabled via server "
"options \"sasl_*\" (or you must give username and password)"
msgstr ""

#, c-format
msgid "%s%s: SASL is not supported by the server"
msgstr ""

#, c-format
msgid "%s: future away: %s"
msgstr ""

#, c-format
msgid "%s: future away removed"
msgstr ""

#, c-format
msgid "%s%s: \"%s\" command can only be executed in a channel buffer"
msgstr ""

#, c-format
msgid "%s%s: already connected to server \"%s\"!"
msgstr ""

#, c-format
msgid "%s%s: currently connecting to server \"%s\"!"
msgstr ""

#, c-format
msgid "%s: server added: %s%s%s%s%s"
msgstr "%s: sunucu eklendi: %s%s%s%s%s"

#. TRANSLATORS: "temporary IRC server"
msgid " (temporary)"
msgstr " (geçici)"

#, c-format
msgid ""
"%s%s: unable to add temporary server \"%s\" because the addition of "
"temporary servers with command /connect is currently disabled"
msgstr ""

#, c-format
msgid ""
"%s%s: if you want to add a standard server, use the command \"/server add"
"\" (see /help server); if you really want to add a temporary server (NOT "
"SAVED), turn on the option irc.look.temporary_servers"
msgstr ""

#, c-format
msgid ""
"%s%s: \"%s\" command can only be executed in a channel or private buffer"
msgstr ""

#, c-format
msgid "%sCTCP query to %s%s%s: %s%s%s%s%s"
msgstr ""

#, c-format
msgid "%s%s: \"%s\" command can not be executed on a server buffer"
msgstr ""

#, c-format
msgid "%s%s: unable to resolve local address of server socket: error %d %s"
msgstr ""

#, c-format
msgid "%s%s: not connected to server \"%s\"!"
msgstr ""

#, c-format
msgid "%s: auto-reconnection is cancelled"
msgstr ""

#, c-format
msgid "%s%s: server \"%s\" not found"
msgstr "%s%s: sunucu \"%s\" bulunamadı"

#, c-format
msgid "  %s[%s%d%s]%s mask: %s / server: %s / channel: %s"
msgstr ""

#, c-format
msgid "%s: ignore list:"
msgstr ""

#, c-format
msgid "%s: no ignore in list"
msgstr ""

#, c-format
msgid "%s%s: ignore already exists"
msgstr ""

#, c-format
msgid "%s: ignore added:"
msgstr ""

#, c-format
msgid "%s%s: error adding ignore"
msgstr ""

#, c-format
msgid "%s: all ignores deleted"
msgstr ""

#, c-format
msgid "%s: ignore \"%s\" deleted"
msgstr "%s: \"%s\" yok say silindi"

#, c-format
msgid "%s%s: ignore not found"
msgstr ""

#, c-format
msgid "%s%s: wrong ignore number"
msgstr ""

#, c-format
msgid "%s%s: command \"%s\" must be executed on connected irc server"
msgstr ""

#, c-format
msgid "%s%s: mask must begin with nick"
msgstr ""

#, c-format
msgid "%s%s: not enough memory for regular expression"
msgstr ""

#, c-format
msgid "%s%s: \"%s\" is not a valid regular expression (%s)"
msgstr ""

#, c-format
msgid ""
"%s%s: you must specify channel for \"%s\" command if you're not in a channel"
msgstr ""

#. TRANSLATORS: "Notice" is command name in IRC protocol (translation is frequently the same word)
msgid "Notice"
msgstr ""

#, c-format
msgid ""
"%s%s: server must be specified because you are not on an irc server or "
"channel"
msgstr ""

#, c-format
msgid "%s%s: notify already exists"
msgstr ""

#, c-format
msgid "%sMonitor list is full (%d)"
msgstr ""

#, c-format
msgid "%s: notification added for %s%s%s"
msgstr ""

#, c-format
msgid "%s%s: error adding notification"
msgstr ""

#, c-format
msgid "%s: all notifications deleted"
msgstr ""

#, c-format
msgid "%s: no notification in list"
msgstr ""

#, c-format
msgid "%s: notification deleted for %s%s%s"
msgstr ""

#, c-format
msgid "%s%s: notification not found"
msgstr ""

#, c-format
msgid "%s%s: \"%s\" command can not be executed with a channel name (\"%s\")"
msgstr ""

#, c-format
msgid "%s%s: cannot create new private buffer \"%s\""
msgstr ""

msgid "nick:"
msgstr "takma ad:"

#, c-format
msgid "Server: %s%s %s[%s%s%s]%s%s%s%s"
msgstr "Sunucu: %s%s %s[%s%s%s]%s%s%s%s"

msgid "connected"
msgstr "bağlandı"

msgid "not connected"
msgstr "bağlanmadı"

#. TRANSLATORS: "fake IRC server"
msgid " (fake)"
msgstr " (sahte)"

msgid "minute"
msgid_plural "minutes"
msgstr[0] "dakika"

msgid "channel"
msgid_plural "channels"
msgstr[0] "kanallar"

msgid "All servers:"
msgstr "Tüm sunucular:"

msgid "No server"
msgstr "Sunucu yok"

#, c-format
msgid "Servers with \"%s\":"
msgstr ""

#, c-format
msgid "No server found with \"%s\""
msgstr ""

#, c-format
msgid "%s%s: server \"%s\" already exists, can't add it!"
msgstr "%s%s: \"%s\" sunucusu halihazırda mevcut, eklenemiyor!"

#, c-format
msgid "%s%s: unable to add server"
msgstr "%s%s: sunucu eklenemiyor"

#, c-format
msgid "%s%s: server \"%s\" not found for \"%s\" command"
msgstr ""

#, c-format
msgid "%s%s: server \"%s\" already exists for \"%s\" command"
msgstr ""

#, c-format
msgid "%s: server %s%s%s has been copied to %s%s%s"
msgstr ""

#, c-format
msgid "%s: server %s%s%s has been renamed to %s%s%s"
msgstr ""

#, c-format
msgid "%d server moved"
msgid_plural "%d servers moved"
msgstr[0] "%d sunucu taşındı"

#, c-format
msgid "%s%s: server \"%s\" is not a temporary server"
msgstr ""

#, c-format
msgid "%s: server %s%s%s is not temporary any more"
msgstr ""

#, c-format
msgid ""
"%s%s: you can not delete server \"%s\" because you are connected to. Try \"/"
"disconnect %s\" before."
msgstr ""

#, c-format
msgid "%s: server %s%s%s has been deleted"
msgstr "%s: %s%s%s sunucusu silindi"

#, c-format
msgid ""
"%s: messages outqueue DELETED for all servers. Some messages from you or "
"WeeChat may have been lost!"
msgstr ""

#, c-format
msgid "%s%s: you are not on channel \"%s\""
msgstr ""

msgid "find information about the administrator of the server"
msgstr ""

msgid "[<target>]"
msgstr "[<hedef>]"

msgid "target: server name"
msgstr "hedef: sunucu adı"

msgid "execute a command on all channels of all connected servers"
msgstr ""

#, fuzzy
#| msgid ""
#| "[-current] [-exclude=<channel>[,<channel>...]] <command> || [-current] -"
#| "include=<channel>[,<channel>...] <command>"
msgid ""
"[-current] [-parted] [-exclude=<channel>[,<channel>...]] <command> || [-"
"current] [-parted] -include=<channel>[,<channel>...] <command>"
msgstr ""
"[-current] [-parted] [-exclude=<kanal>[,<kanal>...]] <komut> || [-"
"current] [-parted] -include=<kanal>[,<kanal>...] <komut>"

msgid ""
" -current: execute command for channels of current server only\n"
"  -parted: execute on parted channels only\n"
" -exclude: exclude some channels (wildcard \"*\" is allowed)\n"
" -include: include only some channels (wildcard \"*\" is allowed)\n"
"  command: command to execute (or text to send to buffer if command does not "
"start with '/')\n"
"\n"
"Command and arguments are evaluated (see /help eval), the following "
"variables are replaced:\n"
"  $server             server name\n"
"  $channel            channel name\n"
"  $nick               nick on server\n"
"  ${irc_server.xxx}   variable xxx in server\n"
"  ${irc_channel.xxx}  variable xxx in channel\n"
"\n"
"Examples:\n"
"  execute '/me is testing' on all channels:\n"
"    /allchan /me is testing\n"
"  say 'hello' everywhere but not on #weechat:\n"
"    /allchan -exclude=#weechat hello\n"
"  say 'hello' everywhere but not on #weechat and channels beginning with "
"#linux:\n"
"    /allchan -exclude=#weechat,#linux* hello\n"
"  say 'hello' on all channels beginning with #linux:\n"
"    /allchan -include=#linux* hello\n"
"  close all buffers with parted channels:\n"
"    /allchan -parted /close"
msgstr ""

msgid "execute a command on all private buffers of all connected servers"
msgstr ""

msgid ""
"[-current] [-exclude=<nick>[,<nick>...]] <command> || [-current] -"
"include=<nick>[,<nick>...] <command>"
msgstr ""
"[-current] [-exclude=<takma-ad>[,<takma-ad>...]] <komut> || [-current] -"
"include=<takma-ad>[,<takma-ad>...] <komut>"

msgid ""
" -current: execute command for private buffers of current server only\n"
" -exclude: exclude some nicks (wildcard \"*\" is allowed)\n"
" -include: include only some nicks (wildcard \"*\" is allowed)\n"
"  command: command to execute (or text to send to buffer if command does not "
"start with '/')\n"
"\n"
"Command and arguments are evaluated (see /help eval), the following "
"variables are replaced:\n"
"  $server             server name\n"
"  $channel            channel name\n"
"  $nick               nick on server\n"
"  ${irc_server.xxx}   variable xxx in server\n"
"  ${irc_channel.xxx}  variable xxx in channel\n"
"\n"
"Examples:\n"
"  execute '/me is testing' on all private buffers:\n"
"    /allpv /me is testing\n"
"  say 'hello' everywhere but not for nick foo:\n"
"    /allpv -exclude=foo hello\n"
"  say 'hello' everywhere but not for nick foo and nicks beginning with bar:\n"
"    /allpv -exclude=foo,bar* hello\n"
"  say 'hello' for all nicks beginning with bar:\n"
"    /allpv -include=bar* hello\n"
"  close all private buffers:\n"
"    /allpv /close"
msgstr ""

msgid "execute a command on all connected servers"
msgstr ""

msgid ""
"[-exclude=<server>[,<server>...]] <command> || -include=<server>[,"
"<server>...] <command>"
msgstr ""
"[-exclude=<sunucu>[,<sunucu>...]] <komut> || -include=<sunucu>[,<sunucu>...] "
"<komut>"

msgid ""
" -exclude: exclude some servers (wildcard \"*\" is allowed)\n"
" -include: include only some servers (wildcard \"*\" is allowed)\n"
"  command: command to execute (or text to send to buffer if command does not "
"start with '/')\n"
"\n"
"Command and arguments are evaluated (see /help eval), the following "
"variables are replaced:\n"
"  $server             server name\n"
"  $nick               nick on server\n"
"  ${irc_server.xxx}   variable xxx in server\n"
"\n"
"Examples:\n"
"  change nick on all servers:\n"
"    /allserv /nick newnick\n"
"  set away on all servers:\n"
"    /allserv /away I'm away\n"
"  do a whois on my nick on all servers:\n"
"    /allserv /whois $nick"
msgstr ""

msgid "authenticate with SASL"
<<<<<<< HEAD
msgstr "SASL ile kimlik doğrulaması yap"

msgid "[<username> <password>]"
msgstr "[<kullanıcı-adı> <parola>]"
=======
msgstr ""

#, fuzzy
#| msgid "<user> <password>"
msgid "[<username> <password>]"
msgstr "<kullanıcı><parola>"
>>>>>>> 009a2889

msgid ""
"username: SASL username (content is evaluated, see /help eval; server "
"options are evaluated with ${irc_server.xxx} and ${server} is replaced by "
"the server name)\n"
"password: SASL password or path to file with private key (content is "
"evaluated, see /help eval; server options are evaluated with ${irc_server."
"xxx} and ${server} is replaced by the server name)\n"
"\n"
"If username and password are not provided, the values from server options "
"\"sasl_username\" and \"sasl_password\" (or \"sasl_key\") are used.\n"
"\n"
"Examples:\n"
"  authenticate with username/password defined in the server:\n"
"    /auth\n"
"  authenticate as a different user:\n"
"    /auth user2 password2\n"
"  authenticate as a different user with mechanism ecdsa-nist256p-challenge:\n"
"    /auth user2 ${weechat_config_dir}/ecdsa2.pem"
msgstr ""

msgid "ban nicks or hosts"
msgstr ""

msgid "[<channel>] [<nick> [<nick>...]]"
msgstr "[<kanal>] [<takma-ad> [<takma-ad>...]]"

msgid ""
"channel: channel name\n"
"   nick: nick or host\n"
"\n"
"Without argument, this command displays the ban list for current channel."
msgstr ""

msgid "client capability negotiation"
msgstr ""

msgid "ls || list || req|ack [<capability> [<capability>...]] || end"
msgstr ""

msgid ""
"   ls: list the capabilities supported by the server\n"
" list: list the capabilities currently enabled\n"
"  req: request a capability\n"
"  ack: acknowledge capabilities which require client-side acknowledgement\n"
"  end: end the capability negotiation\n"
"\n"
"Without argument, \"ls\" and \"list\" are sent.\n"
"\n"
"Capabilities supported by WeeChat are: account-notify, away-notify, cap-"
"notify, chghost, extended-join, invite-notify, message-tags, multi-prefix, "
"server-time, setname, userhost-in-names.\n"
"\n"
"The capabilities to automatically enable on servers can be set in option irc."
"server_default.capabilities (or by server in option irc.server.xxx."
"capabilities).\n"
"\n"
"Examples:\n"
"   /cap\n"
"   /cap req multi-prefix away-notify"
msgstr ""

msgid "connect to IRC server(s)"
msgstr "İRC sunucu(lara) bağlan"

msgid ""
"[<server> [<server>...]] [-<option>[=<value>]] [-no<option>] [-nojoin] [-"
"switch] || -all|-auto|-open [-nojoin] [-switch]"
msgstr ""
"[<sunucu> [<sunucu>...]] [-<seçenek>[=<değer>]] [-no<seçenek>] [-nojoin] [-"
"switch] || -all|-auto|-open [-nojoin] [-switch]"

msgid ""
"    server: server name, which can be:\n"
"            - internal server name (added by /server add, recommended "
"usage)\n"
"            - hostname/port or IP/port, port is 6667 by default\n"
"            - URL with format: irc[6][s]://[nickname[:password]@]irc.example."
"org[:port][/#channel1][,#channel2[...]]\n"
"            Note: for an address/IP/URL, a temporary server is added (NOT "
"SAVED), see /help irc.look.temporary_servers\n"
"    option: set option for server (for boolean option, value can be "
"omitted)\n"
"  nooption: set boolean option to 'off' (for example: -nossl)\n"
"      -all: connect to all servers defined in configuration\n"
"     -auto: connect to servers with autoconnect enabled\n"
"     -open: connect to all opened servers that are not currently connected\n"
"   -nojoin: do not join any channel (even if autojoin is enabled on server)\n"
"   -switch: switch to next server address\n"
"\n"
"To disconnect from a server or stop any connection attempt, use command /"
"disconnect.\n"
"\n"
"Examples:\n"
"  /connect libera\n"
"  /connect irc.oftc.net/6667\n"
"  /connect irc6.oftc.net/6667 -ipv6\n"
"  /connect irc6.oftc.net/6697 -ipv6 -ssl\n"
"  /connect my.server.org/6697 -ssl -password=test\n"
"  /connect irc://nick@irc.oftc.net/#channel\n"
"  /connect -switch"
msgstr ""

msgid "send a CTCP message (Client-To-Client Protocol)"
msgstr ""

msgid "[-server <server>] <target>[,<target>...] <type> [<arguments>]"
msgstr "[-server <sunucu>] <hedef>[,<hedef>...] <tür> [<argümanlar>]"

msgid ""
"   server: send to this server (internal name)\n"
"   target: nick or channel ('*' = current channel)\n"
"     type: CTCP type (examples: \"version\", \"ping\", etc.)\n"
"arguments: arguments for CTCP\n"
"\n"
"Examples:\n"
"  /ctcp toto time\n"
"  /ctcp toto version\n"
"  /ctcp * version"
msgstr ""

msgid "leave and rejoin a channel"
msgstr ""

msgid "[<channel>[,<channel>...]] [<message>]"
msgstr "[<kanal>[,<kanal>...]] [<ileti>]"

msgid ""
"channel: channel name\n"
"message: part message (displayed to other users)"
msgstr ""

msgid "start a DCC (file transfer or direct chat)"
msgstr ""

msgid "chat <nick> || send <nick> <file>"
msgstr "chat <takma-ad> || send <takma-ad> <dosya>"

msgid ""
"nick: nick\n"
"file: filename (on local host)\n"
"\n"
"Examples:\n"
"  chat with nick \"toto\":\n"
"    /dcc chat toto\n"
"  send file \"/home/foo/bar.txt\" to nick \"toto\":\n"
"    /dcc send toto /home/foo/bar.txt"
msgstr ""

msgid "remove channel half-operator status from nick(s)"
msgstr ""

msgid "<nick> [<nick>...] || * -yes"
msgstr "<takma-ad> [<takma-ad>...] || * -yes"

msgid ""
"nick: nick or mask (wildcard \"*\" is allowed)\n"
"   *: remove channel half-operator status from everybody on channel except "
"yourself"
msgstr ""

msgid "remove channel operator status from nick(s)"
msgstr ""

msgid ""
"nick: nick or mask (wildcard \"*\" is allowed)\n"
"   *: remove channel operator status from everybody on channel except "
"yourself"
msgstr ""

msgid "remove voice from nick(s)"
msgstr ""

msgid ""
"nick: nick or mask (wildcard \"*\" is allowed)\n"
"   *: remove voice from everybody on channel"
msgstr ""

msgid "shutdown the server"
msgstr ""

msgid "disconnect from one or all IRC servers"
msgstr ""

msgid "[<server>|-all|-pending [<reason>]]"
msgstr ""

msgid ""
"  server: internal server name\n"
"    -all: disconnect from all servers\n"
"-pending: cancel auto-reconnection on servers currently reconnecting\n"
"  reason: reason for the \"quit\""
msgstr ""

msgid "give channel half-operator status to nick(s)"
msgstr ""

msgid ""
"nick: nick or mask (wildcard \"*\" is allowed)\n"
"   *: give channel half-operator status to everybody on channel"
msgstr ""

msgid "ignore nicks/hosts from servers or channels"
msgstr ""

msgid "list || add [re:]<nick> [<server> [<channel>]] || del <number>|-all"
msgstr "list || add [re:]<takma-ad> [<sunucu> [<kanal>]] || del <sayı>|-all"

msgid ""
"     list: list all ignores\n"
"      add: add an ignore\n"
"     nick: nick or hostname (can be a POSIX extended regular expression if "
"\"re:\" is given or a mask using \"*\" to replace zero or more chars)\n"
"      del: delete an ignore\n"
"   number: number of ignore to delete (look at list to find it)\n"
"     -all: delete all ignores\n"
"   server: internal server name where ignore is working\n"
"  channel: channel name where ignore is working\n"
"\n"
"Note: the regular expression can start with \"(?-i)\" to become case "
"sensitive.\n"
"\n"
"Examples:\n"
"  ignore nick \"toto\" everywhere:\n"
"    /ignore add toto\n"
"  ignore host \"toto@domain.com\" on libera server:\n"
"    /ignore add toto@domain.com libera\n"
"  ignore host \"toto*@*.domain.com\" on libera/#weechat:\n"
"    /ignore add toto*@*.domain.com libera #weechat"
msgstr ""

msgid "get information describing the server"
msgstr ""

msgid "invite a nick on a channel"
msgstr ""

msgid "<nick> [<nick>...] [<channel>]"
msgstr "<takma-ad> [<takma-ad>...] [<kanal>]"

msgid ""
"   nick: nick\n"
"channel: channel name"
msgstr ""
"   nick: takma ad\n"
"channel: kanal adı"

msgid "check if a nick is currently on IRC"
msgstr ""

msgid "<nick> [<nick>...]"
msgstr "<takma-ad> [<takma-ad>...]"

msgid "nick: nick"
msgstr "nick: takma ad"

msgid "join a channel"
msgstr "bir kanala bağlan"

msgid ""
"[-noswitch] [-server <server>] [<channel1>[,<channel2>...]] [<key1>[,"
"<key2>...]]"
msgstr ""
"[-noswitch] [-server <sunucu>] [<kanal1>[,<kanal2>...]] [<düğme1>[,"
"<düğme2>...]]"

msgid ""
"-noswitch: do not switch to new buffer\n"
"   server: send to this server (internal name)\n"
"  channel: channel name to join\n"
"      key: key to join the channel (channels with a key must be the first in "
"list)\n"
"\n"
"Examples:\n"
"  /join #weechat\n"
"  /join #protectedchan,#weechat key\n"
"  /join -server libera #weechat\n"
"  /join -noswitch #weechat"
msgstr ""

msgid "kick a user out of a channel"
msgstr ""

msgid "[<channel>] <nick> [<reason>]"
msgstr ""

msgid ""
"channel: channel name\n"
"   nick: nick\n"
" reason: reason (evaluated, see /help eval; special variables ${nick} (self "
"nick), ${target} (target nick), ${channel} and ${server} are replaced by "
"their values)"
msgstr ""

msgid "kick a user out of a channel and ban the host"
msgstr ""

msgid ""
"channel: channel name\n"
"   nick: nick\n"
" reason: reason (evaluated, see /help eval; special variables ${nick} (self "
"nick), ${target} (target nick), ${channel} and ${server} are replaced by "
"their values)\n"
"\n"
"It is possible to kick/ban with a mask, nick will be extracted from mask and "
"replaced by \"*\".\n"
"\n"
"Example:\n"
"  ban \"*!*@host.com\" and then kick \"toto\":\n"
"    /kickban toto!*@host.com"
msgstr ""

msgid "close client-server connection"
msgstr ""

msgid "<nick> [<reason>]"
msgstr "<takma-ad> [<neden>]"

msgid ""
"  nick: nick\n"
"reason: reason"
msgstr ""

msgid "list all server names which are known by the server answering the query"
msgstr ""

msgid "[[<target>] <server_mask>]"
msgstr "[[<hedef>] <sunucu_maskesi>]"

msgid ""
"     target: this remote server should answer the query\n"
"server_mask: list of servers must match this mask"
msgstr ""

msgid "list channels and their topics"
msgstr ""

msgid "[-server <server>] [-re <regex>] [<channel>[,<channel>...]] [<target>]"
msgstr "[-server <sunucu>] [-re <ifade>] [<kanal>[,<kanal>...]] [<hedef>]"

msgid ""
" server: send to this server (internal name)\n"
"  regex: POSIX extended regular expression used to filter results (case "
"insensitive, can start by \"(?-i)\" to become case sensitive)\n"
"channel: channel to list\n"
" target: server name\n"
"\n"
"Examples:\n"
"  list all channels on server (can be very slow on large networks):\n"
"    /list\n"
"  list channel #weechat:\n"
"    /list #weechat\n"
"  list all channels beginning with \"#weechat\" (can be very slow on large "
"networks):\n"
"    /list -re #weechat.*"
msgstr ""

msgid "get statistics about the size of the IRC network"
msgstr ""

msgid "[<mask> [<target>]]"
msgstr ""

msgid ""
"  mask: servers matching the mask only\n"
"target: server for forwarding request"
msgstr ""

msgid "show a graphical map of the IRC network"
msgstr ""

msgid "send a CTCP action to the current channel"
msgstr ""

msgid "<message>"
msgstr "<ileti>"

msgid "message: message to send"
msgstr ""

msgid "change channel or user mode"
msgstr ""

msgid ""
"[<channel>] [+|-]o|p|s|i|t|n|m|l|b|e|v|k [<arguments>] || <nick> [+|-]i|s|w|o"
msgstr ""
"[<kanal>] [+|-]o|p|s|i|t|n|m|l|b|e|v|k [<argümanlar>] || <takma-ad> [+|-]i|s|"
"w|o"

msgid ""
"channel modes:\n"
"  channel: channel name to modify (default is current one)\n"
"  o: give/take channel operator privileges\n"
"  p: private channel flag\n"
"  s: secret channel flag\n"
"  i: invite-only channel flag\n"
"  t: topic settable by channel operator only flag\n"
"  n: no messages to channel from clients on the outside\n"
"  m: moderated channel\n"
"  l: set the user limit to channel\n"
"  b: set a ban mask to keep users out\n"
"  e: set exception mask\n"
"  v: give/take the ability to speak on a moderated channel\n"
"  k: set a channel key (password)\n"
"user modes:\n"
"  nick: nick to modify\n"
"  i: mark a user as invisible\n"
"  s: mark a user for receive server notices\n"
"  w: user receives wallops\n"
"  o: operator flag\n"
"\n"
"List of modes is not comprehensive, you should read documentation about your "
"server to see all possible modes.\n"
"\n"
"Examples:\n"
"  protect topic on channel #weechat:\n"
"    /mode #weechat +t\n"
"  become invisible on server:\n"
"    /mode nick +i"
msgstr ""

msgid "get the \"Message Of The Day\""
msgstr ""

msgid "send message to a nick or channel"
msgstr ""

msgid "[-server <server>] <target>[,<target>...] <text>"
msgstr "[-server <sunucu>] <hedef>[,<hedef>...] <metin>"

msgid ""
"server: send to this server (internal name)\n"
"target: nick or channel (may be mask, '*' = current channel)\n"
"  text: text to send"
msgstr ""

msgid "list nicks on channels"
msgstr ""

msgid "[<channel>[,<channel>...]]"
msgstr "[<kanal>[,<kanal>...]]"

msgid "channel: channel name"
msgstr "kanal: kanal adı"

msgid "change current nick"
msgstr "geçerli takma adı değiştir"

msgid "[-all] <nick>"
msgstr "[-all] <takma-ad>"

msgid ""
"-all: set new nick for all connected servers\n"
"nick: new nick"
msgstr ""
"-all: tüm bağlı sunucular için yeni bir takma ad ayarla\n"
"nick: yeni takma ad"

msgid "send notice message to user"
msgstr ""

msgid "[-server <server>] <target> <text>"
msgstr "[-server <sunucu>] <hedef> <metin>"

msgid ""
"server: send to this server (internal name)\n"
"target: nick or channel name\n"
"  text: text to send"
msgstr ""

msgid "add a notification for presence or away status of nicks on servers"
msgstr ""

msgid "add <nick> [<server> [-away]] || del <nick>|-all [<server>]"
msgstr "add <takma-ad> [<sunucu> [-away]] || del <takma-ad>|-all [<sunucu>]"

msgid ""
"   add: add a notification\n"
"  nick: nick\n"
"server: internal server name (by default current server)\n"
" -away: notify when away message is changed (by doing whois on nick)\n"
"   del: delete a notification\n"
"  -all: delete all notifications\n"
"\n"
"Without argument, this command displays notifications for current server (or "
"all servers if command is issued on core buffer).\n"
"\n"
"Examples:\n"
"  notify when \"toto\" joins/quits current server:\n"
"    /notify add toto\n"
"  notify when \"toto\" joins/quits libera server:\n"
"    /notify add toto libera\n"
"  notify when \"toto\" is away or back on libera server:\n"
"    /notify add toto libera -away"
msgstr ""

msgid "give channel operator status to nick(s)"
msgstr ""

msgid ""
"nick: nick or mask (wildcard \"*\" is allowed)\n"
"   *: give channel operator status to everybody on channel"
msgstr ""

msgid "get operator privileges"
msgstr ""

msgid "<user> <password>"
msgstr "<kullanıcı><parola>"

msgid ""
"    user: user\n"
"password: password"
msgstr ""
"    user: kullanıcı\n"
"password: parola"

msgid "leave a channel"
msgstr ""

msgid ""
"channel: channel name to leave\n"
"message: part message (displayed to other users)"
msgstr ""

msgid "send a ping to server"
msgstr ""

msgid "<target1> [<target2>]"
msgstr "<hedef1> [<hedef2>]"

msgid ""
"target1: server\n"
"target2: forward ping to this server"
msgstr ""

msgid "answer to a ping message"
msgstr ""

msgid "<daemon> [<daemon2>]"
msgstr ""

msgid ""
" daemon: daemon who has responded to Ping message\n"
"daemon2: forward message to this daemon"
msgstr ""

msgid "send a private message to a nick"
msgstr ""

msgid "[-noswitch] [-server <server>] <nick>[,<nick>...] [<text>]"
msgstr "[-noswitch] [-server <sunucu>] <takma-ad>[,<takma-ad>...] [<metin>]"

msgid ""
"-noswitch: do not switch to new buffer\n"
"   server: send to this server (internal name)\n"
"     nick: nick\n"
"     text: text to send"
msgstr ""

msgid "quiet nicks or hosts"
msgstr ""

msgid ""
"channel: channel name\n"
"   nick: nick or host\n"
"\n"
"Without argument, this command displays the quiet list for current channel."
msgstr ""

msgid "send raw data to server without parsing"
msgstr ""

msgid "[-server <server>] <data>"
msgstr "[-server <sunucu>] <veri>"

msgid ""
"server: send to this server (internal name)\n"
"  data: raw data to send"
msgstr ""

msgid "reconnect to server(s)"
msgstr ""

msgid "<server> [<server>...] [-nojoin] [-switch] || -all [-nojoin] [-switch]"
msgstr "<sunucu> [<sunucu>...] [-nojoin] [-switch] || -all [-nojoin] [-switch]"

msgid ""
" server: server to reconnect (internal name)\n"
"   -all: reconnect to all servers\n"
"-nojoin: do not join any channel (even if autojoin is enabled on server)\n"
"-switch: switch to next server address"
msgstr ""

msgid "tell the server to reload its config file"
msgstr ""

msgid "[<option>]"
msgstr "[<seçenek>]"

msgid "option: extra option, for some servers"
msgstr ""

msgid "force a user to leave a channel"
msgstr ""

msgid ""
"channel: channel name\n"
"   nick: nick\n"
" reason: reason (special variables $nick, $channel and $server are replaced "
"by their values)"
msgstr ""

msgid "tell the server to restart itself"
msgstr ""

msgid "force a user to join channel(s)"
msgstr ""

msgid "<nick> <channel>[,<channel>...]"
msgstr "<takma-ad> <kanal>[,<kanal>...]"

msgid "change mode on channel, without having operator status"
msgstr ""

msgid "[<channel>] <mode>"
msgstr "[<kanal>] <kip>"

msgid ""
"channel: channel name\n"
"   mode: mode for channel"
msgstr ""

msgid "force a user to use another nick"
msgstr ""

msgid "<nick> <new_nick>"
msgstr "<takma-ad> <yeni_takma_ad>"

msgid ""
"    nick: nick\n"
"new_nick: new nick"
msgstr ""

msgid "force a user to leave channel(s)"
msgstr ""

msgid "force a user to quit server with a reason"
msgstr ""

msgid "<nick> <reason>"
msgstr ""

msgid "register a new service"
msgstr ""

msgid "<nick> <reserved> <distribution> <type> <reserved> <info>"
msgstr ""

msgid ""
"distribution: visibility of service\n"
"        type: reserved for future usage"
msgstr ""

msgid "list, add or remove IRC servers"
msgstr "İRC sunucularını listele, ekle veya kaldır"

msgid ""
"list|listfull [<name>] || add <name> <hostname>[/<port>] [-temp] [-"
"<option>[=<value>]] [-no<option>] || copy|rename <name> <new_name> || "
"reorder <name> [<name>...] || open <name>|-all [<name>...] || del|keep "
"<name> || deloutq|jump || raw [<filter>]"
msgstr ""
"list|listfull [<ad>] || add <ad> <makine>[/<kapı>] [-temp] [-"
"<seçenek>[=<değer>]] [-no<seçenek>] || copy|rename <ad> <yeni_ad> || reorder "
"<ad> [<ad>...] || open <ad>|-all [<ad>...] || del|keep <ad> || deloutq|jump "
"|| raw [<süzgeç>]"

msgid ""
"    list: list servers (without argument, this list is displayed)\n"
"listfull: list servers with detailed info for each server\n"
"     add: add a new server\n"
"    name: server name, for internal and display use; this name is used to "
"connect to the server (/connect name) and to set server options: irc.server."
"name.xxx\n"
"hostname: name or IP address of server, with optional port (default: 6667), "
"many addresses can be separated by a comma\n"
"   -temp: add a temporary server (not saved)\n"
"  option: set option for server (for boolean option, value can be omitted)\n"
"nooption: set boolean option to 'off' (for example: -nossl)\n"
"    copy: duplicate a server\n"
"  rename: rename a server\n"
" reorder: reorder list of servers\n"
"    open: open the server buffer without connecting\n"
"    keep: keep server in config file (for temporary servers only)\n"
"     del: delete a server\n"
" deloutq: delete messages out queue for all servers (all messages WeeChat is "
"currently sending)\n"
"    jump: jump to server buffer\n"
"     raw: open buffer with raw IRC data\n"
"  filter: set a new filter to see only matching messages (this filter can be "
"used as input in raw IRC data buffer as well); allowed formats are:\n"
"            *       show all messages (no filter)\n"
"            xxx     show only messages containing \"xxx\"\n"
"            s:xxx   show only messages for server \"xxx\"\n"
"            f:xxx   show only messages with a flag: recv (message received), "
"sent (message sent), modified (message modified by a modifier), redirected "
"(message redirected)\n"
"            m:xxx   show only IRC command \"xxx\"\n"
"            c:xxx   show only messages matching the evaluated condition \"xxx"
"\", using following variables: output of function irc_message_parse (like "
"nick, command, channel, text, etc., see function info_get_hashtable in "
"plugin API reference for the list of all variables), date (format: \"yyyy-mm-"
"dd hh:mm:ss\"), server, recv, sent, modified, redirected\n"
"\n"
"Examples:\n"
"  /server listfull\n"
"  /server add libera irc.libera.chat\n"
"  /server add libera irc.libera.chat/6697 -ssl -autoconnect\n"
"  /server add chatspike irc.chatspike.net/6667,irc.duckspike.net/6667\n"
"  /server copy libera libera-test\n"
"  /server rename libera-test libera2\n"
"  /server reorder libera2 libera\n"
"  /server del libera\n"
"  /server deloutq\n"
"  /server raw\n"
"  /server raw s:libera\n"
"  /server raw c:${recv} && ${command}==PRIVMSG && ${nick}==foo"
msgstr ""
<<<<<<< HEAD
"    list: sunucuların listesi (argüman olmadan bu liste görüntülenir)\n"
"listfull: her sunucu için ayrıntılı bilgi ile sunucu listesi\n"
"     add: yeni bir sunucu oluştur\n"
"    name: sunucu adı, dahili ve ekran kullanımı için; bu ad sunucuya\n"
"          bağlanmak için (/connect ad) ve sunucu seçeneklerini ayarlamak\n"
"          için kullanılır: irc.sunucu.adı.xxx\n"
"hostname: sunucunun adı veya IP adresi, isteğe bağlı kapı ile\n"
"          (öntanımlı: 6667), birden çok adres virgülle ayrılabilir\n"
"   -temp: geçici bir sunucu oluştur (kaydedilmez)\n"
"  option: sunucu için seçenekleri ayarla (Boole için değer isteğe bağlı)\n"
"nooption: Boole seeçeneğini 'off' olarak ayarla (örnek: -nossl)\n"
"    copy: bir sunucuyu çoğalt\n"
"  rename: sunucuyu yeniden adlandır\n"
" reorder: sunucu listesini yeniden sırala\n"
"    open: sunucu önbelleğini aç; ancak bağlanma\n"
"    keep: sunucuyu yapılandırma dosyasında tut (geçici sunucular için)\n"
"     del: bir sunucu sil\n"
" deloutq: tüm sunucular için giden iletiler kuyruğunu sil (WeeChat'in şu\n"
"          anda gönderdiği tüm iletiler)\n"
"    jump: sunucu arabelleğine atla\n"
"     raw: arabelleği ham IRC verisiyle aç\n"
"  filter: yalnızca eşleşen iletileri görmek için yeni bir süzgeç ayarla\n"
"          (bu süzgeç ham IRC verisinde girdi olarak da kullanılabilir), "
"izin\n"
"          verilen biçimler:\n"
"            *       tüm iletileri göster (süzgeç yok)\n"
"            xxx     yalnızca \"xxx\" içeren iletileri göster\n"
"            s:xxx   yalnızca \"xxx\" sunucusu için olan iletileri göster\n"
"            f:xxx   yalnızca bayraklı iletileri göster:\n"
"                      recv: ileti alındı\n"
"                      sent: ileti gönderildi\n"
"                      modified: iletiyi bir değiştirici değiştirdi\n"
"                      redirected: ileti yeniden yönlendirildi\n"
"            m:xxx   yalnızca \"xxx\" IRC komutunu göster\n"
"            c:xxx   yalnızca \"xxx\" değerlendirilmiş koşulunu sağlayan\n"
"                    iletileri şu değişkenleri kullanarak göster:\n"
"                      irc_message_parse işlevinin çıktısı:\n"
"                        örn. takma ad, komut, kanal, metin vb. tüm\n"
"                        değişkenlerin bir listesi için eklenti API\n"
"                        referansında info_get_hashtable işlevine bakın.\n"
"                      tarih:\n"
"                        biçim: \"yyyy-aa-gg ss:dd:snsn\n"
"                      sunucu, recv, sent, değiştirilmiş, y. yönlendirilmiş\n"
"\n"
"Örnekler:\n"
"  /server listfull\n"
"  /server add freenode chat.freenode.net\n"
"  /server add freenode chat.freenode.net/6697 -ssl -autoconnect\n"
"  /server add chatspike irc.chatspike.net/6667,irc.duckspike.net/6667\n"
"  /server copy freenode freenode-test\n"
"  /server rename freenode-test freenode2\n"
"  /server reorder freenode2 freenode\n"
"  /server del freenode\n"
"  /server deloutq\n"
"  /server raw\n"
"  /server raw s:freenode\n"
"  /server raw c:${recv} && ${komut}==PRIVMSG && ${takma ad}==foo"
=======
>>>>>>> 009a2889

msgid "list services currently connected to the network"
msgstr ""

msgid "[<mask> [<type>]]"
msgstr ""

msgid ""
"mask: list only services matching this mask\n"
"type: list only services of this type"
msgstr ""

msgid "deliver a message to a service"
msgstr ""

msgid "<service> <text>"
msgstr ""

msgid ""
"service: name of service\n"
"   text: text to send"
msgstr ""

<<<<<<< HEAD
msgid "set real name"
msgstr "gerçek adı ayarla"

msgid "<realname>"
msgstr "<gerçek-ad>"

msgid "realname: new real name"
msgstr "realname: Yeni gerçek ad"
=======
#, fuzzy
msgid "set real name"
msgstr "sunucu adı"

msgid "<realname>"
msgstr ""

msgid "realname: new real name"
msgstr ""
>>>>>>> 009a2889

msgid "disconnect server links"
msgstr "sunucu bağlantılarını kes"

msgid "<target> <comment>"
msgstr "<hedef> <yorum>"

msgid ""
" target: server name\n"
"comment: comment"
msgstr ""
" target: sunucu adı\n"
"comment: yorum"

msgid "query statistics about server"
msgstr ""

msgid "[<query> [<target>]]"
msgstr "[<sorgu> [<hedef>]]"

msgid ""
" query: c/h/i/k/l/m/o/y/u (see RFC1459)\n"
"target: server name"
msgstr ""

msgid ""
"give users who are on a host running an IRC server a message asking them to "
"please join IRC"
msgstr ""

msgid "<user> [<target> [<channel>]]"
msgstr "<kullanıcı> [<hedef> [<kanal>]]"

msgid ""
"   user: username\n"
" target: server name\n"
"channel: channel name"
msgstr ""

msgid "query local time from server"
msgstr ""

msgid "target: query time from specified server"
msgstr ""

msgid "get/set channel topic"
msgstr ""

msgid "[<channel>] [<topic>|-delete]"
msgstr "[<kanal>] [<konu>|-delete]"

msgid ""
"channel: channel name\n"
"  topic: new topic\n"
"-delete: delete channel topic"
msgstr ""
"channel: kanal adı\n"
"  topic: yeni konu\n"
"-delete: kanal konusunu sil"

msgid "find the route to specific server"
msgstr ""

msgid "unban nicks or hosts"
msgstr ""

msgid "[<channel>] <nick>|<number> [<nick>|<number>...]"
msgstr "[<kanal>] <takma-ad>|<sayı> [<takma-ad>|<sayı>...]"

msgid ""
"channel: channel name\n"
"   nick: nick or host\n"
" number: ban number (as displayed by command /ban)"
msgstr ""
"channel: kanal adı\n"
"   nick: takma ad veya makine\n"
" number: yasak numarası (/ban komutunda görüntülendiği üzere)"

msgid "unquiet nicks or hosts"
msgstr ""

msgid ""
"channel: channel name\n"
"   nick: nick or host\n"
" number: quiet number (as displayed by command /quiet)"
msgstr ""
"channel: kanal adı\n"
"   nick: takma ad veya makine\n"
" number: sessiz numarası (/quiet komutunda görüntülendiği üzere)"

msgid "return a list of information about nicks"
msgstr "takma adlar hakkında bilgi listele"

msgid "list of users logged into the server"
msgstr "Sunucuya giriş yapmış kullanıcıların listesi"

msgid "give the version info of nick or server (current or specified)"
msgstr "takma ad veya sunucunun sürüm bilgisini ver (geçerli veya belirtilen)"

msgid "[<target>|<nick>]"
msgstr "[<hedef>|<takma-ad>]"

msgid ""
"target: server name\n"
"  nick: nick"
msgstr ""
"server: sunucu adı\n"
"  nick: takma ad"

msgid "give voice to nick(s)"
msgstr "takma adlara ses ver"

msgid ""
"nick: nick or mask (wildcard \"*\" is allowed)\n"
"   *: give voice to everybody on channel"
msgstr ""
"nick: takma ad veya maske (\"*\" jokerine izin verilir)\n"
"   *: kanaldaki herkese ses ver"

msgid "send a notice to channel ops"
msgstr "kanal operatörlerine bir bildirim gönder"

msgid "[<channel>] <text>"
msgstr "[<kanal>] <metin>"

msgid ""
"channel: channel name\n"
"   text: text to send"
msgstr ""
"channel: kanal adı\n"
"   text: gönderilecek metin"

msgid ""
"send a message to all currently connected users who have set the 'w' user "
"mode for themselves"
msgstr ""
"kendileri için 'w' kullanıcı kipi ayarlı tüm geçerli bağlı kullanıcılara bir "
"ileti gönder"

msgid "<text>"
msgstr "<metin>"

msgid "text: text to send"
msgstr "text: gönderilecek metin"

msgid "generate a query which returns a list of information"
msgstr "bir bilgi listesi döndüren bir sorgu oluştur"

msgid "[<mask> [o]]"
msgstr "[<maske> [o]"

msgid ""
"mask: only information which match this mask\n"
"   o: only operators are returned according to the mask supplied"
msgstr ""
"mask: yalnızca bu maske ile eşleşen bilgi\n"
"   o: verilen maskeye göre yalnızca operatörler döndürülür"

msgid "query information about user(s)"
msgstr "kullanıcılar hakkında bilgi sorgula"

msgid "[<target>] [<nick>[,<nick>...]]"
msgstr "[<hedef>] [<takma-ad>[,<takma-ad>...]]"

msgid ""
"target: server name\n"
"  nick: nick (may be a mask)\n"
"\n"
"Without argument, this command will do a whois on:\n"
"- your own nick if buffer is a server/channel\n"
"- remote nick if buffer is a private.\n"
"\n"
"If option irc.network.whois_double_nick is enabled, two nicks are sent (if "
"only one nick is given), to get idle time in answer."
msgstr ""

msgid "ask for information about a nick which no longer exists"
msgstr ""

msgid "<nick>[,<nick>...] [<count> [<target>]]"
msgstr "<takma-ad>[,<takma-ad>...] [<sayım> [<hedef>]]"

msgid ""
"  nick: nick\n"
" count: number of replies to return (full search if negative number)\n"
"target: reply should match this mask"
msgstr ""
"  nick: takma ad\n"
" count: döndürülecek yanıt sayısı (negatif sayı ise tam arama)\n"
"target: yanıt bu maske ile eşleşmelidir"

#, c-format
msgid ""
"%s%s: command \"%s\" must be executed on irc buffer (server, channel or "
"private)"
msgstr ""
"%s%s: \"%s\" komutu irc arabelleğinde çalıştırılmalıdır (sunucu, kanal veya "
"gizli)"

msgid "current IRC server"
msgstr "geçerli IRC sunucusu"

msgid "nick on current IRC server"
msgstr "geçerli IRC sunucusundaki takma ad"

msgid "channels on current IRC server"
msgstr "geçerli IRC sunucusundaki kanallar"

msgid "privates on current IRC server"
msgstr "geçerli IRC sunucusundaki gizliler"

msgid "nicks on all channels of current IRC server"
msgstr "geçerli IRC sunucusunun tüm kanallarındaki takma adlar"

msgid "IRC servers (internal names)"
msgstr "IRC sunucuları (dahili adlar)"

msgid "current IRC channel"
msgstr "geçerli IRC kanalı"

msgid "nicks of current IRC channel"
msgstr "geçerli IRC kanalındaki takma adlar"

msgid "nicks and hostnames of current IRC channel"
msgstr "geçerli IRC kanalının takma adları ve makine adları"

msgid "modelist masks of current IRC channel; required argument: modelist mode"
msgstr ""
"geçerli IRC kanalının kip listesi maskeleri; gerekli argüman: modelist mode"

msgid ""
"modelist numbers of current IRC channel; required argument: modelist mode"
msgstr ""
"geçerli IRC kanalının kip listesi sayıları; geçerli argüman: modelist mode"

msgid "topic of current IRC channel"
msgstr "geçerli IRC kanalının konusu"

msgid "channels on all IRC servers"
msgstr "tüm IRC sunucularındaki kanallar"

msgid "privates on all IRC servers"
msgstr "tüm IRC sunucularındaki gizliler"

msgid "default kick message"
msgstr "öntanımlı atma iletisi"

msgid "default part message for IRC channel"
msgstr "IRC kanalı için öntanımlı ayrılma iletisi"

msgid "numbers for defined ignores"
msgstr "tanımlı yok sayımlar için sayılar"

msgid "nicks in notify list"
msgstr "bildirim listesindeki takma adlar"

msgid "filters for irc raw buffer"
msgstr "ham irc arabelleği için süzgeçler"

#, c-format
msgid ""
"%sWARNING: the value \"channel\" for option \"irc.look.display_away\" will "
"send all your away changes to the channels, which is often considered as "
"spam; therefore you could be banned from channels, you are warned!"
msgstr ""
"%sUYARI: \"irc.look.display_away\" seçeneğindeki \"channel\" değeri, tüm "
"uzakta değişikliklerinizi kanallara gönderir; bu iletiler genelde istenmeyen "
"ileti olarak değerlendirildiğinden kanallardan yasaklanabilirsiniz."

#, c-format
msgid ""
"%s%s: warning: proxy \"%s\" does not exist (you can add it with command /"
"proxy)"
msgstr ""
"%s%s: uyarı: \"%s\" vekili mevcut değil (/proxy komutu ile ekleyebilirsiniz)"

#, c-format
msgid ""
"%s%s: invalid priorities string, error at this position in string: \"%s\""
msgstr "%s%s: geçersiz öncelik dizisi, dizinin şu konumunda hata: \"%s\""

#, c-format
msgid "%s%s: warning: invalid autojoin value \"%s\", see /help %s.%s.%s"
msgstr ""
"%s%s: uyarı: geçersiz kendiliğinden katılma değeri \"%s\", bkz. /help %s.%s."
"%s"

#, c-format
msgid ""
"%s%s: invalid length for split, it must be either 0 or any integer between "
"128 and 4096"
msgstr ""
"%s%s: ayırma için geçersiz uzunluk, ya 0 ya da 128 ve 4096 arasında bir "
"tamsayı olmalıdır"

#, c-format
msgid ""
"%s%s: warning: server \"%s\" not found in configuration file, not deleted in "
"memory because it's currently used"
msgstr ""
"%s%s: uyarı: \"%s\" sunucusu yapılandırma dosyasında bulunamadı, bellekten "
"silinmedi çünkü şu anda kullanılıyor"

msgid "buffer used to display message received from IRC server"
msgstr ""
"IRC sunucusundan alınan iletileri görüntülemek için kullanılan arabellek"

#, c-format
msgid "%s%s: error creating \"%s\" => \"%s\""
msgstr "%s%s: \"%s\" => \"%s\" oluşturulurken hata"

msgid ""
"format for CTCP reply or empty string for blocking CTCP (no reply), "
"following variables are replaced: $version (WeeChat version), $compilation "
"(compilation date), $osinfo (info about OS), $site (WeeChat site), $download "
"(WeeChat site, download page), $time (current date and time as text), "
"$username (username on server), $realname (realname on server)"
msgstr ""
"CTCP yanıtı veya CTCP'yi engellemek için kullanılan dizi biçimi (yanıt yok), "
"şu değişkenler yenileriyle değiştirilir: $version (WeeChat sürümü), "
"$compilation (derleme tarihi), $osinfo (işletim sistemi hakkında bilgi), "
"$site (WeeChat sitesi), $download (WeeChat sitesindeki indirme sayfası), "
"$time (metin biçiminde geçerli tarih ve zaman), $username (sunucudaki "
"kullanıcı adı), $realname (sunucudaki gerçek ad)"

#, c-format
msgid "%s%s: error creating CTCP \"%s\" => \"%s\""
msgstr "%s%s: CTCP \"%s\" => \"%s\" oluşturulurken hata"

msgid ""
"list of hostname/port or IP/port for server (separated by comma) (note: "
"content is evaluated, see /help eval; server options are evaluated with "
"${irc_server.xxx} and ${server} is replaced by the server name)"
msgstr ""
"sunucu makine/kapı adı veya IP/kapı numarası (virgül ile ayrılır) (not: "
"içerik değerlendirilir, bkz. /help eval; sunucu seçenekleri ${irc_server."
"xxx} ve ${server} sunucu adı ile değiştirilir)"

msgid ""
"name of proxy used for this server (optional, proxy must be defined with "
"command /proxy)"
msgstr ""
"bu sunucu için kullanılan vekil (isteğe bağlı, /proxy komutu ile "
"tanımlanmalıdır)"

msgid ""
"use IPv6 protocol for server communication (try IPv6 then fallback to IPv4); "
"if disabled, only IPv4 is used"
msgstr ""
"sunucu iletişimi için IPv6 protokolünü kullanın (önce IPv6 deneyin, olmazsa "
"IPv4'e dönün); devre dışı ise yalnızca IPv4 kullanılır"

msgid "use SSL for server communication"
msgstr "sunucu iletişimi için SSl kullan"

msgid ""
"SSL certificate file used to automatically identify your nick (path is "
"evaluated, see function string_eval_path_home in plugin API reference)"
msgstr ""
"takma adınızı kendiliğinden tanımak için SSL sertifika dosyası kullanılır "
"(yol değerlendirilir, eklenti API başvurusunda string_eval_path_home "
"işlevine bakın)"

msgid ""
"password for SSL certificate's private key; only used with gnutls version >= "
"3.1.0 (note: content is evaluated, see /help eval; server options are "
"evaluated with ${irc_server.xxx} and ${server} is replaced by the server "
"name)"
msgstr ""
"SSL sertifikasının parolası; yalnızca gnutls >= 3.1.0 ile kullanılır (not: "
"içerik değerlendirilir, bkz. /help eval; sunucu seçenekleri ${irc_server."
"xxx} ile değerlendirilir ve ${server} sunucu adı ile değiştirilir)"

msgid ""
"string with priorities for gnutls (for syntax, see documentation of function "
"gnutls_priority_init in gnutls manual, common strings are: \"PERFORMANCE\", "
"\"NORMAL\", \"SECURE128\", \"SECURE256\", \"EXPORT\", \"NONE\")"
msgstr ""
"gnutls için önceliği olan dizi (sözdizimi için gnutls kılavuzundaki "
"gnutls_priority_init işlevinin belgelendirmesine bakın; en çok kullanılan "
"diziler: \"PERFORMANCE\", \"NORMAL\", \"SECURE128\", \"SECURE256\", \"EXPORT"
"\" ve \"NONE\")"

msgid "size of the key used during the Diffie-Hellman Key Exchange"
msgstr "Diffie-Helman Anahtar Değişimi sırasında kullanılan anahtarın boyutu"

msgid ""
"fingerprint of certificate which is trusted and accepted for the server; "
"only hexadecimal digits are allowed (0-9, a-f): 128 chars for SHA-512, 64 "
"chars for SHA-256, 40 chars for SHA-1 (insecure, not recommended); many "
"fingerprints can be separated by commas; if this option is set, the other "
"checks on certificates are NOT performed (option \"ssl_verify\") (note: "
"content is evaluated, see /help eval; server options are evaluated with "
"${irc_server.xxx} and ${server} is replaced by the server name)"
msgstr ""
"sunucu tarafından güvenilen ve kabul edilen sertifikanın parmak izi; "
"yalnızca onaltılı basamaklara izin verilir (0-9, a-f): SHA-512 için 128 "
"karakter, SHA-256 için 64 karakter, SHA-1 için 40 karakter (güvensiz, "
"önerilmez); birçok parmak izi virgül ile ayrılabilir; bu ayar açıksa diğer "
"sertifika denetimleri gerçekleştirilmez (\"ssl_verify\" seçeneği) (not: "
"içerik değerlendirilir, bkz. /help eval; sunucu seçenekleri ${irc_server."
"xxx} ile değerlendirilir ve ${server} sunucu adı ile değiştirilir)"

msgid "check that the SSL connection is fully trusted"
msgstr "SSL bağlantısının tümüyle güvenilir olup olmadığını denetle"

msgid ""
"password for server (note: content is evaluated, see /help eval; server "
"options are evaluated with ${irc_server.xxx} and ${server} is replaced by "
"the server name)"
msgstr ""
"sunucu parolası (not: içerik değerlendrilir, bkz. /help eval; sunucu "
"seçenekleri ${irc_server.xxx} ile değerlendirilir ve ${server} sunucu adı "
"ile değiştirilir)"

#. TRANSLATORS: please keep words "client capabilities" between brackets if translation is different (see fr.po)
msgid ""
"comma-separated list of client capabilities to enable for server if they are "
"available (see /help cap for a list of capabilities supported by WeeChat); "
"\"*\" enables all capabilities by default (supported by both server and "
"WeeChat); wildcard \"*\" is allowed; a capability beginning with \"!\" is "
"excluded (example: \"*,!account-*,!extended-join\")"
msgstr ""
"kullanılabilir ise sunucu için etkinleştirilecek [sunucu yeteneklerinin] "
"virgülle ayrılmış listesi (WeeChat tarafından desteklenen yeteneklerin bir "
"listesi için bkz. /help cap); \"*\", tüm yetenekleri öntanımlı olarak "
"etkinleştirir (hem sunucu hem WeeChat tarafından desteklenir); \"*\" "
"jokerine izin verilir; \"!\" ile başlayan bir yetenek dışarıda bırakılır "
"(örnek: \"*,!account-*,!extended-join\")"

msgid ""
"mechanism for SASL authentication: \"plain\" for plain text password, "
"\"scram-sha-1\" for SCRAM authentication with SHA-1 digest algorithm, "
"\"scram-sha-256\" for SCRAM authentication with SHA-256 digest algorithm, "
"\"scram-sha-512\" for SCRAM authentication with SHA-512 digest algorithm, "
"\"ecdsa-nist256p-challenge\" for key-based challenge authentication, "
"\"external\" for authentication using client side SSL certificate"
msgstr ""

msgid ""
"username for SASL authentication; this option is not used for mechanism "
"\"external\" (note: content is evaluated, see /help eval; server options are "
"evaluated with ${irc_server.xxx} and ${server} is replaced by the server "
"name)"
msgstr ""

msgid ""
"password for SASL authentication; this option is not used for mechanisms "
"\"ecdsa-nist256p-challenge\" and \"external\" (note: content is evaluated, "
"see /help eval; server options are evaluated with ${irc_server.xxx} and "
"${server} is replaced by the server name)"
msgstr ""

msgid ""
"file with ECC private key for mechanism \"ecdsa-nist256p-challenge\" (path "
"is evaluated, see function string_eval_path_home in plugin API reference)"
msgstr ""

msgid "timeout (in seconds) before giving up SASL authentication"
msgstr ""

msgid ""
"action to perform if SASL authentication fails: \"continue\" to ignore the "
"authentication problem, \"reconnect\" to schedule a reconnection to the "
"server, \"disconnect\" to disconnect from server (see also option irc."
"network.sasl_fail_unavailable)"
msgstr ""

msgid "automatically connect to server when WeeChat is starting"
msgstr ""

msgid "automatically reconnect to server when disconnected"
msgstr ""

msgid "delay (in seconds) before trying again to reconnect to server"
msgstr ""

msgid ""
"nicknames to use on server (separated by comma) (note: content is evaluated, "
"see /help eval; server options are evaluated with ${irc_server.xxx} and "
"${server} is replaced by the server name)"
msgstr ""

msgid ""
"get an alternate nick when all the declared nicks are already used on "
"server: add some \"_\" until the nick has a length of 9, and then replace "
"last char (or the two last chars) by a number from 1 to 99, until we find a "
"nick not used on server"
msgstr ""

msgid ""
"user name to use on server (note: content is evaluated, see /help eval; "
"server options are evaluated with ${irc_server.xxx} and ${server} is "
"replaced by the server name)"
msgstr ""

msgid ""
"real name to use on server (note: content is evaluated, see /help eval; "
"server options are evaluated with ${irc_server.xxx} and ${server} is "
"replaced by the server name)"
msgstr ""

msgid ""
"custom local hostname/IP for server (optional, if empty local hostname is "
"used)"
msgstr ""

msgid ""
"user mode(s) to set after connection to server and before executing command "
"and the auto-join of channels; examples: \"+R\" (to set mode \"R\"), \"+R-i"
"\" (to set mode \"R\" and remove \"i\"); see /help mode for the complete "
"mode syntax (note: content is evaluated, see /help eval; server options are "
"evaluated with ${irc_server.xxx} and ${server} is replaced by the server "
"name)"
msgstr ""

msgid ""
"command(s) to run after connection to server and before auto-join of "
"channels (many commands can be separated by \";\", use \"\\;\" for a "
"semicolon, special variables $nick, $channel and $server are replaced by "
"their values) (note: commands are evaluated, see /help eval; server options "
"are evaluated with ${irc_server.xxx} and ${server} is replaced by the server "
"name)"
msgstr ""

msgid ""
"delay (in seconds) after execution of command and before auto-join of "
"channels (example: give some time for authentication before joining channels)"
msgstr ""

msgid ""
"comma separated list of channels to join after connection to server (and "
"after executing command + delay if they are set); the channels that require "
"a key must be at beginning of the list, and all the keys must be given after "
"the channels (separated by a space) (example: \"#channel1,#channel2,"
"#channel3 key1,key2\" where #channel1 and #channel2 are protected by key1 "
"and key2) (note: content is evaluated, see /help eval; server options are "
"evaluated with ${irc_server.xxx} and ${server} is replaced by the server "
"name)"
msgstr ""

msgid ""
"automatically rejoin channels after kick; you can define a buffer local "
"variable on a channel to override this value (name of variable: \"autorejoin"
"\", value: \"on\" or \"off\")"
msgstr ""

msgid "delay (in seconds) before autorejoin (after kick)"
msgstr ""

msgid ""
"timeout (in seconds) between TCP connection to server and message 001 "
"received, if this timeout is reached before 001 message is received, WeeChat "
"will disconnect from server"
msgstr ""

msgid ""
"anti-flood for high priority queue: number of seconds between two user "
"messages or commands sent to IRC server (0 = no anti-flood)"
msgstr ""

msgid ""
"anti-flood for low priority queue: number of seconds between two messages "
"sent to IRC server (messages like automatic CTCP replies) (0 = no anti-flood)"
msgstr ""

msgid "interval between two checks for away (in minutes, 0 = never check)"
msgstr ""

msgid ""
"do not check away nicks on channels with high number of nicks (0 = unlimited)"
msgstr ""

msgid ""
"default kick message used by commands \"/kick\" and \"/kickban\" (note: "
"content is evaluated, see /help eval; special variables ${nick} (self nick), "
"${target} (target nick), ${channel} and ${server} are replaced by their "
"values)"
msgstr ""

msgid ""
"default part message (leaving channel) (note: content is evaluated, see /"
"help eval; special variables ${nick}, ${channel} and ${server} are replaced "
"by their values; \"%v\" is replaced by WeeChat version if there is no ${...} "
"in string)"
msgstr ""

msgid ""
"default quit message (disconnecting from server) (note: content is "
"evaluated, see /help eval; special variables ${nick}, ${channel} and "
"${server} are replaced by their values; \"%v\" is replaced by WeeChat "
"version if there is no ${...} in string)"
msgstr ""

msgid ""
"notify list for server (you should not change this option but use /notify "
"command instead)"
msgstr ""

msgid ""
"split outgoing IRC messages to fit in this number of chars; the default "
"value is 512, this is a safe and recommended value; value 0 disables the "
"split (not recommended, unless you know what you do); allowed values are 0 "
"or any integer between 128 and 4096; this option should be changed only on "
"non-standard IRC servers, for example gateways like bitlbee"
msgstr ""

msgid ""
"part of the IRC message (received or sent) which is decoded/encoded to the "
"target charset; message = the whole IRC message (default), channel = "
"starting from the channel name only (if found, with fallback on text), text "
"= starting from the text only (you should try this value if you have issues "
"with the channel name encoding)"
msgstr ""

msgid ""
"channel type prefixes to use if the server does not send them in message 005 "
"(default is \"#&\")"
msgstr ""

#, c-format
msgid "%s%s: error adding server \"%s\""
msgstr "%s%s: \"%s\" sunucusu eklenirken hata"

#, c-format
msgid "%s%s: error creating server option \"%s\""
msgstr ""

msgid ""
"open channel buffer before the JOIN is received from server when it is auto "
"joined (with server option \"autojoin\"); this is useful to open channels "
"with always the same buffer numbers on startup"
msgstr ""

msgid ""
"open channel buffer before the JOIN is received from server when it is "
"manually joined (with /join command)"
msgstr ""

msgid ""
"auto switch to channel buffer when it is auto joined (with server option "
"\"autojoin\")"
msgstr ""

msgid ""
"auto switch to channel buffer when it is manually joined (with /join command)"
msgstr ""

msgid ""
"use nick color in output of /names (or list of nicks displayed when joining "
"a channel)"
msgstr ""

msgid "use nick color in nicklist"
msgstr ""

msgid "use nick color in messages from server"
msgstr ""

msgid "use same nick color for channel and private"
msgstr ""

msgid ""
"time format used in answer to message CTCP TIME (see man strftime for date/"
"time specifiers)"
msgstr ""

msgid ""
"display ACCOUNT messages received when capability account-notify is enabled"
msgstr ""

msgid ""
"display message when (un)marking as away (off: do not display/send anything, "
"local: display locally, channel: send action to channels)"
msgstr ""

msgid "display CTCP message even if it is blocked"
msgstr ""

msgid "display CTCP reply sent by WeeChat"
msgstr ""

msgid "display CTCP message even if it is unknown CTCP"
msgstr ""

msgid ""
"display extra information in the JOIN messages: account name and real name "
"(capability extended-join must be enabled)"
msgstr ""

msgid "display host in join messages"
msgstr ""

msgid "display host in join messages from local client"
msgstr ""

msgid "display host in part/quit messages"
msgstr ""

msgid ""
"comma-separated list of messages to display after joining a channel: 324 = "
"channel modes, 329 = channel creation date, 332 = topic, 333 = nick/date for "
"topic, 353 = names on channel, 366 = names count"
msgstr ""

msgid "display old topic when channel topic is changed"
msgstr ""

msgid "display remote away message only once in private"
msgstr ""

msgid "display a message in private when user is back (after quit on server)"
msgstr ""

msgid ""
"display a warning in private buffer if the address of remote nick has "
"changed; this option is disabled by default because servers like bitlbee are "
"causing this warning to be displayed when it is not expected (the address of "
"remote nick changes multiple times on login)"
msgstr ""

msgid ""
"comma separated list of words to highlight in channel buffers (case "
"insensitive, use \"(?-i)\" at beginning of words to make them case "
"sensitive; special variables $nick, $channel and $server are replaced by "
"their values), these words are added to buffer property \"highlight_words\" "
"only when buffer is created (it does not affect current buffers), an empty "
"string disables default highlight on nick, examples: \"$nick\", \"(?-i)$nick"
"\""
msgstr ""

msgid ""
"comma separated list of words to highlight in private buffers (case "
"insensitive, use \"(?-i)\" at beginning of words to make them case "
"sensitive; special variables $nick, $channel and $server are replaced by "
"their values), these words are added to buffer property \"highlight_words\" "
"only when buffer is created (it does not affect current buffers), an empty "
"string disables default highlight on nick, examples: \"$nick\", \"(?-i)$nick"
"\""
msgstr ""

msgid ""
"comma separated list of words to highlight in server buffers (case "
"insensitive, use \"(?-i)\" at beginning of words to make them case "
"sensitive; special variables $nick, $channel and $server are replaced by "
"their values), these words are added to buffer property \"highlight_words\" "
"only when buffer is created (it does not affect current buffers), an empty "
"string disables default highlight on nick, examples: \"$nick\", \"(?-i)$nick"
"\""
msgstr ""

msgid ""
"restrict highlights to these tags on irc buffers (to have highlight on user "
"messages but not server messages); tags must be separated by a comma and \"+"
"\" can be used to make a logical \"and\" between tags; wildcard \"*\" is "
"allowed in tags; an empty value allows highlight on any tag"
msgstr ""

msgid ""
"hide channel modes arguments if at least one of these modes is in channel "
"modes (\"*\" to always hide all arguments, empty value to never hide "
"arguments); example: \"kf\" to hide arguments if \"k\" or \"f\" are in "
"channel modes"
msgstr ""

msgid "name of bar item where IRC server is displayed (for status bar)"
msgstr ""

msgid "display nick modes in bar item \"input_prompt\""
msgstr "takma ad kiplerini \"input_prompt\" çubuk ögesinde görüntüle"

msgid "display nick prefix in bar item \"input_prompt\""
msgstr "takma ad önekini \"input_prompt\" bar ögesinde görüntüle"

msgid ""
"automatically add channel type in front of channel name on command /join if "
"the channel name does not start with a valid channel type for the server; "
"for example: \"/join weechat\" will in fact send: \"/join #weechat\""
msgstr ""

msgid ""
"default target buffer for msgbuffer options when target is private and that "
"private buffer is not found"
msgstr ""

msgid ""
"force position of new channel in list of buffers (none = default position "
"(should be last buffer), next = current buffer + 1, near_server = after last "
"channel/pv of server)"
msgstr ""

msgid ""
"force position of new private in list of buffers (none = default position "
"(should be last buffer), next = current buffer + 1, near_server = after last "
"channel/pv of server)"
msgstr ""

msgid ""
"smart completion for nicks (completes first with last speakers): speakers = "
"all speakers (including highlights), speakers_highlights = only speakers "
"with highlight"
msgstr ""

msgid ""
"display nick mode (op, voice, ...) before nick (none = never, prefix = in "
"prefix only (default), action = in action messages only, both = prefix + "
"action messages)"
msgstr ""

msgid ""
"display a space if nick mode is enabled but nick has no mode (not op, "
"voice, ...)"
msgstr ""

msgid ""
"comma separated list of nicks for which passwords will be hidden when a "
"message is sent, for example to hide password in message displayed by \"/msg "
"nickserv identify password\", example: \"nickserv,nickbot\""
msgstr ""

msgid ""
"display notices as private messages (if auto, use private buffer if found)"
msgstr ""

msgid ""
"automatically redirect channel welcome notices to the channel buffer; such "
"notices have the nick as target but a channel name in beginning of notice "
"message, for example the ENTRYMSG notices sent by Atheme IRC Services which "
"look like: \"[#channel] Welcome to this channel...\""
msgstr ""

msgid ""
"comma separated list of tags used in a welcome notices redirected to a "
"channel, for example: \"notify_private\""
msgstr ""

msgid ""
"comma separated list of tags used in messages displayed by notify when a "
"nick joins or quits server (result of command ison or monitor), for example: "
"\"notify_message\", \"notify_private\" or \"notify_highlight\""
msgstr ""

msgid ""
"comma separated list of tags used in messages displayed by notify when a "
"nick away status changes (result of command whois), for example: "
"\"notify_message\", \"notify_private\" or \"notify_highlight\""
msgstr ""

msgid "close buffer when /part is issued on a channel"
msgstr ""

msgid "merge private buffers"
msgstr ""

msgid ""
"comma separated list of tags used in private messages, for example: "
"\"notify_message\", \"notify_private\" or \"notify_highlight\""
msgstr ""

msgid ""
"number of raw messages to save in memory when raw data buffer is closed "
"(messages will be displayed when opening raw data buffer)"
msgstr ""

msgid ""
"display nicks typing on the channel in bar item \"typing\" (option typing."
"look.enabled_nicks must be enabled and capability \"message-tags\" must be "
"enabled on the server)"
msgstr ""

msgid ""
"send self typing status to channels so that other users see when you are "
"typing a message (option typing.look.enabled_self must be enabled and "
"capability \"message-tags\" must be enabled on the server)"
msgstr ""

msgid ""
"merge server buffers; this option has no effect if a layout is saved and is "
"conflicting with this value (see /help layout)"
msgstr ""

msgid ""
"filter join/part/quit/nick messages for a nick if not speaking for some "
"minutes on channel (you must create a filter on tag \"irc_smart_filter\", "
"see /help filter)"
msgstr ""

#. TRANSLATORS: please do not translate "account"
msgid "enable smart filter for \"account\" messages"
msgstr ""

#. TRANSLATORS: please do not translate "chghost"
msgid "enable smart filter for \"chghost\" messages"
msgstr ""

msgid ""
"delay for filtering join/part/quit messages (in minutes): if the nick did "
"not speak during the last N minutes, the join/part/quit is filtered"
msgstr ""

#. TRANSLATORS: please do not translate "join"
msgid "enable smart filter for \"join\" messages"
msgstr ""

msgid ""
"delay for unmasking a join message that was filtered with tag "
"\"irc_smart_filter\" (in minutes): if a nick has joined max N minutes ago "
"and then says something on channel (message, notice or update on topic), the "
"join is unmasked, as well as nick changes after this join (0 = disable: "
"never unmask a join)"
msgstr ""

#. TRANSLATORS: please do not translate "mode"
msgid ""
"enable smart filter for \"mode\" messages: \"*\" to filter all modes, \"+\" "
"to filter all modes in server prefixes (for example \"ovh\"), \"xyz\" to "
"filter only modes x/y/z, \"-xyz\" to filter all modes but not x/y/z; "
"examples: \"ovh\": filter modes o/v/h, \"-bkl\": filter all modes but not b/"
"k/l"
msgstr ""

#. TRANSLATORS: please do not translate "nick"
msgid "enable smart filter for \"nick\" messages (nick changes)"
msgstr ""

#. TRANSLATORS: please do not translate "part" and "quit"
msgid "enable smart filter for \"part\" and \"quit\" messages"
msgstr ""

msgid "enable automatic addition of temporary servers with command /connect"
msgstr ""

msgid "strip colors in topic (used only when displaying buffer title)"
msgstr ""

msgid "color for nick in input bar"
msgstr ""

msgid "color for channel modes, near channel name"
msgstr ""

msgid ""
"color for lag indicator, when counting (pong not received from server, lag "
"is increasing)"
msgstr ""

msgid "color for lag indicator, when pong has been received from server"
msgstr ""

msgid "color for nick modes in bar item \"input_prompt\""
msgstr "\"input_prompt\" bar ögesindeki takma ad kipi rengi"

msgid "color for deprecated TLS versions in bar item \"tls_version\""
msgstr "\"tls_version\" bar ögesindeki eskimiş TLS sürümleri rengi"

msgid "color for insecure TLS versions in bar item \"tls_version\""
msgstr "\"tls_version\" bar ögesindeki güvenli olmayan TLS sürümleri rengi"

msgid "color for higher supported TLS version in bar item \"tls_version\""
msgstr ""
"\"tls_version\" bar ögesindeki daha yükseği desteklenen TLS sürümleri rengi"

msgid "color for text in account messages"
msgstr "hesap iletilerindeki metin rengi"

msgid "color for text in chghost messages"
msgstr "chghost iletilerindeki metin rengi"

msgid "color for text in join messages"
msgstr "Bağlanma iletisi metni için renk"

msgid "color for text in kick/kill messages"
msgstr "at/öldür iletilerindeki metin rengi"

msgid "color for text in part/quit messages"
msgstr "ayrılma/çıkış iletisindeki metin için renk"

#. TRANSLATORS: please do not translate the list of WeeChat color names at the end of string
msgid ""
"remap mirc colors in messages using a hashtable: keys are \"fg,bg\" as "
"integers between -1 (not specified) and 15, values are WeeChat color names "
"or numbers (format is: \"1,-1:color1;2,7:color2\"), example: \"1,-1:"
"darkgray;1,2:white,blue\" to remap black to \"darkgray\" and black on blue "
"to \"white,blue\"; default WeeChat colors for IRC codes: 0=white, 1=black, "
"2=blue, 3=green, 4=lightred, 5=red, 6=magenta, 7=brown, 8=yellow, "
"9=lightgreen, 10=cyan, 11=lightcyan, 12=lightblue, 13=lightmagenta, "
"14=darkgray, 15=gray"
msgstr ""

msgid ""
"color for nick prefixes using mode char (o=op, h=halfop, v=voice, ..), "
"format is: \"o:color1;h:color2;v:color3\" (if a mode is not found, WeeChat "
"will try with next modes received from server (\"PREFIX\"); a special mode "
"\"*\" can be used as default color if no mode has been found in list)"
msgstr ""

msgid "color for text \"Notice\" in notices"
msgstr ""

msgid "color for reason in kick/kill messages"
msgstr "at/öldür iletilerindeki neden rengi"

msgid "color for reason in part/quit messages"
msgstr "ayrılma/çıkış iletisindeki sebep için renk"

msgid ""
"color for current channel topic (when joining a channel or using /topic)"
msgstr ""

msgid "color for new channel topic (when topic is changed)"
msgstr ""

msgid "color for old channel topic (when topic is changed)"
msgstr ""

msgid ""
"growing factor for autoreconnect delay to server (1 = always same delay, 2 = "
"delay*2 for each retry, etc.)"
msgstr ""

msgid "maximum autoreconnect delay to server (in seconds, 0 = no maximum)"
msgstr ""

msgid ""
"default ban mask for commands /ban, /unban and /kickban; variables $nick, "
"$user, $ident and $host are replaced by their values (extracted from \"nick!"
"user@host\"); $ident is the same as $user if $user does not start with \"~"
"\", otherwise it is set to \"*\"; this default mask is used only if WeeChat "
"knows the host for the nick"
msgstr ""

msgid "when off, colors codes are ignored in incoming messages"
msgstr ""

msgid ""
"allow user to send colors with special codes (ctrl-c + a code and optional "
"color: b=bold, cxx=color, cxx,yy=color+background, i=italic, o=disable color/"
"attributes, r=reverse, u=underline)"
msgstr ""

msgid "interval between two checks for lag (in seconds, 0 = never check)"
msgstr ""

msgid ""
"maximum lag (in seconds): if this lag is reached, WeeChat will consider that "
"the answer from server (pong) will never be received and will give up "
"counting the lag (0 = never give up)"
msgstr ""

msgid "minimum lag to show (in milliseconds)"
msgstr ""

msgid ""
"reconnect to server if lag is greater than or equal to this value (in "
"seconds, 0 = never reconnect); this value must be less than or equal to irc."
"network.lag_max"
msgstr ""

msgid ""
"interval between two refreshes of lag item, when lag is increasing (in "
"seconds)"
msgstr ""

msgid ""
"interval between two checks for notify with IRC command \"ison\" (in minutes)"
msgstr ""

msgid ""
"interval between two checks for notify with IRC command \"whois\" (in "
"minutes)"
msgstr ""

msgid ""
"cause SASL authentication failure when SASL is requested but unavailable on "
"the server; when this option is enabled, it has effect only if option "
"\"sasl_fail\" is set to \"reconnect\" or \"disconnect\" in the server"
msgstr ""

msgid "send unknown commands to server"
msgstr ""

msgid ""
"double the nick in /whois command (if only one nick is given), to get idle "
"time in answer; for example: \"/whois nick\" will send \"whois nick nick\""
msgstr ""

#, c-format
msgid "%sCTCP requested by %s%s%s: %s%s%s%s%s%s"
msgstr ""

msgid " (blocked)"
msgstr ""

#. TRANSLATORS: %.3fs is a float number + "s" ("seconds")
#, c-format
msgid "%sCTCP reply from %s%s%s: %s%s%s %.3fs"
msgstr "%s%s%s%s konumundan CTCP yanıtı: %s%s%s %.3fs"

#, c-format
msgid "%sCTCP reply from %s%s%s: %s%s%s%s%s"
msgstr ""

#, c-format
msgid "%sCTCP reply to %s%s%s: %s%s%s%s%s"
msgstr ""

#, c-format
msgid "%s%s: not enough memory for \"%s\" command"
msgstr ""

#, c-format
msgid "%s%s: cannot parse \"%s\" command"
msgstr ""

#, c-format
msgid "%s%s: unknown DCC CHAT type received from %s%s%s: \"%s\""
msgstr ""

#, c-format
msgid "%sUnknown CTCP requested by %s%s%s: %s%s%s%s%s"
msgstr ""

msgid "1 if string is a valid IRC channel name for server"
msgstr ""

msgid "server,channel (server is optional)"
msgstr ""

msgid "1 if string is a valid IRC nick name"
msgstr ""

msgid "server,nickname (server is optional)"
msgstr ""

msgid "get current nick on a server"
msgstr ""

msgid "server name"
msgstr "sunucu adı"

msgid "get nick from IRC host"
msgstr ""

msgid "IRC host (like `:nick!name@server.com`)"
msgstr ""

msgid ""
"get nick color code (*deprecated* since version 1.5, replaced by \"nick_color"
"\")"
msgstr ""

msgid "nickname"
msgstr ""

msgid ""
"get nick color name (*deprecated* since version 1.5, replaced by "
"\"nick_color_name\")"
msgstr ""

msgid "get buffer pointer for an IRC server/channel/nick"
msgstr ""

msgid "server,channel,nick (channel and nicks are optional)"
msgstr ""

msgid "1 if server supports this feature (from IRC message 005)"
msgstr ""

msgid "server,feature"
msgstr ""

msgid "value of feature, if supported by server (from IRC message 005)"
msgstr ""

msgid "1 if the nick is ignored (message is not displayed)"
msgstr ""

msgid "server,message (message is the raw IRC message)"
msgstr ""

msgid "parse an IRC message"
msgstr ""

msgid "\"message\": IRC message, \"server\": server name (optional)"
msgstr ""

#. TRANSLATORS: please do not translate key names (enclosed by quotes)
msgid ""
"\"tags\": tags, \"tag_xxx\": unescaped value of tag \"xxx\" (one key per "
"tag), \"message_without_tags\": message without the tags, \"nick\": nick, "
"\"user\": user, \"host\": host, \"command\": command, \"channel\": channel, "
"\"arguments\": arguments (includes channel), \"text\": text (for example "
"user message), \"pos_command\": index of \"command\" message (\"-1\" if "
"\"command\" was not found), \"pos_arguments\": index of \"arguments\" "
"message (\"-1\" if \"arguments\" was not found), \"pos_channel\": index of "
"\"channel\" message (\"-1\" if \"channel\" was not found), \"pos_text\": "
"index of \"text\" message (\"-1\" if \"text\" was not found)"
msgstr ""

msgid "split an IRC message (to fit in 512 bytes by default)"
msgstr ""

#. TRANSLATORS: please do not translate key names (enclosed by quotes)
msgid ""
"\"msg1\" ... \"msgN\": messages to send (without final \"\\r\\n\"), "
"\"args1\" ... \"argsN\": arguments of messages, \"count\": number of messages"
msgstr ""

msgid "list of IRC servers"
msgstr "İRC sunucularının listesi"

msgid "server pointer (optional)"
msgstr ""

msgid "server name (wildcard \"*\" is allowed) (optional)"
msgstr ""

msgid "list of channels for an IRC server"
msgstr ""

msgid "channel pointer (optional)"
msgstr ""

msgid "server,channel (channel is optional)"
msgstr ""

msgid "list of channel mode lists for an IRC channel"
msgstr "Bir IRC kanalı için kanal kipi listeleri listesi"

msgid "mode list pointer (optional)"
msgstr "kip listesi işaretleyicisi (isteğe bağlı)"

msgid "server,channel,type (type is optional)"
msgstr ""

msgid "list of items in a channel mode list"
msgstr "bir kanal kipi listesindeki ögelerin listesi"

msgid "mode list item pointer (optional)"
msgstr ""

msgid "server,channel,type,number (number is optional)"
msgstr ""

msgid "list of nicks for an IRC channel"
msgstr ""

msgid "nick pointer (optional)"
msgstr ""

msgid "server,channel,nick (nick is optional)"
msgstr ""

msgid "list of IRC ignores"
msgstr ""

msgid "ignore pointer (optional)"
msgstr ""

msgid "list of notify"
msgstr ""

msgid "notify pointer (optional)"
msgstr ""

msgid "mapping between IRC color codes and WeeChat color names"
msgstr ""

msgid "irc nick"
msgstr "irc takma adı"

msgid "irc modelist"
msgstr ""

msgid "irc modelist item"
msgstr ""

msgid "irc channel"
msgstr "irc kanal"

msgid "irc channel_speaking"
msgstr ""

msgid "irc ignore"
msgstr ""

msgid "irc notify"
msgstr ""

msgid "pattern for irc redirect"
msgstr ""

msgid "irc redirect"
msgstr ""

msgid "irc server"
msgstr "irc sunucu"

#, c-format
msgid "%s%s: you are not connected to server"
msgstr ""

#, c-format
msgid "%s%s: this buffer is not a channel!"
msgstr ""

#, c-format
msgid "%s%s: cannot allocate new modelist"
msgstr ""

#, c-format
msgid "%s%s: cannot allocate new modelist item"
msgstr ""

#. TRANSLATORS: "unknown" is the status for /notify when ison answer has not been received (check pending)
msgid "unknown"
msgstr "bilinmiyor"

msgid "offline"
msgstr "çevrimdışı"

msgid "online"
msgstr "çevrimiçi"

#, c-format
msgid "Notify list for %s%s%s:"
msgstr ""

msgid "Notify list is empty on this server"
msgstr ""

msgid "Notify list for all servers:"
msgstr ""

msgid "Notify list is empty on all servers"
msgstr ""

#, c-format
msgid "%snotify: %s%s%s%s%s%s%s%s%s is connected"
msgstr "%snotify: %s%s%s%s%s%s%s%s%s çevrimiçi"

#, c-format
msgid "%snotify: %s%s%s%s%s%s%s%s%s is offline"
msgstr "%snotify: %s%s%s%s%s%s%s%s%s çevrimdışı"

#, c-format
msgid "%snotify: %s%s%s%s%s%s%s%s%s has connected"
msgstr "%snotify: %s%s%s%s%s%s%s%s%s bağlandı"

#, c-format
msgid "%snotify: %s%s%s%s%s%s%s%s%s has quit"
msgstr "%snotify: %s%s%s%s%s%s%s%s%s çıkış yaptı"

#, c-format
msgid "%snotify: %s%s%s is now away: \"%s\""
msgstr "%snotify: %s%s%s şimdi uzakta: \"%s\""

#, c-format
msgid "%snotify: %s%s%s is back"
msgstr "%snotify: %s%s%s geri döndü"

#, c-format
msgid "%snotify: %s%s%s is still away: \"%s\""
msgstr "%snotify: %s%s%s hâlâ uzakta: \"%s\""

#, c-format
msgid "%s%s%s%s has identified as %s"
msgstr "%s%s%s%s, %s olarak kimliği tanımlandı"

#, c-format
msgid "%s%s%s%s has unidentified"
msgstr "%s%s%s%s kimliği belirsiz"

<<<<<<< HEAD
#, c-format
msgid "%s%s: SASL error: %s"
msgstr "%s%s: SASL hatası: %s"

msgid "internal error"
msgstr "iç hata"
=======
#, fuzzy, c-format
msgid "%s%s: SASL error: %s"
msgstr "%s%s: hata: %s"

msgid "internal error"
msgstr ""
>>>>>>> 009a2889

#, c-format
msgid "%s%s: client capability, requesting: %s"
msgstr ""

#, c-format
msgid "%s%s: client capability: SASL not supported"
msgstr "%s%s: istemci yeteneği: SASL desteklenmiyor"

#, c-format
msgid "%s%s: client capability, server supports: %s"
msgstr "%s%s: istemci yeteneği, sunucu şunu destekliyor: %s"

#, c-format
msgid "%s%s: client capability, currently enabled: %s"
msgstr "%s%s: istemci yeteneği, şu anda etkin: %s"

#, c-format
msgid "%s%s: client capability, enabled: %s, disabled: %s"
msgstr "%s%s: istemci yeteneği, etkin: %s, devre dışı: %s"

#, c-format
msgid "%s%s: client capability, enabled: %s"
msgstr "%s%s: istemci yeteneği: etkin: %s"

#, c-format
msgid "%s%s: client capability, disabled: %s"
msgstr "%s%s: istemci yeteneği, devre dışı: %s"

#, c-format
msgid "%s%s: client capability, refused: %s"
msgstr "%s%s: istemci yeteneği, reddedildi: %s"

#, c-format
msgid "%s%s: client capability, now available: %s"
msgstr "%s%s: istemci yeteneği, artık kullanılabilir: %s"

#, c-format
msgid "%s%s: client capability, removed: %s"
msgstr "%s%s: istemci yeteneği, kaldırıldı: %s"

#, c-format
msgid "%s%s%s%s (%s%s%s)%s has changed host to %s%s"
msgstr "%s%s%s%s (%s%s%s)%s ana makineyi %s%s olarak değiştirdi"

msgid "Failure:"
msgstr ""

#, c-format
msgid "%sYou have been invited to %s%s%s by %s%s%s"
msgstr "%s%s%s%s kanalına %s%s%s tarafından davet edildiniz"

#, c-format
msgid "%s%s%s%s has invited %s%s%s to %s%s%s"
msgstr "%s%s%s%s, %s%s%s kullanıcısını %s%s%s kanalına davet etti"

#, c-format
msgid "%s%s: cannot create new channel \"%s\""
msgstr "%s%s: \"%s\" yeni kanalı oluşturulamıyor"

#, c-format
msgid "%s%s%s%s%s%s%s%s%s%s%s%s has joined %s%s%s"
msgstr "%s%s%s%s%s%s%s%s%s%s%s%s, %s%s%s kanalına katıldı"

#, c-format
msgid "%s%s%s%s has kicked %s%s%s %s(%s%s%s)"
msgstr "%s%s%s%s, %s%s%s kullanıcısını attı %s(%s%s%s)"

#, c-format
msgid "%s%s%s%s has kicked %s%s%s"
msgstr "%s%s%s%s, %s%s%s kullanıcısını attı"

#, c-format
msgid "%s%sYou were killed by %s%s%s %s(%s%s%s)"
msgstr "%s%s%s%s%s tarafından çıkarıldınız %s(%s%s%s)"

#, c-format
msgid "%s%sYou were killed by %s%s%s"
msgstr "%s%s%s%s%s tarafından çıkarıldınız"

#, c-format
msgid "%sMode %s%s %s[%s%s%s%s%s]%s by %s%s"
msgstr "%sKip %s%s %s[%s%s%s%s%s}%s, %s%s tarafından"

#, c-format
msgid "%sUser mode %s[%s%s%s]%s by %s%s"
msgstr "%sKullanıcı kipi %s[%s%s%s]%s, %s%s tarafından"

#, c-format
msgid "%sYou are now known as %s%s%s"
msgstr "%s Artık  %s%s%s olarak biliniyorsunuz"

#, c-format
msgid "%s%s%s%s is now known as %s%s%s"
msgstr "%s%s%s artık %s%s%s%s  olarak biliniyor"

msgid "Note:"
msgstr ""

msgid "Note:"
msgstr ""

#, c-format
msgid "%s%s%s%s%s%s%s%s%s%s has left %s%s%s %s(%s%s%s)"
msgstr "%s%s%s%s%s%s%s%s%s%s, %s%s%s kanalından çıktı %s(%s%s%s)"

#, c-format
msgid "%s%s%s%s%s%s%s%s%s%s has left %s%s%s"
msgstr "%s%s%s%s%s%s%s%s%s%s, %s%s%s kanalından çıktı"

#, c-format
msgid "%s%s%s%s%s%s%s%s%s%s has quit %s(%s%s%s)"
msgstr "%s%s%s%s%s%s%s%s%s%s çıktı %s(%s%s%s)"

#, c-format
msgid "%s%s%s%s%s%s%s%s%s%s has quit"
msgstr "%s%s%s%s%s%s%s%s%s%s çıktı"

#, fuzzy, c-format
msgid "%sYour real name has been set to \"%s\""
msgstr "%s\"%s\" seçeneği ayarlanamadı"

#, fuzzy, c-format
msgid "%sReal name of %s%s%s has been set to \"%s\""
msgstr "%s\"%s\" seçeneği ayarlanamadı"

#, c-format
msgid "%sYour real name has been set to \"%s\""
msgstr "%sGerçek adınız artık \"%s\""

#, c-format
msgid "%sReal name of %s%s%s has been set to \"%s\""
msgstr "%s%s%s%s kullanıcısının gerçek adı artık \"%s\""

#, c-format
msgid "%s%s: \"%s\" command received without channel"
msgstr "%s%s: \"%s\" komutu kanal olmadan alındı"

#, c-format
msgid "%s%s%s%s has changed topic for %s%s%s from \"%s%s%s\" to \"%s%s%s\""
msgstr ""
"%s%s%s%s, %s%s%s için mevcut \"%s%s%s\" konusunu \"%s%s%s\" olarak değiştirdi"

#, c-format
msgid "%s%s%s%s has changed topic for %s%s%s to \"%s%s%s\""
msgstr "%s%s%s%s, %s%s%s için konuyu \"%s%s%s\" olarak değiştirdi"

#, c-format
msgid "%s%s%s%s has unset topic for %s%s%s (old topic: \"%s%s%s\")"
msgstr "%s%s%s%s, %s%s%s için konuyu kaldırdı (eski konu: \"%s%s%s\")"

#, c-format
msgid "%s%s%s%s has unset topic for %s%s%s"
msgstr "%s%s%s%s, %s%s%s için konuyu kaldırdı"

#, c-format
msgid "%sWallops from %s: %s"
msgstr "%s%s konumundan dayaklar: %s"

msgid "Warning:"
msgstr ""

msgid "Warning:"
msgstr ""

#, c-format
msgid "%sServer notice mask for %s%s%s: %s"
msgstr "%s%s%s%s için sunucu bildirim maskesi: %s"

#, c-format
msgid "%sUser mode for %s%s%s is %s[%s%s%s]"
msgstr "%s%s%s%s için kullanıcı kipi %s[%s%s%s]"

#, c-format
msgid "%s%s[%s%s%s]%s is away: %s"
msgstr "%s%s[%s%s%s]%s uzakta: %s"

#, c-format
msgid "%sUsers online: %s%s"
msgstr "%sÇevrimiçi kullanıcı sayısı: %s%s"

#, c-format
msgid "%s%s[%s%s%s] (%s%s@%s%s)%s was %s"
msgstr "%s%s[%s%s%s] (%s%s@%s%s)%s, %s idi"

#, c-format
msgid ""
"%s%s[%s%s%s]%s idle: %s%d %s%s, %s%02d %s%s %s%02d %s%s %s%02d %s%s, signon "
"at: %s%s"
msgstr ""
"%s%s[%s%s%s]%s boşta: %s%d %s%s, %s%02d %s%s %s%02d %s%s %s%02d %s%s, giriş "
"zamanı: %s%s"

msgid "hour"
msgid_plural "hours"
msgstr[0] "saat"

#, c-format
msgid ""
"%s%s[%s%s%s]%s idle: %s%02d %s%s %s%02d %s%s %s%02d %s%s, signon at: %s%s"
msgstr ""
"%s%s[%s%s%s]%s boşta: %s%02d %s%s %s%02d %s%s %s%02d %s%s, giriş zamanı: %s%s"

#, c-format
msgid "%sMode %s%s %s[%s%s%s]"
msgstr "%sKip %s%s %s[%s%s%s]"

#, c-format
msgid "%sURL for %s%s%s: %s"
msgstr "%s%s%s%s için URL: %s"

#. TRANSLATORS: "%s" after "created on" is a date
#, c-format
msgid "%sChannel created on %s"
msgstr "%sKanal %s tarihinde oluşturuldu"

#. TRANSLATORS: "%s" after "created on" is a date
#, c-format
msgid "%sChannel %s%s%s created on %s"
msgstr "%s%s%s%s kanalı %s tarihinde oluşturuldu"

#, c-format
msgid "%sNo topic set for channel %s%s"
msgstr "%s %s%s kanalı için konu ayarlanmamış"

#, c-format
msgid "%sTopic for %s%s%s is \"%s%s%s\""
msgstr "%s%s%s%s konusu: \"%s%s%s\""

#. TRANSLATORS: "%s" after "on" is a date
#, c-format
msgid "%sTopic set by %s%s%s%s%s%s%s%s%s on %s"
msgstr "%sKonu %s%s%s%s%s%s%s%s%s tarafından %s tarihinde ayarlandı"

#. TRANSLATORS: "%s" after "on" is a date
#, c-format
msgid "%sTopic set on %s"
msgstr "%sKonu %s tarihinde ayarlandı"

#. TRANSLATORS: "%s" after "on" is a date
#, c-format
msgid "%sTopic for %s%s%s set by %s%s%s%s%s%s%s%s%s on %s"
msgstr ""
"%s%s%s%s için konu %s%s%s%s%s%s%s%s%s tarafından %s tarihinde ayarlandı"

#. TRANSLATORS: "%s" after "on" is a date
#, c-format
msgid "%sTopic for %s%s%s set on %s"
msgstr "%s%s%s%s için konu %s tarihinde ayarlandı"

#, c-format
msgid "%sChannel reop %s%s%s: %s%s"
msgstr "%sKanal operatörlük atama %s%s%s: %s%s"

#. TRANSLATORS: "%s" after "on" is a date
#, c-format
msgid "%s%s[%s%s%s] %s%s%s%s invited by %s on %s"
msgstr "%s%s[%s%s%s] %s%s%s%s, %s tarafından %s tarihinde davet edildi"

#, c-format
msgid "%s%s[%s%s%s] %s%s%s%s invited by %s"
msgstr "%s%s[%s%s%s] %s%s%s%s, %s tarafından davet edildi"

#, c-format
msgid "%s%s[%s%s%s] %s%s%s%s invited"
msgstr "%s%s[%s%s%s] %s%s%s%s davet edildi"

#. TRANSLATORS: "%s" after "on" is a date
#, c-format
msgid "%s%s[%s%s%s]%s%s exception %s%s%s by %s on %s"
msgstr "%s%s[%s%s%s]%s%s, %s%s%s istisna, %s tarafından, %s tarihinde"

#, c-format
msgid "%s%s[%s%s%s]%s%s exception %s%s%s by %s"
msgstr "%s%s[%s%s%s]%s%s, %s%s%s istisna, %s tarafından"

#, c-format
msgid "%s%s[%s%s%s]%s%s exception %s%s"
msgstr "%s%s[%s%s%s]%s%s, %s%s istisna"

#, c-format
msgid "%s%s: cannot create nick \"%s\" for channel \"%s\""
msgstr "%s%s: şu kanal için \"%s\" takma adı oluşturulamıyor: \"%s\""

#, c-format
msgid "%sNicks %s%s%s: %s[%s%s%s]"
msgstr "%sTakma adlar %s%s%s: %s[%s%s%s]"

#, c-format
msgid "%sNicks %s%s%s: %s[%s%s]"
msgstr "%sTakma adlar %s%s%s: %s[%s%s]"

msgid "op"
msgid_plural "ops"
msgstr[0] "op"

msgid "halfop"
msgid_plural "halfops"
msgstr[0] "yarım op"

msgid "voice"
msgid_plural "voices"
msgstr[0] "ses"

#. TRANSLATORS: number of "normal" nicks on a channel (ie no op/voice), for example: "56 normals"
#, c-format
msgid "%s%s%d%s normal"
msgid_plural "%s%s%d%s normals"
msgstr[0] "%s%s%d%s normal kullanıcı"

#, c-format
msgid "%sChannel %s%s%s: %s%d%s %s %s(%s%s)"
msgstr "%sKanal %s%s%s: %s%d%s %s %s(%s%s)"

msgid "nick"
msgid_plural "nicks"
msgstr[0] "takma ad"

#. TRANSLATORS: "%s" after "on" is a date
#, c-format
msgid "%s%s[%s%s%s] %s%s%s%s banned by %s on %s"
msgstr "%s%s[%s%s%s] %s%s%s%s, %s tarafından %s tarihinde yasaklandı"

#, c-format
msgid "%s%s[%s%s%s] %s%s%s%s banned by %s"
msgstr "%s%s[%s%s%s] %s%s%s%s, %s tarafından yasaklandı"

#, c-format
msgid "%s%s[%s%s%s] %s%s%s%s banned"
msgstr "%s%s[%s%s%s] %s%s%s%s yasaklandı"

#, c-format
msgid ""
"%s%s: all declared nicknames are already in use or invalid, closing "
"connection with server"
msgstr ""
"%s%s: tüm beyan edilen takma adlar halihazırda kullanımda veya geçersiz, "
"sunucu bağlantısı kapatılıyor"

#, c-format
msgid "%s%s: nickname \"%s\" is invalid, trying nickname \"%s\""
msgstr "%s%s: \"%s\" takma adı geçersiz, \"%s\" takma adı deneniyor"

#, c-format
msgid ""
"%s%s: all declared nicknames are already in use, closing connection with "
"server"
msgstr ""
"%s%s: tüm beyan edilen takma adlar halihazırda kullanımda, sunucu bağlantısı "
"kapatılıyor"

#, c-format
msgid "%s%s: nickname \"%s\" is already in use, trying nickname \"%s\""
msgstr "%s%s: \"%s\" takma adı zaten kullanılıyor, \"%s\" takma adı deneniyor"

#, c-format
msgid "%s%s: nickname \"%s\" is unavailable, trying nickname \"%s\""
msgstr "%s%s: \"%s\" takma adı kullanılamıyor, \"%s\" takma adı deneniyor"

#. TRANSLATORS: "%s" after "on" is a date
#, c-format
msgid "%s%s[%s%s%s] %s%s%s%s quieted by %s on %s"
msgstr "%s%s[%s%s%s] %s%s%s%s, %s tarafından %s tarihinde sessize alındı"

#, c-format
msgid "%s%s[%s%s%s] %s%s%s%s quieted by %s"
msgstr "%s%s[%s%s%s] %s%s%s%s, %s tarafından sessize alındı"

#, c-format
msgid "%s%s[%s%s%s] %s%s%s%s quieted"
msgstr "%s%s[%s%s%s] %s%s%s%s sessize alındı"

#, c-format
msgid "%s%s: command \"%s\" not found:"
msgstr "%s%s: \"%s\" komutu bulunamadı:"

#, c-format
msgid "%s%s: failed to parse command \"%s\" (please report to developers):"
msgstr "%s%s: \"%s\" komutu ayrıştırılamadı (lütfen geliştiricilere bildirin):"

#, c-format
msgid ""
"%s%s: too few arguments received from IRC server for command \"%s"
"\" (received: %d arguments, expected: at least %d)"
msgstr ""
"%s%s: \"%s\" komutu için IRC sunucusundan pek az argüman alındı (%d argüman "
"alındı, en azından %d bekleniyordu)"

#, c-format
msgid "%s%s: \"%s\" command received without host"
msgstr "%s%s: \"%s\" komutu ana makine olmadan alındı"

#, c-format
msgid "IRC raw messages | Filter: %s"
msgstr "Ham IRC iletileri | Süz: %s"

#, c-format
msgid "%s%s: missing argument \"%s\" for redirect pattern"
msgstr "%s%s: Yeniden yönlendirme dizgisi için eksik \"%s\" argümanı"

#, c-format
msgid "%s%s: redirect pattern \"%s\" already exists"
msgstr "%s%s: Yeniden yönlendirme dizgisi \"%s\" halihazırda mevcut"

#, c-format
msgid "%s%s: no connection to server \"%s\" for redirect"
msgstr "%s%s: Yeniden yönlendirme için \"%s\" sunucusuna bir bağlantı yok"

#, c-format
msgid "%s%s: missing argument \"%s\" for redirect"
msgstr "%s%s: Yeniden yönlendirme için \"%s\" argümanı eksik"

#, c-format
msgid "%s%s: redirect pattern \"%s\" not found"
msgstr "%s%s: Yeniden yönlendirme dizgisi \"%s\" bulunamadı"

#, c-format
msgid ""
"%s: starting redirection for command \"%s\" on server \"%s\" (redirect "
"pattern: \"%s\")"
msgstr ""
"%s: Şu sunucuda \"%s\" komutu için yeniden yönlendirme başlatılıyor (yeniden "
"yönlendirme dizgisi: \"%s\"): \"%s\""

#, c-format
msgid "%s%s: server \"%s\" not found for redirect"
msgstr "%s%s: Yeniden yönlendirme için \"%s\" sunucusu bulunamadı"

msgid "unable to validate server signature"
msgstr "sunucu imzası doğrulanamıyor"

msgid "memory error"
msgstr "bellek hatası"

msgid "base64 decode error"
msgstr "base64 kod çözümü hatası"

msgid "base64 encode error"
msgstr "base64 kodlama hatası"

msgid "cryptography error"
msgstr "kriptografi hatası"

msgid "protocol error"
msgstr "protokol hatası"

<<<<<<< HEAD
#, c-format
msgid "unable to read private key in file \"%s\""
msgstr "\"%s\" dosyasındaki özel anahtar okunamıyor"

#, c-format
msgid "invalid private key file: error %d %s"
msgstr "geçersiz özel anahtar dosyası: hata %d %s"
=======
#, fuzzy
msgid "unable to validate server signature"
msgstr "%s%s: sunucu eklenemiyor"

#, fuzzy
msgid "memory error"
msgstr "çatal hatası"

msgid "base64 decode error"
msgstr ""

msgid "base64 encode error"
msgstr ""

msgid "cryptography error"
msgstr ""

msgid "protocol error"
msgstr ""

#, fuzzy, c-format
msgid "unable to read private key in file \"%s\""
msgstr "%s%s: \"%s\" dosyasındaki özel anahtar okunamıyor"

#, fuzzy, c-format
msgid "invalid private key file: error %d %s"
msgstr "%sgnutls: Geçersiz özel anahtar dosyası: hata %d %s"
>>>>>>> 009a2889

#, c-format
msgid "%s%s: signing the challenge with ECC public key: %s"
msgstr "%s%s: ECC kamuya açık anahtarı ile meydan okuma imzalanıyor: %s"

<<<<<<< HEAD
#, c-format
msgid "unable to import the private key: error %d %s"
msgstr "özel anahtar içe aktarılamıyor: hata %d %s"

#, c-format
msgid "unable to sign the hashed data: error %d %s"
msgstr "sağlaması yapılan veri imzalanamıyor: hata %d %s"
=======
#, fuzzy, c-format
msgid "unable to import the private key: error %d %s"
msgstr "%s%s: Boru oluşturulamıyor: Hata %d %s"

#, fuzzy, c-format
msgid "unable to sign the hashed data: error %d %s"
msgstr "%s%s: Boru oluşturulamıyor: Hata %d %s"
>>>>>>> 009a2889

#, c-format
msgid ""
"%sgnutls: version >= 3.0.21 is required for SASL \"ecdsa-nist256p-challenge\""
msgstr ""
"%sgnutls: SASL \"ecdsa-nist256p-challenge\" için sürüm >= 3.0.21 gerekiyor"

#, c-format
msgid "%s%s: the evaluated fingerprint for server \"%s\" must not be empty"
msgstr "%s%s \"%s\" sunucusu için değerlendirilen parmak izi boş olmamalı"

#, c-format
msgid ""
"%s%s: invalid fingerprint size for server \"%s\", the number of hexadecimal "
"digits must be one of: %s"
msgstr ""
"%s%s: \"%s\" sunucusu için geçersiz parmak izi boyutu, onaltılı "
"basamaklardan biri şunlardan biri olmalıdır: %s"

#, c-format
msgid ""
"%s%s: invalid fingerprint for server \"%s\", it must contain only "
"hexadecimal digits (0-9, a-f)"
msgstr ""
"%s%s: \"%s\" sunucusu için geçersiz parmak izi boyutu, yalnızca onaltılı "
"basamaklardan oluşmalıdır (0-9, a-f)"

#, c-format
msgid "%s%s: error when allocating new server"
msgstr "%s%s: Yeni sunucu için yer açılırken hata"

#, c-format
msgid ""
"%s%s: sending data to server: null pointer (please report problem to "
"developers)"
msgstr ""
"%s%s: Sunucuya veri gönderiliyor: Boş işaretçi (lütfen sorunu "
"geliştiricilere bildirin)"

#, c-format
msgid ""
"%s%s: sending data to server: empty buffer (please report problem to "
"developers)"
msgstr ""
"%s%s: Sunucuya veri gönderiliyor: Boş arabellek (lütfen sorunu "
"geliştiricilere bildirin)"

#, c-format
msgid "%s%s: sending data to server: error %d %s"
msgstr "%s%s: Sunucuya veri gönderiliyor: Hata %d %s"

msgid "(message dropped)"
msgstr "(ileti bırakıldı)"

#, c-format
msgid "%s%s: not enough memory for received message"
msgstr "%s%s: alınan ileti için bellek yetersiz"

#, c-format
msgid "%s%s: reading data on socket: error %d %s"
msgstr "%s%s: Soketteki veri okunuyor: Hata %d %s"

msgid "(connection closed by peer)"
msgstr "(bağlantı kullancı tarafından kapatıldı)"

#, c-format
msgid "%s%s: disconnecting from server..."
msgstr "%s%s: Sunucu bağlantısı kesiliyor..."

#, c-format
msgid "%s%s: connection timeout (message 001 not received)"
msgstr "%s%s: Bağlantı zaman aşımı (001 iletisi alınmadı)"

#, c-format
msgid "%s%s: SASL authentication timeout"
msgstr "%s%s: SASL kimlik doğrulama zaman aşımı"

#, c-format
msgid "%s%s: lag is high, reconnecting to server %s%s%s"
msgstr "%s%s: Gecikme çok yüksek, %s%s%s sunucusuna yeniden bağlanılıyor"

#, c-format
msgid "%s%s: reconnecting to server in %d %s, %d %s"
msgstr "%s%s: Sunucuya %d %s, %d %s içinde yeniden bağlanılıyor"

#, c-format
msgid "%s%s: reconnecting to server in %d %s"
msgstr "%s%s: Sunucuya %d %s içinde yeniden bağlanılıyor"

#, c-format
msgid "%s%s: switching address to %s/%d"
msgstr "%s%s: %s/%d adresine geçiliyor"

#, c-format
msgid "%s%s: connected to %s/%d (%s)"
msgstr "%s%s: %s/%d (%s) sunucusuna bağlanıldı"

#, c-format
msgid "%s%s: proxy address \"%s\" not found"
msgstr "%s%s: Vekil adresi \"%s\" bulunamadı"

#, c-format
msgid "%s%s: address \"%s\" not found"
msgstr "%s%s: \"%s\" adresi bulunamadı"

#, c-format
msgid "%s%s: error: %s"
msgstr "%s%s: Hata: %s"

#, c-format
msgid "%s%s: proxy IP address not found"
msgstr "%s%s: Vekil IP adresi bulunamadı"

#, c-format
msgid "%s%s: IP address not found"
msgstr "%s%s: IP adresi bulunamadı"

#, c-format
msgid "%s%s: proxy connection refused"
msgstr "%s%s: Vekil bağlantısı reddedildi"

#, c-format
msgid "%s%s: connection refused"
msgstr "%s%s: Bağlantı reddedildi"

#, c-format
msgid ""
"%s%s: proxy fails to establish connection to server (check username/password "
"if used and if server address/port is allowed by proxy)"
msgstr ""
"%s%s: Vekil, sunucuya bir bağlantı gerçekleştiremiyor (kullanılıyorsa, "
"kullanıcı adı/parolayı denetleyin ve sunucu adresine/kapısına vekil "
"tarafından izin verildiğinden emin olun)"

#, c-format
msgid "%s%s: unable to set local hostname/IP"
msgstr "%s%s: Yerel makine adı/IP ayarlanamıyor"

#, c-format
msgid "%s%s: TLS init error"
msgstr "%s%s: TLS başlatma hatası"

#, c-format
msgid "%s%s: TLS handshake failed"
msgstr "%s%s: TLS el sıkışması başarısız"

#, c-format
msgid ""
"%s%s: you should play with option irc.server.%s.ssl_dhkey_size (current "
"value is %d, try a lower value like %d or %d)"
msgstr ""
"%s%s: irc.server.%s.ssl_dhkey_size seçeneği ile oynamalısınız (geçerli değer "
"%d, %d veya %d gibi daha düşük bir değer deneyin)"

#, c-format
msgid "%s%s: timeout"
msgstr "%s%s: Zaman aşımı"

#, c-format
msgid "%s%s: unable to create socket"
msgstr "%s%s: Soket oluşturulamıyor"

#, c-format
msgid "%sgnutls: failed to calculate certificate fingerprint (%s)"
msgstr "%sgnutls: Sertifika parmak izi hesaplanamadı (%s)"

#, c-format
msgid "%sgnutls: failed to initialize certificate structure"
msgstr "%sgnutls: Sertifika yapısı başlatılamadı"

#, c-format
msgid "%sgnutls: receiving %d certificate"
msgid_plural "%sgnutls: receiving %d certificates"
msgstr[0] "%sgnutls: %d sertifika alınıyor"

#, c-format
msgid "%sgnutls: failed to import certificate[%d]"
msgstr "%sgnutls: Sertifika[%d] içe aktarılamadı"

#, c-format
msgid "%s - certificate[%d] info:"
msgstr "%s - sertifika[%d] bilgisi:"

#, c-format
msgid "%sgnutls: certificate has expired"
msgstr "%sgnutls: Sertifika süresi dolmuş"

#, c-format
msgid "%sgnutls: certificate is not yet activated"
msgstr "%sgnutls: Sertifika henüz etkinleştirilmemiş"

#, c-format
msgid "%sgnutls: certificate fingerprint matches"
msgstr "%sgnutls: Sertifika parmak izi eşleşiyor"

#, c-format
msgid ""
"%sgnutls: certificate fingerprint does NOT match (check value of option irc."
"server.%s.ssl_fingerprint)"
msgstr ""
"%sgnutls: Sertifika parmak izi eşleşmiyor (irc.server.%s.ssl_fingerprint "
"seçeneğinin değerini denetleyin)"

#, c-format
msgid "%sgnutls: the hostname in the certificate does NOT match \"%s\""
msgstr "%sgnutls: Sertifikadaki kullanıcı adı \"%s\" ile eşleşmiyor"

#, c-format
msgid "%sgnutls: error while checking peer's certificate"
msgstr "%sgnutls: Kullanıcının sertifikaları denetlenirken hata"

#, c-format
msgid "%sgnutls: peer's certificate is NOT trusted"
msgstr "%sgnutls: Kullanıcının sertifikasına güvenilmiyor"

#, c-format
msgid "%sgnutls: peer's certificate is trusted"
msgstr "%sgnutls: Kullanıcının sertifikasına güveniliyor"

#, c-format
msgid "%sgnutls: peer's certificate issuer is unknown"
msgstr "%sgnutls: Kullanıcının sertifika vericisi bilinmiyor"

#, c-format
msgid "%sgnutls: the certificate has been revoked"
msgstr "%sgnutls: Sertifika geri alınmış"

#, c-format
msgid "%sgnutls: sending one certificate"
msgstr "%sgnutls: Bir sertifika gönderiliyor"

#, c-format
msgid "%sgnutls: invalid certificate \"%s\", error: %s"
msgstr "%sgnutls: Geçersiz sertifika \"%s\", hata: %s"

#, c-format
msgid "%s - client certificate info (%s):"
msgstr "%s - istemci sertifika bilgisi (%s):"

#, c-format
msgid "%sgnutls: unable to read certificate \"%s\""
msgstr "%sgnutls: \"%s\" sertifikası okunamıyor"

#, c-format
msgid "%s%s: unknown address for server \"%s\", cannot connect"
msgstr "%s%s \"%s\" sunucusu için geçersiz adres, bağlanılamıyor"

#, c-format
msgid "%s%s: proxy \"%s\" not found for server \"%s\", cannot connect"
msgstr "%s%s şu sunucu için \"%s\" vekili bulunamıyor, bağlanılamadı: \"%s\""

#, c-format
msgid "%s%s: missing proxy settings, check options for proxy \"%s\""
msgstr "%s%s: Eksik vekil ayarları, \"%s\" vekili için seçenekleri denetleyin"

#, c-format
msgid "%s%s: nicks not defined for server \"%s\", cannot connect"
msgstr "%s%s: \"%s\" sunucusu için takma ad tanımlanmamış, bağlanılamıyor"

#, c-format
msgid "%s%s: connecting to server %s/%d%s via %s proxy %s/%d%s..."
msgstr "%s%s: Şu vekil ile %s/%d%s sunucusuna bağlanılıyor: %s, %s/%d%s..."

#, c-format
msgid "Connecting to server %s/%d%s via %s proxy %s/%d%s..."
msgstr "Şu vekil ile %s/%d%s sunucusuna bağlanılıyor: %s, %s/%d%s..."

#, c-format
msgid "%s%s: connecting to server %s/%d%s..."
msgstr "%s%s: %s/%d%s  sunucusuna bağlanıyor..."

#, c-format
msgid "%s%s: reconnecting to server..."
msgstr "%s%s: Sunucuya yeniden bağlanılıyor..."

#, c-format
msgid "%s%s: disconnected from server"
<<<<<<< HEAD
msgstr "%s%s: Sunucu bağlantısı kesildi"
=======
msgstr ""
>>>>>>> 009a2889

#, c-format
msgid "%s===\t%s========== End of backlog (%d lines) =========="
msgstr "%s===\t%s========== Biriken günlük sonu (%d satır) =========="

msgid "Log buffers to files"
msgstr "Arabellekleri dosyalara günlükle"

#, c-format
msgid ""
"%s%s: unable to find filename mask for buffer \"%s\", logging is disabled "
"for this buffer"
msgstr ""
"%s%s: \"%s\" arabelleği için dosya adı maskesi bulunamıyor, bu arabellek "
"için günlükleme devre dışı"

#, c-format
msgid "%s%s: not enough memory"
msgstr "%s%s: Yetersiz bellek"

#, c-format
msgid ""
"%s%s: unable to start logging for buffer \"%s\": filename \"%s\" is already "
"used by another buffer (check your log settings)"
msgstr ""
"%s%s: \"%s\" arabelleği için günlükleme başlatılamıyor: \"%s\" dosya adı "
"halihazırda başka bir arabellek tarafından kullanılıyor (günlük ayarlarınızı "
"denetleyin)"

#, c-format
msgid "%s%s: unable to create directory for logs (\"%s\")"
msgstr "%s%s: Günlükler için dizin oluşturulamıyor (\"%s\""

#, c-format
msgid "%s%s: unable to write log file \"%s\": %s"
msgstr "%s%s: \"%s\" günlük dosyası yazılamıyor: %s"

#, c-format
msgid "%s%s: unable to get file status of log file \"%s\": %s"
msgstr "%s%s: \"%s\" günlük dosyasının durumu alınamıyor: %s"

#, c-format
msgid "%s\t****  Beginning of log  ****"
msgstr "%s\t****  Günlük başlangıcı ****"

#, c-format
msgid "%s\t****  End of log  ****"
msgstr "%s\t**** Günlük sonu ****"

msgid "Logging on buffers:"
msgstr "Şu arabellekler günlükleniyor:"

#, c-format
msgid "logging (level: %d)"
msgstr "günlükleniyor (düzey: %d)"

msgid "not logging"
msgstr "günlüklenmiyor"

msgid "log not started"
msgstr "günlük başlamadı"

#, c-format
msgid "%s: \"%s\" => level %d"
msgstr "%s: \"%s\" => düzey %d"

msgid "logger plugin configuration"
msgstr "günlükleyici eklenti yapılandırması"

msgid "list || set <level> || flush || disable"
msgstr "list || set <düzey> || flush || disable"

msgid ""
"   list: show logging status for opened buffers\n"
"    set: set logging level on current buffer\n"
"  level: level for messages to be logged (0 = logging disabled, 1 = a few "
"messages (most important) .. 9 = all messages)\n"
"  flush: write all log files now\n"
"disable: disable logging on current buffer (set level to 0)\n"
"\n"
"Options \"logger.level.*\" and \"logger.mask.*\" can be used to set level or "
"mask for a buffer, or buffers beginning with name.\n"
"\n"
"Log levels used by IRC plugin:\n"
"  1: user message (channel and private), notice (server and channel)\n"
"  2: nick change\n"
"  3: server message\n"
"  4: join/part/quit\n"
"  9: all other messages\n"
"\n"
"Examples:\n"
"  set level to 5 for current buffer:\n"
"    /logger set 5\n"
"  disable logging for current buffer:\n"
"    /logger disable\n"
"  set level to 3 for all IRC buffers:\n"
"    /set logger.level.irc 3\n"
"  disable logging for main WeeChat buffer:\n"
"    /set logger.level.core.weechat 0\n"
"  use a directory per IRC server and a file per channel inside:\n"
"    /set logger.mask.irc \"$server/$channel.weechatlog\""
msgstr ""

msgid ""
"logging level for this buffer (0 = logging disabled, 1 = a few messages "
"(most important) .. 9 = all messages)"
msgstr ""

msgid "file mask for log file; local buffer variables are permitted"
msgstr ""

msgid ""
"maximum number of lines to display from log file when creating new buffer (0 "
"= no backlog)"
msgstr ""

msgid ""
"conditions to display the backlog (note: content is evaluated, see /help "
"eval); empty value displays the backlog on all buffers; for example to "
"display backlog on private buffers only: \"${type} == private\""
msgstr ""

msgid "color for line ending the backlog"
msgstr ""

msgid ""
"color for backlog lines, used only if the option logger.file.color_lines is "
"off"
msgstr ""

msgid ""
"automatically save content of buffers to files (unless a buffer disables log)"
msgstr ""

msgid ""
"use ANSI color codes in lines written in log files and display backlog lines "
"with these colors"
msgstr ""

msgid ""
"number of seconds between flush of log files (0 = write in log files "
"immediately for each line printed)"
msgstr ""

msgid ""
"use fsync to synchronize the log file with the storage device after the "
"flush (see man fsync); this is slower but should prevent any data loss in "
"case of power failure during the save of log file"
msgstr ""

msgid "write information line in log file when log starts or ends for a buffer"
msgstr ""

msgid ""
"default file name mask for log files (format is \"directory/to/file\" or "
"\"file\", without first \"/\" because \"path\" option is used to build "
"complete path to file); local buffer variables are permitted (you should use "
"only variables that are defined on all buffers, so for example you should "
"NOT use $server nor $channel); date specifiers are permitted (see man "
"strftime)"
msgstr ""

msgid "use only lower case for log filenames"
msgstr ""

msgid "text to write before nick in prefix of message, example: \"<\""
msgstr ""

msgid "text to write after nick in prefix of message, example: \">\""
msgstr ""

msgid ""
"path for WeeChat log files; date specifiers are permitted (see man strftime) "
"(path is evaluated, see function string_eval_path_home in plugin API "
"reference)"
msgstr ""

msgid ""
"replacement char for special chars in filename built with mask (like "
"directory delimiter)"
msgstr ""

msgid "timestamp used in log files (see man strftime for date/time specifiers)"
msgstr ""

msgid "list of logger buffers"
msgstr ""

msgid "logger pointer (optional)"
msgstr ""

msgid "Support of lua scripts"
msgstr "Lua betik desteği"

#, c-format
msgid "%s%s: unable to run function \"%s\""
<<<<<<< HEAD
msgstr "%s%s: \"%s\" işlevi çalıştırılamıyor"

#, c-format
msgid "%s%s: unable to create new sub-interpreter"
msgstr "%s%s: Yeni alt yorumcu oluşturulamıyor"
=======
msgstr ""

#, c-format
msgid "%s%s: unable to create new sub-interpreter"
msgstr ""
>>>>>>> 009a2889

#, c-format
msgid "%s%s: unable to redirect stdout and stderr"
msgstr ""

#, c-format
msgid "%s%s: unable to load source code"
msgstr "%s%s: kaynak kod yüklenemiyor"

#, c-format
msgid "%s%s: unable to load file \"%s\""
<<<<<<< HEAD
msgstr "%s%s: \"%s\" dosyası yüklenemiyor"
=======
msgstr ""
>>>>>>> 009a2889

#, c-format
msgid "%s%s: unable to execute source code"
msgstr "%s%s: kaynak kodu çalıştırılamıyor"

#, c-format
msgid "%s%s: unable to execute file \"%s\""
<<<<<<< HEAD
msgstr "%s%s: \"%s\" dosyası çalıştırılamıyor"
=======
msgstr ""
>>>>>>> 009a2889

msgid "Support of perl scripts"
msgstr "Perl betik desteği"

#, c-format
msgid "%s%s: not enough memory in function \"%s\""
msgstr ""

#, c-format
msgid "%s: warning:"
msgstr ""

#, c-format
msgid "%s: error:"
msgstr "%s: hata:"

#, c-format
msgid "%s%s: unable to parse file \"%s\""
msgstr ""

#, c-format
msgid "%s%s: unable to initialize %s"
msgstr ""

msgid "Support of PHP scripts"
msgstr "PHP betikleri desteği"

#, c-format
msgid "%sCommand \"/%s eval\" is not yet implemented"
<<<<<<< HEAD
msgstr "%s\"/%s eval\" komutu henüz yazılıma eklenmemiş"
=======
msgstr ""
>>>>>>> 009a2889

msgid "bar"
msgstr ""

msgid "bar item"
msgstr ""

msgid "bar window"
msgstr ""

msgid "buffer"
msgstr ""

msgid "visited buffer"
msgstr ""

msgid "structure with completion"
msgstr ""

msgid "structure with word found for a completion"
msgstr ""

msgid "config file"
msgstr ""

msgid "config section"
msgstr ""

msgid "config option"
msgstr ""

msgid "filter"
msgstr "süzgeç"

msgid "history of commands in buffer"
msgstr ""

msgid "hotlist"
msgstr ""

msgid "structure with undo for input line"
msgstr ""

msgid "a key (keyboard shortcut)"
msgstr ""

msgid "layout"
msgstr ""

msgid "buffer layout"
msgstr ""

msgid "window layout"
msgstr ""

msgid "structure with lines"
msgstr ""

msgid "structure with one line"
msgstr ""

msgid "structure with one line data"
msgstr ""

msgid "group in nicklist"
msgstr ""

msgid "nick in nicklist"
msgstr ""

msgid "plugin"
msgstr "eklenti"

msgid "proxy"
msgstr ""

msgid "window"
msgstr "pencere"

msgid "scroll info in window"
msgstr ""

msgid "tree of windows"
msgstr ""

msgid "WeeChat version"
msgstr "WeeChat sürüm"

msgid "WeeChat version (as number)"
msgstr ""

msgid ""
"WeeChat git version (output of command \"git describe\" for a development "
"version only, empty for a stable release)"
msgstr ""

msgid "WeeChat compilation date/time"
msgstr ""

msgid "WeeChat PID (process ID)"
msgstr ""

msgid "directory separator"
msgstr ""

msgid ""
"WeeChat directory (*deprecated* since version 3.2, replaced by "
"\"weechat_config_dir\", \"weechat_data_dir\", \"weechat_cache_dir\" and "
"\"weechat_runtime_dir\")"
msgstr ""

msgid "WeeChat config directory"
msgstr "WeeChat yapılandırma dizini"

msgid "WeeChat data directory"
msgstr "WeeChat veri dizini"

msgid "WeeChat cache directory"
msgstr "WeeChat önbellek dizini"

msgid "WeeChat runtime directory"
msgstr "WeeChat çalışma zamanı dizini"

msgid "WeeChat \"lib\" directory"
msgstr "WeeChat \"lib\" dizini"

msgid "WeeChat \"share\" directory"
msgstr "WeeChat \"share\" dizini"

msgid "WeeChat \"locale\" directory"
msgstr "WeeChat \"locale\" dizini"

msgid "WeeChat site"
msgstr "WeeChat sitesi"

msgid "WeeChat site, download page"
msgstr "WeeChat sitesi, indirme sayfası"

msgid "1 if WeeChat is upgrading (command `/upgrade`)"
msgstr "WeeChat yükseltiliyorsa 1 ('/upgrade' komutu)"

msgid "1 if WeeChat is running headless"
msgstr "WeeChat başsız kipte çalışıyorsa 1"

msgid "1 if WeeChat is running in daemon mode (headless, in background)"
msgstr "WeeChat servis kipinde çalışıyorsa 1 (başsız, arka planda)"

msgid ""
"1 if automatic connection to servers is enabled, 0 if it has been disabled "
"by the user (option \"-a\" or \"--no-connect\")"
msgstr ""
"Sunuculara kendiliğinden bağlantı etkinleştirilmişse 1, kullanıcı ayarı ile "
"devre dışı bırakılmışsa 0 (\"-a\" veya \"--no-connect\" seçeneği)"

msgid "terminal charset"
msgstr "uçbirim karakter seti"

msgid "WeeChat internal charset"
msgstr "WeeChat iç karakter seti"

msgid "locale used for translating messages"
msgstr "iletileri çevirmek için kullanılan yerel ayar"

msgid "keyboard inactivity (seconds)"
msgstr "klavye etkinsizliği (saniye)"

msgid "1 if filters are enabled"
msgstr "süzgeçler etkinse 1"

msgid "1 if cursor mode is enabled"
msgstr "imleç kipi etkinse 1"

msgid "width of terminal"
msgstr "uçbirim genişliği"

msgid "height of terminal"
msgstr "uçbirim yüksekliği"

msgid "number of colors supported in terminal"
msgstr "uçbirimin desteklediği renk sayısı"

msgid "number of color pairs supported in terminal"
msgstr "uçbirimin desteklediği renk eşleri sayısı"

msgid "POSIX extended regular expression to search ANSI escape codes"
msgstr "ANSI kaçış kodlarını aramak için kullanılan POSIX genişletilmiş "
"düzenli ifadeleri"

msgid "terminal color (0-255) converted to RGB color"
msgstr "RGB renk düzenine dönüştürülen uçbirim rengi (0-255)"

msgid "color (terminal color: 0-255)"
msgstr "renk (uçbirim rengi: 0-255)"

msgid "RGB color converted to terminal color (0-255)"
msgstr "uçbirim rengine dönüştürülen RGB rengi (0-255)"

msgid "rgb,limit (limit is optional and is set to 256 by default)"
msgstr "rgb,limit (limit isteğe bağlıdır ve öntanımlı olarak 256'ya ayarlıdır)"

msgid "get nick color code"
msgstr "takma ad renk kodu al"

msgid ""
"nickname;colors (colors is an optional comma-separated list of colors to "
"use; background is allowed for a color with format text:background; if "
"colors is present, WeeChat options with nick colors and forced nick colors "
"are ignored)"
msgstr ""

msgid "get nick color name"
msgstr "takma ad adı al"

msgid "WeeChat uptime (format: \"days:hh:mm:ss\")"
msgstr "WeeChat çalışma süresi (biçim: \"gün:sa:dk:sn\""

msgid "\"days\" (number of days) or \"seconds\" (number of seconds) (optional)"
msgstr "\"gün\" (gün sayısı) veya \"saniye\" (saniye sayısı) (isteğe bağlı)"

msgid "generate a Time-based One-Time Password (TOTP)"
msgstr "zaman tabanlı bir kerelik parola oluştur (TOTP)"

msgid ""
"secret (in base32), timestamp (optional, current time by default), number of "
"digits (optional, between 4 and 10, 6 by default)"
msgstr ""

msgid ""
"validate a Time-based One-Time Password (TOTP): 1 if TOTP is correct, "
"otherwise 0"
msgstr ""

msgid ""
"secret (in base32), one-time password, timestamp (optional, current time by "
"default), number of passwords before/after to test (optional, 0 by default)"
msgstr ""

msgid "get focus info"
msgstr ""

#. TRANSLATORS: please do not translate key names (enclosed by quotes)
msgid ""
"\"x\": x coordinate (string with integer >= 0), \"y\": y coordinate (string "
"with integer >= 0)"
msgstr ""

msgid "see function \"hook_focus\" in Plugin API reference"
msgstr ""

msgid "list of bars"
msgstr ""

msgid "bar pointer (optional)"
msgstr ""

msgid "bar name (wildcard \"*\" is allowed) (optional)"
msgstr ""

msgid "list of bar items"
msgstr ""

msgid "bar item pointer (optional)"
msgstr ""

msgid "bar item name (wildcard \"*\" is allowed) (optional)"
msgstr ""

msgid "list of bar windows"
msgstr ""

msgid "bar window pointer (optional)"
msgstr ""

msgid "list of buffers"
msgstr ""

msgid "buffer pointer (optional)"
msgstr ""

msgid "buffer name (wildcard \"*\" is allowed) (optional)"
msgstr ""

msgid "lines of a buffer"
msgstr ""

msgid "buffer pointer"
msgstr ""

msgid "list of filters"
msgstr "süzgeçlerin listesi"

msgid "filter name (wildcard \"*\" is allowed) (optional)"
msgstr ""

msgid "history of commands"
msgstr ""

msgid "buffer pointer (if not set, return global history) (optional)"
msgstr ""

msgid "list of hooks"
msgstr ""

msgid "hook pointer (optional)"
msgstr ""

msgid ""
"type,arguments (type is command/timer/.., arguments to get only some hooks "
"(wildcard \"*\" is allowed), both are optional)"
msgstr ""

msgid "list of buffers in hotlist"
msgstr ""

msgid "list of key bindings"
msgstr ""

msgid "context (\"default\", \"search\", \"cursor\" or \"mouse\") (optional)"
msgstr ""

msgid "list of layouts"
msgstr ""

msgid "nicks in nicklist for a buffer"
msgstr ""

msgid "nick_xxx or group_xxx to get only nick/group xxx (optional)"
msgstr ""

msgid "list of options"
msgstr "seçeneklerin listesi"

msgid "list of plugins"
msgstr "eklentilerin listesi"

msgid "plugin pointer (optional)"
msgstr ""

msgid "plugin name (wildcard \"*\" is allowed) (optional)"
msgstr ""

msgid "list of proxies"
msgstr ""

msgid "proxy pointer (optional)"
msgstr ""

msgid "proxy name (wildcard \"*\" is allowed) (optional)"
msgstr ""

msgid "options for URL"
msgstr ""

msgid "list of windows"
msgstr ""

msgid "window pointer (optional)"
msgstr ""

msgid "\"current\" for current window or a window number (optional)"
msgstr ""

#, c-format
msgid "Initializing plugin \"%s\" (priority: %d)"
msgstr ""

#, c-format
msgid "%sUnable to initialize plugin \"%s\""
msgstr "%s\"%s\" eklentisi başlatılamıyor"

#, c-format
msgid "%sUnable to load plugin \"%s\": %s"
msgstr "%s\"%s\" eklentisi yüklenemiyor: %s"

#, c-format
msgid ""
"%sIf you're trying to load a script and not a C plugin, try command to load "
"scripts (/perl, /python, ...)"
msgstr ""

#, c-format
msgid "%sSymbol \"%s\" not found in plugin \"%s\", failed to load"
msgstr ""

#, c-format
msgid "%sIf plugin \"%s\" is old/obsolete, you can delete this file."
msgstr ""

#, c-format
msgid ""
"%sAPI mismatch for plugin \"%s\" (current API: \"%s\", plugin API: \"%s\"), "
"failed to load"
msgstr ""

#, c-format
msgid "%sUnable to load plugin \"%s\": a plugin with same name already exists"
msgstr ""

#, c-format
msgid "%sFunction \"%s\" not found in plugin \"%s\", failed to load"
msgstr ""

#, c-format
msgid "%sUnable to load plugin \"%s\" (not enough memory)"
msgstr "%s\"%s\" eklentisi yüklenemiyor (yetersiz bellek)"

#, c-format
msgid "Plugin \"%s\" loaded"
msgstr ""

#, c-format
msgid "Plugin \"%s\" unloaded"
msgstr ""

msgid "Plugins unloaded"
msgstr ""

msgid "description of plugin option"
msgstr ""

msgid "list/load/unload scripts"
msgstr ""

msgid ""
"list|listfull [<name>] || load [-q] <filename> || autoload || reload|unload "
"[-q] [<name>] || eval [-o|-oc] <code> || version"
msgstr ""

msgid ""
"    list: list loaded scripts\n"
"listfull: list loaded scripts (verbose)\n"
"    load: load a script\n"
"autoload: load all scripts in \"autoload\" directory\n"
"  reload: reload a script (if no name given, unload all scripts, then load "
"all scripts in \"autoload\" directory)\n"
"  unload: unload a script (if no name given, unload all scripts)\n"
"filename: script (file) to load\n"
"      -q: quiet mode: do not display messages\n"
"    name: a script name (name used in call to \"register\" function)\n"
"    eval: evaluate source code and display result on current buffer\n"
"      -o: send evaluation result to the buffer without executing commands\n"
"     -oc: send evaluation result to the buffer and execute commands\n"
"    code: source code to evaluate\n"
" version: display the version of interpreter used\n"
"\n"
"Without argument, this command lists all loaded scripts."
msgstr ""

msgid "list of scripts"
msgstr "betiklerin listesi"

msgid "script pointer (optional)"
msgstr ""

msgid "script name (wildcard \"*\" is allowed) (optional)"
msgstr ""

msgid "evaluation of source code"
msgstr "kaynak kodun değerlendirmesi"

msgid "source code to execute"
msgstr ""

msgid "name of the interpreter used"
msgstr ""

msgid "version of the interpreter used"
msgstr ""

#, c-format
msgid ""
"%s%s: warning, invalid pointer (\"%s\") for function \"%s\" (script: %s)"
msgstr ""

#, c-format
msgid "%s: error loading script \"%s\" (spaces or empty name not allowed)"
msgstr ""

#, c-format
msgid ""
"%s%s: warning, license \"%s\" for script \"%s\" differs from plugin license "
"(\"%s\")"
msgstr ""

#, c-format
msgid "%s: error loading script \"%s\" (not enough memory)"
msgstr ""

#, c-format
msgid "%s: script removed: %s"
msgstr "%s: betik kaldırıldı: %s"

#, c-format
msgid "%s%s: failed to remove script: %s (%s)"
msgstr ""

#, c-format
msgid "%s: script \"%s\" not found, nothing was removed"
msgstr ""

#, c-format
msgid "%s%s: failed to move script %s to %s (%s)"
msgstr ""

#. TRANSLATORS: "%s" is language (for example "perl")
#, c-format
msgid "%s scripts loaded:"
msgstr "%s yüklü betikler:"

#, c-format
msgid "    file: %s"
msgstr "    dosya: %s"

#, c-format
msgid "    written by \"%s\", license: %s"
msgstr "    \"%s\" tarafından yazıldı, lisans: %s"

msgid "  (none)"
msgstr "  (yok)"

#, c-format
msgid "%s: scripts unloaded"
msgstr ""

msgid ""
"check the license of scripts when they are loaded: if the license is "
"different from the plugin license, a warning is displayed"
msgstr ""

#, c-format
msgid ""
"keep context between two calls to the source code evaluation (option \"eval"
"\" of script command or info \"%s_eval\"); a hidden script is used to eval "
"script code; if this option is disabled, this hidden script is unloaded "
"after each eval: this uses less memory, but is slower"
msgstr ""

#, c-format
msgid ""
"%s%s: unable to call function \"%s\", script is not initialized (script: %s)"
msgstr ""

#, c-format
msgid "%s%s: wrong arguments for function \"%s\" (script: %s)"
msgstr ""

msgid "Support of python scripts"
msgstr "Python betik desteği"

#, c-format
msgid "%s%s: unable to initialize WeeChat module"
msgstr ""

#, c-format
msgid "%s%s: unable to redirect stdout"
msgstr ""

#, c-format
msgid "%s%s: unable to redirect stderr"
msgstr ""

msgid ""
"path to Python 2.x interpreter (*deprecated* since version 2.6, scripts must "
"use Python 3 only)"
msgstr ""

#, c-format
msgid "%s%s: unable to launch global interpreter"
msgstr ""

#, c-format
msgid "%s%s: unable to get current interpreter state"
msgstr ""

#, c-format
msgid "%s%s: unable to free interpreter"
msgstr ""

#, c-format
msgid "%s%s: not enough memory for parsing message"
msgstr ""

msgid "Actions (letter+enter):"
msgstr ""

msgid "  [D] Disconnect"
msgstr ""

msgid "  [R] Remove"
msgstr "  [R] Kaldır"

msgid "  [P] Purge finished"
msgstr ""

msgid "  [Q] Close this buffer"
msgstr ""

#, c-format
msgid "%s%s[%s%s%s%s] %s, received: %s, sent: %s"
msgstr ""

#, c-format
msgid "%s%-26s started on: %s, ended on: %s"
msgstr ""

msgid "List of clients for relay"
msgstr ""

msgid "Relay WeeChat data to remote application (irc/weechat protocols)"
msgstr ""

#, c-format
msgid ""
"%s%s: disconnecting from client %s%s%s because upgrade can't work for "
"clients connected via SSL"
msgstr ""

#. TRANSLATORS: "%s" after "%d" is "client" or "clients"
#, c-format
msgid ""
"%s%s: disconnected from %d %s (SSL connection not supported with upgrade)"
msgstr ""

msgid "client"
msgid_plural "clients"
msgstr[0] "istemciler"

msgid "connecting"
msgstr "bağlanıyor"

msgid "waiting auth"
msgstr ""

msgid "auth failed"
msgstr ""

msgid "disconnected"
msgstr ""

#, c-format
msgid "%s%s: TLS handshake failed for client %s%s%s: error %d %s"
msgstr ""

#, c-format
msgid "%s%s: TLS handshake timeout for client %s%s%s"
msgstr ""

#, c-format
msgid "%s%s: invalid websocket handshake received for client %s%s%s"
msgstr ""

#, c-format
msgid "%s%s: origin \"%s\" not allowed for websocket"
msgstr ""

#, c-format
msgid "%s: websocket client %s%s%s has real IP address \"%s\""
msgstr ""

#, c-format
msgid "%s%s: error decoding websocket frame for client %s%s%s"
msgstr ""

#, c-format
msgid "%s%s: reading data on socket for client %s%s%s: error %d %s"
msgstr ""

#, c-format
msgid "%s%s: sending data to client %s%s%s: error %d %s"
msgstr ""

#, c-format
msgid ""
"%s%s: warning: no SSL certificate/key found (option relay.network."
"ssl_cert_key)"
msgstr ""

#, c-format
msgid "%s: new client on path %s: %s%s%s (%s)"
msgstr "%s: %s yolunda yeni istemci: %s%s%s (%s)"

#, c-format
msgid "%s: new client on port %s: %s%s%s (%s)"
msgstr "%s: %s kapısında yeni istemci: %s%s%s (%s)"

#, c-format
msgid "%s%s: not enough memory for new client"
msgstr ""

#, c-format
msgid "%s: client %s%s%s connected/authenticated"
msgstr ""

#, c-format
msgid "%s%s: authentication failed with client %s%s%s"
msgstr ""

#, c-format
msgid "%s: disconnected from client %s%s%s"
msgstr ""

msgid "Clients for relay:"
msgstr ""

msgid "Connected clients for relay:"
msgstr ""

#, c-format
msgid ""
"  %s%s%s (%s%s%s), started on: %s, last activity: %s, bytes: %llu recv, %llu "
"sent"
msgstr ""

#, c-format
msgid "  %s%s%s (%s%s%s), started on: %s"
msgstr ""

msgid "No client for relay"
msgstr ""

msgid "No connected client for relay"
msgstr ""

msgid "Listening on:"
msgstr ""

#, c-format
msgid "  %s %s%s%s, relay: %s%s%s, %s (not started)"
msgstr "  %s %s%s%s, aktarım: %s%s%s, %s (başlatılmadı)"

msgid "path"
msgstr ""

msgid "port"
msgstr ""

#, c-format
msgid "  %s %s%s%s, relay: %s%s%s, %s, started on: %s"
msgstr "  %s %s%s%s, aktarım: %s%s%s, %s, başlatılma: %s"

msgid "No server for relay"
msgstr ""

#, c-format
msgid "%s: relay \"%s\" (%s: %s) added"
msgstr "%s: \"%s\" aktarıcısı (%s: %s) eklendi"

#, c-format
msgid "%s: relay \"%s\" (%s: %s) removed"
msgstr "%s: \"%s\" aktarıcısı (%s: %s) kaldırıldı"

#, c-format
msgid "%s%s: relay \"%s\" not found"
msgstr ""

msgid "relay control"
msgstr ""

msgid ""
"list|listfull|listrelay || add <name> <port>|<path> || del|start|restart|"
"stop <name> || raw || sslcertkey"
msgstr ""

msgid ""
"         list: list relay clients (only active relays)\n"
"     listfull: list relay clients (verbose, all relays)\n"
"    listrelay: list relays (name and port)\n"
"          add: add a relay (listen on a port/path)\n"
"          del: remove a relay (clients remain connected)\n"
"        start: listen on port\n"
"      restart: close the server socket and listen again on port (clients "
"remain connected)\n"
"         stop: close the server socket (clients remain connected)\n"
"         name: relay name (see format below)\n"
"         port: port used for relay\n"
"         path: path used for relay (for UNIX domain socket only); path is "
"evaluated (see function string_eval_path_home in plugin API reference)\n"
"          raw: open buffer with raw Relay data\n"
"   sslcertkey: set SSL certificate/key using path in option relay.network."
"ssl_cert_key\n"
"\n"
"Relay name is: [ipv4.][ipv6.][ssl.]<protocol.name> or unix.[ssl.]<protocol."
"name>\n"
"         ipv4: force use of IPv4\n"
"         ipv6: force use of IPv6\n"
"          ssl: enable SSL\n"
"         unix: use UNIX domain socket\n"
"protocol.name: protocol and name to relay:\n"
"                 - protocol \"irc\": name is the server to share (optional, "
"if not given, the server name must be sent by client in command \"PASS\", "
"with format: \"PASS server:password\")\n"
"                 - protocol \"weechat\" (name is not used)\n"
"\n"
"The \"irc\" protocol allows any IRC client (including WeeChat itself) to "
"connect on the port.\n"
"The \"weechat\" protocol allows a remote interface to connect on the port, "
"see the list here: https://weechat.org/about/interfaces\n"
"\n"
"Without argument, this command opens buffer with list of relay clients.\n"
"\n"
"Examples:\n"
"  irc proxy, for server \"libera\":\n"
"    /relay add irc.libera 8000\n"
"  irc proxy, for server \"libera\", with SSL:\n"
"    /relay add ssl.irc.libera 8001\n"
"  irc proxy, for all servers (client will choose), with SSL:\n"
"    /relay add ssl.irc 8002\n"
"  weechat protocol:\n"
"    /relay add weechat 9000\n"
"  weechat protocol with SSL:\n"
"    /relay add ssl.weechat 9001\n"
"  weechat protocol with SSL, using only IPv4:\n"
"    /relay add ipv4.ssl.weechat 9001\n"
"  weechat protocol with SSL, using only IPv6:\n"
"    /relay add ipv6.ssl.weechat 9001\n"
"  weechat protocol with SSL, using IPv4 + IPv6:\n"
"    /relay add ipv4.ipv6.ssl.weechat 9001\n"
"  weechat protocol over UNIX domain socket:\n"
"    /relay add unix.weechat ${weechat_runtime_dir}/relay_socket"
msgstr ""

msgid "all possible protocol.name for relay plugin"
msgstr ""

msgid "protocol.name of current relays for relay plugin"
msgstr ""

msgid "first free port for relay plugin"
msgstr ""

#, c-format
msgid ""
"%s%s: invalid value for option \"relay.network.totp_secret\"; it must be a "
"valid string encoded in base32 (only letters and digits from 2 to 7)"
msgstr ""

#, c-format
msgid "%s%s: error: port \"%d\" is already used"
msgstr ""

#, c-format
msgid "%s%s: error: path is empty"
msgstr "%s%s: hata: yol boş"

#, c-format
msgid "%s%s: error: path \"%s\" too long (length: %d; max: %d)"
msgstr ""

#, c-format
msgid "%s%s: error: path \"%s\" is already used"
msgstr "%s%s: hata: \"%s\" yolu halihazırda kullanılıyor"

#, c-format
msgid "%s%s: error: unknown protocol \"%s\""
msgstr ""

#, c-format
msgid "%s%s: error: name is not allowed for protocol \"%s\""
msgstr ""

#, c-format
msgid "%s%s: error: relay for \"%s\" already exists"
msgstr ""

msgid ""
"path to a socket file (path is evaluated, see function string_eval_path_home "
"in plugin API reference)"
msgstr ""

msgid "port for relay"
msgstr ""

msgid "auto open relay buffer when a new client is connecting"
msgstr ""

msgid "text color for client description"
msgstr "istemci açıklaması için metin rengi"

msgid "text color for \"connected\" status"
msgstr ""

msgid "text color for \"authentication failed\" status"
msgstr ""

msgid "text color for \"connecting\" status"
msgstr ""

msgid "text color for \"disconnected\" status"
msgstr ""

msgid "text color for \"waiting authentication\" status"
msgstr ""

msgid "text color in relay buffer"
msgstr ""

msgid "background color in relay buffer"
msgstr ""

msgid "text color of selected line in relay buffer"
msgstr ""

msgid ""
"allow empty password in relay (it should be enabled only for tests or local "
"network)"
msgstr ""

msgid ""
"POSIX extended regular expression with IPs allowed to use relay (case "
"insensitive, use \"(?-i)\" at beginning to make it case sensitive), example: "
"\"^(123\\.45\\.67\\.89|192\\.160\\..*)$\""
msgstr ""

msgid ""
"timeout (in seconds) for client authentication: connection is closed if the "
"client is still not authenticated after this delay and the client status is "
"set to \"authentication failed\" (0 = wait forever)"
msgstr ""

msgid ""
"address for bind (if empty, connection is possible on all interfaces, use "
"\"127.0.0.1\" to allow connections from local machine only)"
msgstr ""

msgid ""
"delay for purging disconnected clients (in minutes, 0 = purge clients "
"immediately, -1 = never purge)"
msgstr ""

msgid ""
"compression level for packets sent to client with WeeChat protocol (0 = "
"disable compression, 1 = low compression ... 9 = best compression)"
msgstr ""

msgid ""
"listen on IPv6 socket by default (in addition to IPv4 which is default); "
"protocols IPv4 and IPv6 can be forced (individually or together) in the "
"protocol name (see /help relay)"
msgstr ""

msgid "maximum number of clients connecting to a port (0 = no limit)"
msgstr ""

msgid ""
"size of nonce (in bytes), generated when a client connects; the client must "
"use this nonce, concatenated to the client nonce and the password when "
"hashing the password in the \"init\" command of the weechat protocol"
msgstr ""

msgid ""
"password required by clients to access this relay (empty value means no "
"password required, see option relay.network.allow_empty_password) (note: "
"content is evaluated, see /help eval)"
msgstr ""

msgid ""
"comma separated list of hash algorithms used for password authentication in "
"weechat protocol, among these values: \"plain\" (password in plain text, not "
"hashed), \"sha256\", \"sha512\", \"pbkdf2+sha256\", \"pbkdf2+sha512\"), \"*"
"\" means all algorithms, a name beginning with \"!\" is a negative value to "
"prevent an algorithm from being used, wildcard \"*\" is allowed in names "
"(examples: \"*\", \"pbkdf2*\", \"*,!plain\")"
msgstr ""

msgid ""
"number of iterations asked to the client in weechat protocol when a hashed "
"password with algorithm PBKDF2 is used for authentication; more iterations "
"is better in term of security but is slower to compute; this number should "
"not be too high if your CPU is slow"
msgstr ""

msgid ""
"file with SSL certificate and private key (for serving clients with SSL) "
"(path is evaluated, see function string_eval_path_home in plugin API "
"reference)"
msgstr ""

msgid ""
"secret for the generation of the Time-based One-Time Password (TOTP), "
"encoded in base32 (only letters and digits from 2 to 7); it is used as "
"second factor in weechat protocol, in addition to the password, which must "
"not be empty (empty value means no TOTP is required) (note: content is "
"evaluated, see /help eval)"
msgstr ""

msgid ""
"number of Time-based One-Time Passwords to accept before and after the "
"current one: 0 = accept only the current password, 1 = accept one password "
"before, the current, and one after, 2 = accept two passwords before, the "
"current, and two after, ...; a high number reduces the security level (0 or "
"1 are recommended values)"
msgstr ""

msgid ""
"POSIX extended regular expression with origins allowed in websockets (case "
"insensitive, use \"(?-i)\" at beginning to make it case sensitive), example: "
"\"^https?://(www\\.)?example\\.(com|org)\""
msgstr ""

msgid ""
"maximum number of minutes in backlog per IRC channel (0 = unlimited, "
"examples: 1440 = one day, 10080 = one week, 43200 = one month, 525600 = one "
"year)"
msgstr ""

msgid "maximum number of lines in backlog per IRC channel (0 = unlimited)"
msgstr ""

msgid "display backlog starting from last client disconnect"
msgstr ""

msgid "display backlog starting from your last message"
msgstr ""

msgid ""
"comma-separated list of messages tags which are displayed in backlog per IRC "
"channel (supported tags: \"irc_join\", \"irc_part\", \"irc_quit\", \"irc_nick"
"\", \"irc_privmsg\"), \"*\" = all supported tags"
msgstr ""

msgid ""
"format for time in backlog messages (see man strftime for format) (not used "
"if server capability \"server-time\" was enabled by client, because time is "
"sent as irc tag); empty string = disable time in backlog messages"
msgstr ""

msgid ""
"comma-separated list of commands allowed/denied when input data (text or "
"command) is received from a client; \"*\" means any command, a name "
"beginning with \"!\" is a negative value to prevent a command from being "
"executed, wildcard \"*\" is allowed in names; this option should be set if "
"the relay client is not safe (someone could use it to run commands); for "
"example \"*,!exec,!quit\" allows any command except /exec and /quit"
msgstr ""

msgid "number of clients for relay"
msgstr ""

#. TRANSLATORS: please do not translate the status names, they must be used in English
msgid ""
"protocol,status (both are optional, for each argument \"*\" means all; "
"protocols: irc, weechat; statuses: connecting, waiting_auth, connected, "
"auth_failed, disconnected)"
msgstr ""

msgid "list of relay clients"
msgstr ""

msgid "relay pointer (optional)"
msgstr ""

#, c-format
msgid "%s: SSL certificate and key have been set"
msgstr ""

#, c-format
msgid "%s%s: unable to initialize priority for SSL"
msgstr ""

msgid "Relay raw messages"
msgstr ""

#, c-format
msgid "%s: socket closed for %s (%s: %s)"
msgstr "%s: %s için soket kapalı (%s: %s)"

#, c-format
msgid "%s%s: cannot accept client on path %s (%s): error %d %s"
msgstr "%s%s: %s yolunda istemci kabul edilemiyor (%s): hata %d %s"

#, c-format
msgid "%s%s: cannot accept client on port %d (%s): error %d %s"
msgstr "%s%s: %d kapısında istemci kabul edilemiyor (%s): hata %d %s"

#, c-format
msgid ""
"%s%s: cannot accept client because relay password is empty, and option relay."
"network.allow_empty_password is off"
msgstr ""

#, c-format
msgid ""
"%s%s: Time-based One-Time Password (TOTP) can be enabled only as second "
"factor, if the password is not empty"
msgstr ""

#, c-format
msgid "%s%s: client not allowed (max %d client is allowed at same time)"
msgid_plural ""
"%s%s: client not allowed (max %d clients are allowed at same time)"
msgstr[0] ""

#, c-format
msgid "%s%s: IP address \"%s\" not allowed for relay"
msgstr ""

#, c-format
msgid "%s%s: cannot set socket option \"%s\" to %d: error %d %s"
msgstr ""

#. TRANSLATORS: second "%s" is "IPv4" or "IPv6"
#, c-format
msgid "%s%s: invalid bind address \"%s\" for %s"
msgstr ""

#, c-format
msgid "%s%s: socket path \"%s\" is invalid"
msgstr "%s%s: soket yolu \"%s\" geçersiz"

#, c-format
msgid "%s%s: socket path \"%s\" already exists and is not a socket"
msgstr "%s%s: soket yolu \"%s\" halihazırda mevcut ve bir soket değil"

#, c-format
msgid "%s%s: cannot create socket: error %d %s"
msgstr ""

#, c-format
msgid "%s%s: try /set relay.network.ipv6 off"
msgstr ""

#, c-format
msgid "%s%s: cannot \"bind\" on path %s (%s): error %d %s"
msgstr "%s%s: %s yolunda \"bağlama\" yapılamıyor (%s): hata %d %s"

#, c-format
msgid "%s%s: cannot \"bind\" on port %d (%s): error %d %s"
msgstr "%s%s: %d kapısında \"bağlama\" yapılamıyor (%s): hata %d %s"

#, c-format
msgid "%s%s: cannot \"listen\" on path %s (%s): error %d %s"
msgstr "%s%s: %s yolunda \"dinleme\" yapılamıyor (%s): error %d %s"

#, c-format
msgid "%s%s: cannot \"listen\" on port %d (%s): error %d %s"
msgstr "%s%s: %d kapısında \"dinleme\" yapılamıyor (%s): hata %d %s"

#, c-format
msgid "%s: listening on path %s (relay: %s, %s, max %d client)"
msgid_plural "%s: listening on path %s (relay: %s, %s, max %d clients)"
msgstr[0] "%s: %s yolunda dinleniyor (aktarım: %s, %s, en çok %d istemci)"

#, c-format
msgid "%s: listening on port %d (relay: %s, %s, max %d client)"
msgid_plural "%s: listening on port %d (relay: %s, %s, max %d clients)"
msgstr[0] "%s: %d kapısında dinleniyor (aktarım: %s, %s, en çok %d istemci)"

#, c-format
msgid "%s: listening on path %s (relay: %s, %s)"
msgstr "%s: %s yolunda dinleniyor (aktarım: %s, %s)"

#, c-format
msgid "%s: listening on port %d (relay: %s, %s)"
msgstr "%s: %d kapısında dinleniyor (aktarım: %s, %s)"

#, c-format
msgid "%s%s: not enough memory for listening on new port"
msgstr ""

#, c-format
msgid "%s: invalid pointer in hdata path: \"%s\""
msgstr "%s: hdata path yolunda geçersiz işaretleyici: \"%s\""

#, c-format
msgid "%s: invalid buffer in message: \"%s %s\""
msgstr "%s: iletide geçersiz arabellek: \"%s %s\""

#, c-format
msgid "%s%s: failed to execute command \"%s\" for client %s%s%s"
msgstr ""

#, c-format
msgid ""
"%s%s: too few arguments received from client %s%s%s for command \"%s"
"\" (received: %d arguments, expected: at least %d)"
msgstr ""

msgid "Support of ruby scripts"
msgstr "Ruby betik desteği"

#, c-format
msgid "%s%s: unable to read file \"%s\""
msgstr "%s%s: \"%s\" dosyası okunamıyor"

#, c-format
msgid "%s%s: error while loading file \"%s\""
msgstr "%s%s: \"%s\" dosyası yüklenirken hata"

#, c-format
msgid "%s%s: function \"weechat_init\" is missing in file \"%s\""
msgstr "%s%s: \"%s\" dosyasında \"weechat_init\" işlevi eksik"

#, c-format
msgid "%s%s: unable to eval function \"weechat_init\" in file \"%s\""
msgstr "%s%s: \"%s\" dosyasında \"weechat_init\" işlevi değerlendirilemiyor"

#, c-format
msgid "%s%s: unable to eval WeeChat ruby internal code"
msgstr "%s%s: WeeChat Ruby iç kodu değerlendirilemiyor"

msgid "Scripts loaded:"
msgstr "Yüklü betikler:"

msgid "No scripts loaded"
msgstr "Hiçbir betik yüklenmedi"

#, c-format
msgid "%s: unknown language for script \"%s\""
msgstr "%s: \"%s\" betiği için bilinmeyen dil"

#, c-format
msgid "%s: plugin \"%s\" is not loaded"
msgstr "%s: \"%s\" eklentisi yüklenmedi"

#, c-format
msgid "%s: script \"%s\" is not loaded"
msgstr "%s: \"%s\" betiği yüklenmedi"

#, c-format
msgid "%s: script \"%s\" not found"
msgstr "%s: \"%s\" betiği bulunamadı"

#, c-format
msgid "%s: script \"%s\" is not installed"
msgstr "%s: \"%s\" betiği yüklü değil"

#, c-format
msgid "%s: autoload enabled for script \"%s\""
msgstr "%s: \"%s\" betiği için kendiliğinden yükleme etkin"

#, c-format
msgid "%s: autoload disabled for script \"%s\""
msgstr "%s: \"%s\" betiği için kendiliğinden yükleme devre dışı"

#, c-format
msgid "%s%s: error downloading script \"%s\": %s"
msgstr "%s%s: \"%s\" betiği indirilirken hata: %s"

#, c-format
msgid ""
"%s: script \"%s\" can not be installed because plugin \"%s\" is not loaded"
msgstr "%s: \"%s\" betiği yüklenemedi; çünkü \"%s\" eklentisi yüklü değil"

#, c-format
msgid "%s: downloading script \"%s\"..."
msgstr "%s: \"%s\" betiği indiriliyor..."

#, c-format
msgid "%s: script \"%s\" is held"
msgstr "%s: \"%s\" betiği tutuluyor"

#, c-format
msgid ""
"%s: script \"%s\" can not be removed because plugin \"%s\" is not loaded"
msgstr ""

#, c-format
msgid "%s: script \"%s\" is not held any more"
msgstr "%s: \"%s\" betiği artık tutulmuyor"

msgid "Error: file not found"
msgstr "Hata: dosya bulunamadı"

msgid "Source code:"
msgstr "Kaynak kod:"

msgid "Downloading script..."
msgstr "Betikler indiriliyor...."

#, c-format
msgid "%s: script \"%s\" is already installed and up-to-date"
msgstr "%s: \"%s\" betiği halihazırda yüklü ve güncel"

#, c-format
msgid "%s: all scripts are up-to-date"
msgstr "%s: tüm betikler güncel"

#, c-format
msgid "configuration file \"%s\" (options %s.*)"
msgstr "\"%s\" yapılandırma dosyası (%s.* seçenekler)"

#, c-format
msgid "command /%s"
msgstr "/%s komutu"

#, c-format
msgid "completion %%(%s)"
msgstr "tamamlama %%(%s)"

#, c-format
msgid "bar item \"%s\""
msgstr "\"%s\" çubuk ögesi"

#, c-format
msgid "options %s%s%s"
msgstr "seçenekler %s%s%s"

msgid "(old options?)"
msgstr "(eski seçenekler?)"

msgid "Script"
msgstr "Betik"

msgid "Version"
msgstr "Sürüm"

msgid "Version loaded"
msgstr "Yüklü sürüm"

msgid "Author"
msgstr "Yazar"

msgid "License"
msgstr "Lisans"

msgid "Tags"
msgstr "Etiketler"

msgid "Status"
msgstr "Durum"

msgid "Date added"
msgstr "Tarih eklendi"

msgid "Date updated"
msgstr "Tarih güncellendi"

msgid "URL"
msgstr "URL"

msgid "SHA-512"
msgstr "SHA-512"

msgid "Requires"
msgstr "Gereksinimler"

msgid "Min WeeChat"
msgstr ""

msgid "Max WeeChat"
msgstr ""

msgid "Script has defined:"
msgstr "Betik şunu tanımladı:"

msgid "(nothing)"
msgstr ""

msgid "Alt+key/input: v=back to list d=jump to diff"
msgstr ""

#, c-format
msgid ""
"%d/%d scripts (filter: %s) | Sort: %s | Alt+key/input: i=install, r=remove, "
"l=load, L=reload, u=unload, A=autoload, h=(un)hold, v=view script | Input: "
"q=close, $=refresh, s:x,y=sort, words=filter, *=reset filter | Mouse: "
"left=select, right=install/remove"
msgstr ""

msgid "Scripts"
msgstr "Betikler"

msgid "Script manager"
msgstr "Betik yöneticisi"

#, c-format
msgid ""
"%s%s: download of scripts is disabled by default; see /help script.scripts."
"download_enabled"
msgstr ""

msgid "WeeChat script manager"
msgstr "WeeChat betik yöneticisi"

msgid ""
"list [-o|-ol|-i|-il] || search <text> || show <script> || load|unload|reload "
"<script> [<script>...] || autoload|noautoload|toggleautoload <script> "
"[<script>...] || install|remove|installremove|hold [-q] <script> "
"[<script>...] || upgrade || update"
msgstr ""
"list [-o|-ol|-i|-il] || search <metin> || show <betik> || load|unload|reload "
"<betik> [<betik>...] || autoload|noautoload|toggleautoload <betik> "
"[<betik>...] || install|remove|installremove|hold [-q] <betik> [<betik>...] "
"|| upgrade || update"

msgid ""
"          list: list loaded scripts (all languages)\n"
"            -o: send list of loaded scripts to buffer (string in English)\n"
"           -ol: send list of loaded scripts to buffer (translated string)\n"
"            -i: copy list of loaded scripts in command line (for sending to "
"buffer) (string in English)\n"
"           -il: copy list of loaded scripts in command line (for sending to "
"buffer) (translated string)\n"
"        search: search scripts by tags, language (python, perl, ...), "
"filename extension (py, pl, ...) or text; result is displayed on scripts "
"buffer\n"
"          show: show detailed info about a script\n"
"          load: load script(s)\n"
"        unload: unload script(s)\n"
"        reload: reload script(s)\n"
"      autoload: autoload the script\n"
"    noautoload: do not autoload the script\n"
"toggleautoload: toggle autoload\n"
"       install: install/upgrade script(s)\n"
"        remove: remove script(s)\n"
" installremove: install or remove script(s), depending on current state\n"
"          hold: hold/unhold script(s) (a script held will not be upgraded "
"any more and cannot be removed)\n"
"            -q: quiet mode: do not display messages\n"
"       upgrade: upgrade all installed scripts which are obsolete (new "
"version available)\n"
"        update: update local scripts cache\n"
"\n"
"Without argument, this command opens a buffer with list of scripts.\n"
"\n"
"On script buffer, the possible status for each script are:\n"
"  * i a H r N\n"
"  | | | | | |\n"
"  | | | | | obsolete (new version available)\n"
"  | | | | running (loaded)\n"
"  | | | held\n"
"  | | autoloaded\n"
"  | installed\n"
"  popular script\n"
"\n"
"In output of /script list, the possible status for each script are:\n"
"  * ? i a H N\n"
"  | | | | | |\n"
"  | | | | | obsolete (new version available)\n"
"  | | | | held\n"
"  | | | autoloaded\n"
"  | | installed\n"
"  | unknown script (can not be downloaded/updated)\n"
"  popular script\n"
"\n"
"Keys on script buffer:\n"
"  alt+i  install script\n"
"  alt+r  remove script\n"
"  alt+l  load script\n"
"  alt+L  reload script\n"
"  alt+u  unload script\n"
"  alt+A  autoload script\n"
"  alt+h  (un)hold script\n"
"  alt+v  view script\n"
"\n"
"Input allowed on script buffer:\n"
"  i/r/l/L/u/A/h/v  action on script (same as keys above)\n"
"  q                close buffer\n"
"  $                refresh buffer\n"
"  s:x,y            sort buffer using keys x and y (see /help script.look."
"sort)\n"
"  s:               reset sort (use default sort)\n"
"  word(s)          filter scripts: search word(s) in scripts (description, "
"tags, ...)\n"
"  *                remove filter\n"
"\n"
"Mouse actions on script buffer:\n"
"  wheel         scroll list\n"
"  left button   select script\n"
"  right button  install/remove script\n"
"\n"
"Examples:\n"
"  /script search url\n"
"  /script install go.py urlserver.py\n"
"  /script remove go.py\n"
"  /script hold urlserver.py\n"
"  /script reload urlserver\n"
"  /script upgrade"
msgstr ""

msgid "list of script languages"
msgstr "betik dillerinin listesi"

msgid "list of script extensions"
msgstr "betik uzantılarının listesi"

msgid "list of scripts in repository"
msgstr "depodaki betiklerin listesi"

msgid "list of scripts installed (from repository)"
msgstr "yüklü betiklerin listesi (depodan)"

msgid "files in script directories"
msgstr ""

msgid "tags of scripts in repository"
msgstr ""

msgid ""
"format of columns displayed in script buffer: following column identifiers "
"are replaced by their values: %a=author, %d=description, %D=date added, "
"%e=extension, %l=language, %L=license, %n=name with extension, %N=name, "
"%r=requirements, %s=status, %t=tags, %u=date updated, %v=version, %V=version "
"loaded, %w=min_weechat, %W=max_weechat)"
msgstr ""

msgid "colorize output of diff"
msgstr ""

msgid ""
"command used to show differences between script installed and the new "
"version in repository (\"auto\" = auto detect diff command (git or diff), "
"empty value = disable diff, other string = name of command, for example "
"\"diff\")"
msgstr ""

msgid ""
"display source code of script on buffer with detail on a script (script is "
"downloaded in a temporary file when detail on script is displayed)"
msgstr ""

msgid ""
"quiet actions on script buffer: do not display messages on core buffer when "
"scripts are installed/removed/loaded/unloaded (only errors are displayed)"
msgstr ""

msgid ""
"default sort keys for scripts: comma-separated list of identifiers: "
"a=author, A=autoloaded, d=date added, e=extension, i=installed, l=language, "
"n=name, o=obsolete, p=popularity, r=running, u=date updated; char \"-\" can "
"be used before identifier to reverse order; example: \"i,u\": installed "
"scripts first, sorted by update date"
msgstr ""

msgid ""
"translate description of scripts (if translation is available in your "
"language, otherwise English version is used)"
msgstr ""

msgid ""
"use keys alt+X in script buffer to do actions on scripts (alt+i = install, "
"alt+r = remove, ...); if disabled, only the input is allowed: i, r, ..."
msgstr ""

msgid "color for status \"autoloaded\" (\"a\")"
msgstr ""

msgid "color for status \"held\" (\"H\")"
msgstr ""

msgid "color for status \"installed\" (\"i\")"
msgstr ""

msgid "color for status \"obsolete\" (\"N\")"
msgstr ""

msgid "color for status \"popular\" (\"*\")"
msgstr ""

msgid "color for status \"running\" (\"r\")"
msgstr ""

msgid "color for status \"unknown\" (\"?\")"
msgstr ""

msgid "text color in script buffer"
msgstr ""

msgid "background color in script buffer"
msgstr ""

msgid "background color for selected line in script buffer"
msgstr ""

msgid "text color of dates in script buffer"
msgstr ""

msgid "text color of dates for selected line in script buffer"
msgstr ""

msgid "text color of delimiters in script buffer"
msgstr ""

msgid "text color of description in script buffer"
msgstr ""

msgid "text color of description for selected line in script buffer"
msgstr ""

msgid "text color of extension in script buffer"
msgstr ""

msgid "text color of extension for selected line in script buffer"
msgstr ""

msgid "text color of script name in script buffer"
msgstr ""

msgid "text color of script name for selected line in script buffer"
msgstr ""

msgid "text color for selected line in script buffer"
msgstr ""

msgid "text color of tags in script buffer"
msgstr ""

msgid "text color of tags for selected line in script buffer"
msgstr ""

msgid "text color of version in script buffer"
msgstr ""

msgid "text color of version loaded in script buffer"
msgstr ""

msgid "text color of version loaded for selected line in script buffer"
msgstr ""

msgid "text color of version for selected line in script buffer"
msgstr ""

msgid ""
"autoload scripts installed (make a link in \"autoload\" directory to script "
"in parent directory)"
msgstr ""

msgid ""
"local cache expiration time, in minutes (-1 = never expires, 0 = always "
"expire)"
msgstr ""

msgid ""
"enable download of files from the scripts repository when the /script "
"command is used (list of scripts and scripts themselves); the list of "
"scripts is downloaded from the URL specified in the option script.scripts."
"url; WeeChat will sometimes download again the list of scripts when you use "
"the /script command, even if you don't install a script"
msgstr ""

msgid "timeout (in seconds) for download of scripts and list of scripts"
msgstr ""

msgid ""
"scripts to \"hold\": comma-separated list of scripts which will never been "
"upgraded and can not be removed, for example: \"go.py,urlserver.py\""
msgstr ""

msgid ""
"local cache directory for scripts (path is evaluated, see function "
"string_eval_path_home in plugin API reference)"
msgstr ""

msgid "URL for file with list of scripts"
msgstr "Betik listeli dosya URL'si"

msgid "script name with extension (wildcard \"*\" is allowed) (optional)"
msgstr ""

msgid "scripts from repository"
msgstr ""

#. TRANSLATORS: translation must be one short word without spaces (replace spaces by underscores if needed)
msgid "popular"
msgstr ""

#. TRANSLATORS: translation must be one short word without spaces (replace spaces by underscores if needed)
msgid "installed"
msgstr ""

#. TRANSLATORS: translation must be one short word without spaces (replace spaces by underscores if needed)
msgid "autoloaded"
msgstr ""

#. TRANSLATORS: translation must be one short word without spaces (replace spaces by underscores if needed)
msgid "held"
msgstr ""

#. TRANSLATORS: translation must be one short word without spaces (replace spaces by underscores if needed)
msgid "running"
msgstr ""

#. TRANSLATORS: translation must be one short word without spaces (replace spaces by underscores if needed)
msgid "obsolete"
msgstr ""

#, c-format
msgid "%s%s: error reading list of scripts"
msgstr ""

#, c-format
msgid "%s: %d scripts for WeeChat %s"
msgstr ""

#, c-format
msgid ""
"%s%s: list of scripts is empty (repository file is broken, or download has "
"failed)"
msgstr ""

#, c-format
msgid "%s%s: error downloading list of scripts: %s"
msgstr ""

#, c-format
msgid "%s: downloading list of scripts..."
msgstr ""

msgid "Spell checker for input"
msgstr ""

#, c-format
msgid ""
"%s%s: warning: the plugin \"aspell\" has been renamed to \"spell\" and the "
"file %s still exists (but not %s); if you upgraded from an older version, "
"you should check instructions in release notes (version 2.5) to recover your "
"settings"
msgstr ""

#. TRANSLATORS: "%s" is "spell" (name of plugin)
#, c-format
msgid "%s dictionaries list:"
msgstr ""

#, c-format
msgid "%s: \"%s\" removed"
msgstr "%s: \"%s\" kaldırıldı"

#, c-format
msgid "%s: error: dictionary \"%s\" is not available on your system"
msgstr ""

#, c-format
msgid "%s%s: no dictionary on this buffer for adding word"
msgstr ""

#, c-format
msgid ""
"%s%s: many dictionaries are defined for this buffer, please specify "
"dictionary"
msgstr ""

#, c-format
msgid "%s: word \"%s\" added to personal dictionary"
msgstr ""

#, c-format
msgid "%s%s: failed to add word to personal dictionary"
msgstr ""

#. TRANSLATORS: second "%s" is "aspell" or "enchant"
#, c-format
msgid "%s (using %s)"
msgstr ""

msgid "Spell checking is enabled"
msgstr ""

msgid "Spell checking is disabled"
msgstr ""

#, c-format
msgid "Default dictionary: %s"
msgstr ""

msgid "(not set)"
msgstr ""

msgid "Specific dictionaries on buffers:"
msgstr ""

msgid "Spell checker enabled"
msgstr ""

msgid "Spell checker disabled"
msgstr ""

msgid "spell plugin configuration"
msgstr "yazım eklentisi yapılandırması"

msgid ""
"enable|disable|toggle || listdict || setdict <dict>[,<dict>...] || deldict "
"|| addword [<dict>] <word>"
msgstr ""

msgid ""
"  enable: enable spell checker\n"
" disable: disable spell checker\n"
"  toggle: toggle spell checker\n"
"listdict: show installed dictionaries\n"
" setdict: set dictionary for current buffer (multiple dictionaries can be "
"separated by a comma)\n"
" deldict: delete dictionary used on current buffer\n"
" addword: add a word in personal dictionary\n"
"\n"
"Input line beginning with a '/' is not checked, except for some commands "
"(see /set spell.check.commands).\n"
"\n"
"To enable spell checker on all buffers, use option \"default_dict\", then "
"enable spell checker, for example:\n"
"  /set spell.check.default_dict \"en\"\n"
"  /spell enable\n"
"\n"
"To display a list of suggestions in a bar, use item \"spell_suggest\".\n"
"\n"
"Default key to toggle spell checker is alt-s."
msgstr ""

msgid "list of all languages supported"
msgstr "desteklenen tüm dillerin listesi"

msgid "list of installed dictionaries"
msgstr "yüklü sözlüklerin listesi"

msgid "comma separated list of dictionaries to use on this buffer"
msgstr ""

#, c-format
msgid "%s%s: error creating spell dictionary \"%s\" => \"%s\""
msgstr "%s%s: \"%s\" => \"%s\" yazım sözlüğü oluşturulurken hata"

msgid ""
"option for aspell (for list of available options and format, run command "
"\"aspell config\" in a shell)"
msgstr ""

#, c-format
msgid "%s%s: error creating spell option \"%s\" => \"%s\""
msgstr "%s%s: \"%s\" => \"%s\" yazım seçeneği oluşturulurken hata"

msgid "text color for misspelled words (input bar)"
msgstr "yanlış yazılan sözcükler için metin rengi (girdi çubuğu)"

msgid ""
"text color for suggestion on a misspelled word in bar item \"spell_suggest\""
msgstr ""
"\"spell_suggest\" çubuk ögesinde yanlış yazılan sözcük yerine önerilen metin "
"rengi"

msgid ""
"text color for delimiters displayed between two dictionaries in bar item "
"\"spell_suggest\""
msgstr ""
"\"spell_suggest\" çubuk ögesinde iki sözlük arasında görüntülenen "
"sınırlandırıcı metin rengi"

msgid ""
"text color for delimiters displayed between two words in bar item "
"\"spell_suggest\""
msgstr ""
"\"spell_suggest\" çubuk ögesinde iki sözcük arasında görüntülenen "
"sınırlandırıcı metin rengi"

msgid ""
"comma separated list of commands for which spell checking is enabled (spell "
"checking is disabled for all other commands)"
msgstr ""

msgid ""
"default dictionary (or comma separated list of dictionaries) to use when "
"buffer has no dictionary defined (leave blank to disable spell checker on "
"buffers for which you didn't explicitly enabled it)"
msgstr ""

msgid "check words during text search in buffer"
msgstr ""

msgid "enable spell checker for command line"
msgstr "komut satırı için yazım denetleyiciyi etkinleştir"

msgid ""
"real-time spell checking of words (slower, disabled by default: words are "
"checked only if there's delimiter after)"
msgstr ""

msgid ""
"number of suggestions to display in bar item \"spell_suggest\" for each "
"dictionary set in buffer (-1 = disable suggestions, 0 = display all possible "
"suggestions in all languages)"
msgstr ""

msgid ""
"minimum length for a word to be spell checked (use 0 to check all words)"
msgstr ""

msgid ""
"delimiter displayed between two dictionaries in bar item \"spell_suggest\""
msgstr ""

msgid "delimiter displayed between two words in bar item \"spell_suggest\""
msgstr ""
"\"spell_suggest\" çubuk ögesinde iki sözcük arasında görüntülenen "
"sınırlandırıcı"

msgid "comma-separated list of dictionaries used in buffer"
msgstr ""

msgid ""
"buffer pointer (\"0x12345678\") or buffer full name (\"irc.libera.#weechat\")"
msgstr ""

#, c-format
msgid "%s: warning: dictionary \"%s\" is not available on your system"
msgstr ""

#, c-format
msgid "%s%s: error: unable to create speller for lang \"%s\""
msgstr ""

msgid "Support of tcl scripts"
msgstr "Tcl betik desteği"

#, c-format
msgid "%s%s: unable to run function \"%s\": %s"
msgstr ""

#, c-format
msgid "%s%s: unable to create new interpreter"
msgstr ""

#, c-format
msgid "%s%s: error occurred while parsing file \"%s\": %s"
msgstr ""

#, c-format
msgid "Trigger monitor (filter: %s) | Input: q=close, words=filter"
msgstr ""

msgid ""
"Text replacement and command execution on events triggered by WeeChat/plugins"
msgstr ""

#, c-format
msgid "%s%s: unable to create hook for trigger \"%s\" (bad arguments)"
msgstr "%s%s: \"%s\" tetiği için kanca oluşturulamıyor (hatalı argümanlar)"

#, c-format
msgid "%s%s: invalid regular expression in trigger: \"%s\""
msgstr "%s%s: Tetikte geçersiz düzenli ifade: \"%s\""

msgid "no variable"
msgstr ""

msgid "creating variable"
msgstr ""

#, c-format
msgid "%s  running command %s\"%s%s%s\"%s on buffer %s%s%s"
msgstr ""

msgid "Triggers enabled"
msgstr "Tetikler etkin"

msgid "Triggers disabled"
msgstr "Tetikler devre dışı"

msgid "No trigger defined"
msgstr ""

msgid "List of default triggers:"
msgstr "Öntanımlı tetiklerin listesi:"

#, c-format
msgid ""
"%s%s: action \"%s\" can not be executed on trigger \"%s\" because it is "
"currently running"
msgstr ""

#, c-format
msgid "Trigger \"%s\" restarted"
msgstr "\"%s\" tetiği yeniden başlatıldı"

#, c-format
msgid "%s%s: a disabled trigger can not be restarted"
msgstr ""

#, c-format
msgid "Trigger \"%s\" enabled"
msgstr "\"%s\" tetiği etkin"

#, c-format
msgid "Trigger \"%s\" disabled"
msgstr "\"%s\" tetiği devre dışı"

#, c-format
msgid "%s%s: invalid trigger name: \"%s\""
msgstr "%s%s: Geçersiz tetik adı: \"%s\""

#, c-format
msgid "%s%s: trigger \"%s\" already exists"
msgstr "%s%s: \"%s\" tetiği halihazırda mevcut"

#, c-format
msgid "Trigger \"%s\" renamed to \"%s\""
msgstr ""

#, c-format
msgid "%s%s: failed to rename trigger \"%s\""
msgstr "%s%s: \"%s\" tetiği yeniden adlandırılamadı"

msgid "List of triggers:"
msgstr "Tetiklerin listesi:"

#, c-format
msgid "%s%s: invalid hook type: \"%s\""
msgstr "%s%s: Geçersiz kanca türü: \"%s\""

#, c-format
msgid "%s%s: invalid format for regular expression"
msgstr "%s%s: Geçersiz düzenli ifade biçimi"

#, c-format
msgid "%s%s: invalid regular expression (compilation failed)"
msgstr "%s%s: Geçersiz düzenli ifade (derleme başarısız)"

#, c-format
msgid "%s%s: invalid return code: \"%s\""
msgstr "%s%s: Geçersiz dönüş kodu: \"%s\""

#, c-format
msgid "%s%s: invalid post action \"%s\""
msgstr "%s%s: Geçersiz gönderme eylemi \"%s\""

#, c-format
msgid ""
"%s%s: trigger \"%s\" already exists (choose another name or use option "
"\"addreplace\" to overwrite it)"
msgstr ""

#, c-format
msgid "%s%s: failed to create trigger \"%s\""
msgstr "%s%s: \"%s\" tetiği oluşturulamadı"

#, c-format
msgid "Trigger \"%s\" created"
msgstr "\"%s\" tetiği oluşturuldu"

#, c-format
msgid "%s%s: trigger \"%s\" not found"
msgstr "%s%s: \"%s\" tetiği bulunamadı"

#, c-format
msgid "Trigger \"%s\" updated"
msgstr "\"%s\" tetiği güncellendi"

#, c-format
msgid "%s%s: trigger option \"%s\" not found"
msgstr "%s%s: Tetik seçeneği \"%s\" bulunamadı"

#, c-format
msgid "Trigger \"%s\" copied to \"%s\""
msgstr ""

#, c-format
msgid "%s%s: failed to copy trigger \"%s\""
msgstr "%s%s: \"%s\" tetiği kopyalanamadı"

#, c-format
msgid "%sTrigger \"%s\" not found"
msgstr "%s\"%s\" tetiği bulunamadı"

#, c-format
msgid "%d triggers removed"
msgstr "%d tetik kaldırıldı"

#, c-format
msgid "Trigger \"%s\" removed"
msgstr "Tetik \"%s\" kaldırıldı"

msgid "Trigger:"
msgstr ""

#, c-format
msgid "Trigger \"%s\" restored"
msgstr "\"%s\" tetiği eski haline döndürüldü"

#, c-format
msgid "%sDefault trigger \"%s\" not found"
msgstr "%sÖntanımlı tetik \"%s\" bulunamadı"

msgid "Default triggers restored:"
msgstr ""

#, c-format
msgid ""
"%s%s: \"-yes\" argument is required for restoring default triggers (security "
"reason)"
msgstr ""

msgid "manage triggers, the Swiss Army knife for WeeChat"
msgstr ""

msgid ""
"list|listfull|listdefault || add|addoff|addreplace <name> <hook> "
"[\"<arguments>\" [\"<conditions>\" [\"<regex>\" [\"<command>"
"\" [\"<return_code>\" [\"<post_action>\"]]]]]] || addinput [<hook>] || input|"
"output|recreate <name> || set <name> <option> <value> || rename|copy <name> "
"<new_name> || enable|disable|toggle [<name>|-all [<name>...]] || restart "
"<name>|-all [<name>...] || show <name> || del <name>|-all [<name>...] || "
"restore <name> [<name>...] || default -yes || monitor [<filter>]"
msgstr ""

msgid ""
"       list: list triggers (without argument, this list is displayed)\n"
"   listfull: list triggers with detailed info for each trigger\n"
"listdefault: list default triggers\n"
"        add: add a trigger\n"
"     addoff: add a trigger (disabled)\n"
" addreplace: add or replace an existing trigger\n"
"       name: name of trigger\n"
"       hook: signal, hsignal, modifier, line, print, command, command_run, "
"timer, config, focus, info, info_hashtable\n"
"  arguments: arguments for the hook, depending on hook (separated by "
"semicolons):\n"
"             signal: name(s) of signal (required)\n"
"             hsignal: name(s) of hsignal (required)\n"
"             modifier: name(s) of modifier (required)\n"
"             line: buffer type (\"formatted\", \"free\" or \"*\"), list of "
"buffer masks, tags\n"
"             print: buffer, tags, message, strip colors\n"
"             command: command (required), description, arguments, "
"description of arguments, completion (all arguments except command are "
"evaluated, \"${tg_trigger_name}\" is replaced by the trigger name, see /help "
"eval)\n"
"             command_run: command(s) (required)\n"
"             timer: interval (required), align on second, max calls\n"
"             config: name(s) of option (required)\n"
"             focus: name(s) of area (required)\n"
"             info: name(s) of info (required)\n"
"             info_hashtable: name(s) of info (required)\n"
" conditions: evaluated conditions for the trigger\n"
"      regex: one or more regular expressions to replace strings in "
"variables\n"
"    command: command to execute (many commands can be separated by \";\")\n"
"return_code: return code in callback (ok (default), ok_eat, error)\n"
"post_action: action to take after execution (none (default), disable, "
"delete)\n"
"   addinput: set input with default arguments to create a trigger\n"
"      input: set input with the command used to create the trigger\n"
"     output: send the command to create the trigger on the buffer\n"
"   recreate: same as \"input\", with option \"addreplace\" instead of \"add"
"\"\n"
"        set: set an option in a trigger\n"
"     option: name of option: name, hook, arguments, conditions, regex, "
"command, return_code\n"
"             (for help on option, you can type: /help trigger.trigger.<name>."
"<option>)\n"
"      value: new value for the option\n"
"     rename: rename a trigger\n"
"       copy: copy a trigger\n"
"     enable: enable trigger(s) (without arguments: enable triggers "
"globally)\n"
"    disable: disable trigger(s) (without arguments: disable triggers "
"globally)\n"
"     toggle: toggle trigger(s) (without arguments: toggle triggers "
"globally)\n"
"    restart: restart trigger(s) (recreate the hooks)\n"
"       show: show detailed info on a trigger (with some stats)\n"
"        del: delete a trigger\n"
"       -all: do action on all triggers\n"
"    restore: restore trigger(s) with the default values (works only for "
"default triggers)\n"
"    default: delete all triggers and restore default ones\n"
"    monitor: open the trigger monitor buffer, with optional filter:\n"
"     filter: filter hooks/triggers to display (a hook must start with \"@\", "
"for example \"@signal\"), many filters can be separated by commas; wildcard "
"\"*\" is allowed in each trigger name\n"
"\n"
"When a trigger callback is called, following actions are performed, in this "
"order:\n"
"  1. check conditions; if false, exit\n"
"  2. replace text using POSIX extended regular expression(s) (if defined in "
"trigger)\n"
"  3. execute command(s) (if defined in trigger)\n"
"  4. exit with a return code (except for modifier, line, focus, info and "
"info_hashtable)\n"
"  5. perform post action\n"
"\n"
"Examples (you can also look at default triggers with /trigger listdefault):\n"
"  add text attributes *bold*, _underline_ and /italic/ (only in user "
"messages):\n"
"    /trigger add effects modifier weechat_print \"${tg_tag_nick}\" \"=="
"\\*([^ ]+)\\*==*${color:bold}${re:1}${color:-bold}*== ==_([^ ]+)_==_${color:"
"underline}${re:1}${color:-underline}_== ==/([^ ]+)/==/${color:"
"italic}${re:1}${color:-italic}/\"\n"
"  hide nicklist bar on small terminals:\n"
"    /trigger add resize_small signal signal_sigwinch \"${info:term_width} < "
"100\" \"\" \"/bar hide nicklist\"\n"
"    /trigger add resize_big signal signal_sigwinch \"${info:term_width} >= "
"100\" \"\" \"/bar show nicklist\"\n"
"  silently save config each hour:\n"
"    /trigger add cfgsave timer 3600000;0;0 \"\" \"\" \"/mute /save\"\n"
"  open trigger monitor and show only modifiers and triggers whose name "
"starts with \"resize\":\n"
"    /trigger monitor @modifier,resize*"
msgstr ""

msgid "triggers"
msgstr "tetikler"

msgid "default triggers"
msgstr "öntanımlı tetikler"

msgid "options for triggers"
msgstr "tetik seçenekleri"

msgid "value of a trigger option"
msgstr "bir tetik seçeneği değeri"

msgid "hooks for triggers"
msgstr "tetik kancaları"

msgid "hooks for triggers (for filter in monitor buffer)"
msgstr "tetik kancaları (ekran arabelleğinde süzmek için)"

msgid "default arguments for a hook"
msgstr "bir kanca için öntanımlı argümanlar"

msgid "default conditions for a hook"
msgstr "bir kanca için öntanımlı koşullar"

msgid "default regular expression for a hook"
msgstr "bir kanca için öntanımlı düzenli ifade"

msgid "default command for a hook"
msgstr "bir kanca için öntanımlı komut"

msgid "default return codes for hook callback"
msgstr "kanca geri çağrımı için öntanımlı dönüş kodları"

msgid "trigger post actions"
msgstr "tetik sonrası eylemler"

#, c-format
msgid ""
"%s%s: invalid format for option \"regex\", see /help trigger.trigger.%s.regex"
msgstr ""
"%s%s: \"regex\" seçeneği için geçersiz biçim, bkz. /help trigger.trigger.%s."
"regex"

#, c-format
msgid ""
"%s%s: invalid regular expression in option \"regex\", see /help trigger."
"trigger.%s.regex"
msgstr ""
"%s%s: \"regex\" seçeneğinde geçersiz düzenli ifade, bkz. /help trigger."
"trigger.%s.regex"

msgid ""
"if disabled, the hooks are removed from trigger, so it is not called any more"
msgstr ""
"devre dışı bırakılırsa kancalar tetikten kaldırılır, böylece artık çağrılmaz"

msgid "type of hook used"
msgstr "kullanılan kanca türü"

msgid "arguments for the hook (depend on the hook type, see /help trigger)"
msgstr "kanca argümanları (kanca türüne bağlıdır, bkz. /help trigger)"

msgid ""
"condition(s) for running the command (it is checked in hook callback) (note: "
"content is evaluated when trigger is run, see /help eval)"
msgstr ""
"komutu çalıştırma koşulları (kanca geri çağrısında denetlenir) (not: tetik "
"çalıştırıldığında içerik değerlendirilir, bkz. /help eval)"

msgid ""
"replace text with a POSIX extended regular expression (it is done only if "
"conditions are OK, and before running the command) (note: content is "
"evaluated when trigger is run, see /help eval); format is: \"/regex/replace/"
"var\" (var is the hashtable variable to replace, it is optional), many regex "
"can be separated by a space, for example: \"/regex1/replace1/var1 /regex2/"
"replace2/var2\"; escaped chars are interpreted in the regex (for example "
"\"\\n\"); the separator \"/\" can be replaced by any char (one or more "
"identical chars); matching groups can be used in replace: ${re:0} to "
"${re:99}, ${re:+} for last match and ${hide:c,${re:N}} to replace all chars "
"of group N by char 'c'"
msgstr ""

msgid ""
"command(s) to run if conditions are OK, after regex replacements (many "
"commands can be separated by semicolons)"
msgstr ""
"düzenli ifade değiştirmelerinden sonra koşullar sağlanırsa çalıştırılacak "
"komutlar (birden çok komut noktalı virgül ile ayrılabilir)"

msgid ""
"return code for hook callback (see plugin API reference to know where ok_eat/"
"error can be used efficiently)"
msgstr ""
"kanca geri çağrısı için dönüş kodu (ok_eat hatasının nerede efektif olarak "
"kullanılabileceği ile ilgili olarak eklenti API başvurularına bakın)"

msgid "action to take on the trigger after execution"
msgstr "çalıştırma sonrası tetikte uygulanacak eylem"

msgid "enable trigger support"
msgstr "tetik desteğini etkinleştir"

msgid "strip colors in hashtable values displayed on monitor buffer"
msgstr ""
"ekran arabelleğinde görüntülenen sağlama tablosu değerlerindeki renkleri "
"çıkar"

msgid "text color for command flag (in /trigger list)"
msgstr "komut bayrağı metin rengi (/trigger list içinde)"

msgid "text color for conditions flag (in /trigger list)"
msgstr "koşul metin rengi (/trigger list içinde)"

msgid "text color for regex flag (in /trigger list)"
msgstr "düzenli ifade bayrağı metin rengi (/trigger list içinde)"

msgid "text color for return code flag (in /trigger list)"
msgstr "dönüş kodu metin rengi (/trigger list içinde)"

msgid "text color for post action flag (in /trigger list)"
msgstr "eylem gönderim bayrağı metin rengi (/trigger list içinde)"

msgid "text color for regular expressions"
msgstr "düzenli ifade metin rengi"

msgid "text color for replacement text (for regular expressions)"
msgstr "değiştirme metin rengi (düzenli ifadeler için)"

msgid "text color for trigger name"
msgstr "tetik adı metin rengi"

msgid "text color for disabled trigger name"
msgstr "devre dışı tetik adı metin rengi"

msgid "Typing status of users"
<<<<<<< HEAD
msgstr "Kullanıcıların metin yazma durumu"

#. TRANSLATORS: this text is displayed before the list of nicks typing in the bar item "typing", it must be as short as possible
msgid "Typing:"
msgstr "Yazıyor:"
=======
msgstr ""

#. TRANSLATORS: this text is displayed before the list of nicks typing in the bar item "typing", it must be as short as possible
msgid "Typing:"
msgstr ""
>>>>>>> 009a2889

msgid ""
"number of seconds after paused status has been set: if reached, the typing "
"status is removed"
msgstr ""
<<<<<<< HEAD
"duraklama etkinleştirme süresi (saniye): erişildiğinde yazma durumu kaldırılır"
=======
>>>>>>> 009a2889

msgid ""
"number of seconds after typing status has been set: if reached, the typing "
"status is removed"
<<<<<<< HEAD
=======
msgstr ""

msgid ""
"number of seconds after typing last char: if reached, the typing status "
"becomes \"paused\" and no more typing signals are sent"
msgstr ""

msgid ""
"typing enabled for other nicks (display typing info for nicks typing in the "
"current buffer)"
msgstr ""

msgid "typing enabled for self messages (send typing info to other users)"
msgstr ""

msgid "min number of chars in message to trigger send of typing signals"
msgstr ""

msgid ""
"max number of chars displayed in the bar item \"typing\" (0 = do not "
"truncate content)"
msgstr ""

msgid "  [A] Accept"
>>>>>>> 009a2889
msgstr ""
"yazma etkinleştirme süresi (saniye): erişildiğinde yazma durumu kaldırılır"

msgid ""
"number of seconds after typing last char: if reached, the typing status "
"becomes \"paused\" and no more typing signals are sent"
msgstr ""
"son karakteri yazdıktan sonraki süre (saniye): erişildiğinde yazma durumu "
"\"duraklatılır\" ve daha fazla yazma durumu gönderilmez"

msgid ""
"typing enabled for other nicks (display typing info for nicks typing in the "
"current buffer)"
msgstr ""
"yazma durumu diğer takma adlar için etkin (geçerli arabirimde takma adlar "
"için yazma bilgisini gösterir)"

msgid "typing enabled for self messages (send typing info to other users)"
msgstr "kendi iletileriniz için yazma durumu etkin (diğer kullanıcılara "
"yazma durumunu gönderir)"

msgid "min number of chars in message to trigger send of typing signals"
msgstr "yazma durumunu etkinleştirmek için gereken en az karakter sayısı"

msgid ""
"max number of chars displayed in the bar item \"typing\" (0 = do not "
"truncate content)"
msgstr ""
"\"yazıyor\" çubuk ögesinde görüntülenecek en çok karakter sayısı (0 = "
"içeriği kısaltma)"

msgid "  [A] Accept"
msgstr "  [A] Kabul et"

msgid "  [C] Cancel"
msgstr "  [C] İptal"

msgid "xfer chat"
msgstr "xfer sohbeti"

msgid "ETA"
msgstr "Tahmini varış süresi"

msgid "Xfer list"
msgstr "Xfer listesi"

msgid "DCC file transfer and direct chat"
msgstr "DCC dosya aktarımı ve doğrudan sohbet"

msgid "waiting"
msgstr "bekleniyor"

msgid "active"
msgstr "etkin"

msgid "done"
msgstr "bitti"

msgid "failed"
msgstr "başarısız"

msgid "aborted"
msgstr "iptal edildi"

msgid "hashing"
msgstr "sağlaması yapılıyor"

msgid "CRC in progress"
msgstr "CRC işlemi sürüyor"

msgid "CRC OK"
msgstr "CRC tamam"

msgid "wrong CRC"
msgstr "hatalı CRC"

msgid "CRC error"
msgstr "CRC hatası"

#, c-format
msgid "%s%s: file %s %s %s (%s): %s"
msgstr "%s%s: dosya %s %s %s (%s): %s"

msgid "sent to"
msgstr "gönderilen:"

msgid "received from"
msgstr "alınan:"

msgid "FAILED"
msgstr "BAŞARISIZ"

#, c-format
msgid "%s%s: chat closed with %s (%s)"
msgstr "%s%s: %s ile olan sohbet kapatıldı (%s)"

#, c-format
msgid "%s%s: aborting active xfer: \"%s\" from %s"
msgstr "%s%s: Etkin xfer iptal ediliyor: \"%s\", %s konumundan"

#, c-format
msgid "%s%s: not enough memory for new xfer"
msgstr "%s%s: Yeni xfer için yetersiz bellek"

#, c-format
msgid "%s%s: unable to interpret address: error %d %s"
msgstr "%s%s: Adres yorumlanamıyor: Hata %d %s"

#, c-format
msgid "%s%s: hashing error"
msgstr "%s%s: Sağlama hatası"

#, c-format
msgid ""
"%s: incoming file from %s (%s, %s.%s), name: %s, %llu bytes (protocol: %s)"
msgstr ""
"%s: %s kişisinden gelen dosya (%s, %s.%s), ad: %s, %llu bayt (protokol: %s)"

#, c-format
msgid ""
"%s: offering file to %s (%s.%s), name: %s (local filename: %s), %llu bytes "
"(protocol: %s)"
msgstr ""
"%s: %s kişisine dosya öneriliyor (%s.%s), ad: %s (yerel dosya adı: %s), %llu "
"bayt (protokol: %s)"

#, c-format
msgid "%s: incoming chat request from %s (%s, %s.%s)"
msgstr "%s: %s kişisinden gelen sohbet isteği (%s, %s.%s)"

#, c-format
msgid "%s: sending chat request to %s (%s.%s)"
msgstr "%s: %s kişisine sohbet isteği gönderiliyor (%s.%s)"

#, c-format
msgid "%s: file %s (local filename: %s) will be resumed at position %llu"
msgstr "%s: %s dosyası (yerel dosya adı: %s) %llu konumunda sürdürülecek"

#, c-format
msgid "%s%s: address \"%s\" resolved to a larger sockaddr than expected"
msgstr "%s%s: \"%s\" adresi beklenenden daha büyük bir soket adresine çözüldü"

#, c-format
msgid "%s%s: invalid address \"%s\": error %d %s"
msgstr "%s%s: Geçersiz adres \"%s\": Hata %d %s"

#, c-format
msgid "%s%s: missing arguments (%s)"
msgstr "%s%s: Eksik argümanlar (%s)"

#, c-format
msgid "%s%s: unknown xfer type \"%s\""
msgstr "%s%s: Bilinmeyen xfer türü \"%s\""

#, c-format
msgid "%s%s: unknown xfer protocol \"%s\""
msgstr "%s%s: Bilinmeyen xfer protokolü \"%s\""

#, c-format
msgid "%s%s: cannot access file \"%s\""
msgstr "%s%s: \"%s\" dosyasına erişilemiyor"

#, c-format
msgid "%s%s: cannot create socket for xfer: error %d %s"
msgstr "%s%s: xfer için soket oluşturulamıyor: Hata %d %s"

#, c-format
msgid "%s%s: cannot find available port for xfer"
msgstr "%s%s: xfer için kullanılabilir kapı bulunamıyor"

#, c-format
msgid "%s%s: error creating xfer"
msgstr "%s%s: xfer oluşturulurken hata"

#, c-format
msgid ""
"%s%s: unable to resume file \"%s\" (port: %d, start position: %llu): xfer "
"not found or not ready for transfer"
msgstr ""
"%s%s: \"%s\" dosyası sürdürülemiyor (kapı: %d, başlangıç konumu: %llu): xfer "
"bulunamadı veya aktarım için hazır değil"

#, c-format
msgid "%s: file %s resumed at position %llu"
msgstr "%s: %s dosyası %llu konumunda sürdürüldü"

#, c-format
msgid ""
"%s%s: unable to accept resume file \"%s\" (port: %d, start position: %llu): "
"xfer not found or not ready for transfer"
msgstr ""
"%s%s: \"%s\" dosyası sürdürümü kabul edilemiyor (kapı: %d, başlangıç konumu: "
"%llu): xfer bulunamadı veya aktarım için hazır değil"

#, c-format
msgid "%s%s: error sending data to \"%s\" via xfer chat"
msgstr "%s%s: \"%s\" kullanıcısına xfer sohbet ile veri gönderilirken hata"

#, c-format
msgid "%s%s: connected to %s (%s) via xfer chat"
msgstr "%s%s: xfer sohbet ile %s konumuna bağlanıldı (%s)"

#, c-format
msgid "%s%s: can't find xfer for buffer \"%s\""
msgstr "%s%s: \"%s\" arabelleği için xfer bulunamıyor"

msgid "Xfer list:"
msgstr "Xfer listesi:"

#, c-format
msgid ""
"%3d. %s (%s), file: \"%s\" (local: \"%s\"), %s %s, status: %s%s%s (%llu %%)"
msgstr ""
"%3d. %s (%s), dosya: \"%s\" (yerel: \"%s\"), %s %s, durum: %s%s%s (%llu %%)"

#. TRANSLATORS: "%s" after "started on" is a date
#, c-format
msgid "%3d. %s, chat with %s (local nick: %s), started on %s, status: %s%s"
msgstr ""
"%3d. %s, %s ile sohbet (yerel takma ad: %s), %s tarihinde başladı, durum: %s"
"%s"

#, c-format
msgid ""
"     plugin: %s (id: %s), file: %llu bytes (position: %llu), address: %s "
"(port %d)"
msgstr ""
"    eklenti: %s (kimlik: %s), dosya: %llu bayt (konum: %llu), adres: %s "
"(kapı %d)"

#. TRANSLATORS: "%s" after "started on" is a date
#, c-format
msgid "     fast_send: %s, blocksize: %d, started on %s"
msgstr "     fast_send: %s, blok boyutu: %d, %s tarihinde başladı"

msgid "yes"
msgstr "evet"

msgid "no"
msgstr "hayır"

msgid "No xfer"
msgstr "xfer yok"

msgid "send a CTCP action to remote host"
msgstr "uzak kullanıcıya bir CTCP eylemi gönder"

msgid "xfer control"
msgstr "xfer denetimi"

msgid ""
"    list: list xfer\n"
"listfull: list xfer (verbose)\n"
"\n"
"Without argument, this command opens buffer with xfer list."
msgstr ""
"    list: xfer listele\n"
"listfull: xfer listele (ayrıntılı)\n"
"\n"
"Bu komut, argüman olmadan verilirse xfer listeli arabellek açar."

msgid "nicks of DCC chat"
msgstr "DCC sohbetin takma adları"

msgid "auto open xfer buffer when a new xfer is added to list"
msgstr "listeye yeni bir xfer eklendiğinde kendiliğinden xfer arabelleğini aç"

msgid "size of progress bar, in chars (if 0, progress bar is disabled)"
msgstr "ilerleme çubuğunun karakter cinsinden boyutu (0 ise devre dışı)"

msgid "text color for \"aborted\" status"
msgstr ""

msgid "text color for \"active\" status"
msgstr ""

msgid "text color for \"done\" status"
msgstr ""

msgid "text color for \"failed\" status"
msgstr ""

msgid "text color for \"waiting\" status"
msgstr ""

msgid "text color in xfer buffer"
msgstr ""

msgid "background color in xfer buffer"
msgstr ""

msgid "text color of selected line in xfer buffer"
msgstr ""

msgid "block size for sending packets, in bytes"
msgstr ""

msgid "does not wait for ACK when sending file"
msgstr ""

msgid ""
"IP or DNS address used for sending files/chats (if empty, local interface IP "
"is used)"
msgstr ""

msgid ""
"restricts outgoing files/chats to use only ports in the given range (useful "
"for NAT) (syntax: a single port, ie. 5000 or a port range, ie. 5000-5015, "
"empty value means any port, it's recommended to use ports greater than 1024, "
"because only root can use ports below 1024)"
msgstr ""

msgid ""
"send acks when receiving files; if disabled, the transfer may freeze if the "
"sender is waiting for acks (for example a WeeChat sending a file with option "
"xfer.network.fast_send set to off); on the other hand, disabling send of "
"acks may prevent a freeze if the acks are not sent immediately to the sender"
msgstr ""

msgid ""
"speed limit for receiving files, in kilo-bytes by second (0 means no limit)"
msgstr "dosya alımı için hız limiti, kb/san (0, limit yok demektir)"

msgid ""
"speed limit for sending files, in kilo-bytes by second (0 means no limit)"
msgstr "dosya gönderimi için hız limiti, kb/san (0, limit yok demektir)"

msgid "timeout for xfer request (in seconds)"
msgstr "xfer isteği için zaman aşımı süresi (saniye olarak)"

msgid "automatically accept chat requests (use carefully!)"
msgstr "sohbet isteklerini kendiliğinden kabul et (dikkatli kullanın!)"

msgid "automatically accept incoming files (use carefully!)"
msgstr "gelen dosyaları kendiliğinden kabul et (dikkatli kullanın!)"

msgid ""
"comma-separated list of nicks for which the incoming files and chats are "
"automatically accepted; format is \"server.nick\" (for a specific server) or "
"\"nick\" (for all servers); example: \"libera.FlashCode,andrew\""
msgstr ""
<<<<<<< HEAD
"gelen dosyaların ve sohbetlerin kendiliğinden kabul edileceği takma adların "
"virgülle ayrılmış listesi; biçim \"server.nick\" (belirli bir sunucu için) "
"veya \"nick\" (tüm sunucular için); örn. \"libera.Flashcode,bilge\""
=======
>>>>>>> 009a2889

msgid ""
"automatically check CRC32 file checksum if it is found in the filename (8 "
"hexadecimal chars)"
msgstr ""
"dosya adında bulunursa CRC32 dosya sağlama toplamını kendiliğinden denetle "
"(8 onaltılık karakter)"

msgid "rename incoming files if already exists (add \".1\", \".2\", ...)"
msgstr ""
"aynısından varsa gelen dosyaları yeniden adlandır (\".1\", \".2\"... ekle)"

msgid ""
"automatically resume file transfer if connection with remote host is lost"
msgstr "uzak makine bağlantısı kesilirse dosya aktarımını kendiliğinden sürdür"

msgid "convert spaces to underscores when sending and receiving files"
msgstr "dosya gönderirken ve alırken boşlukları alt çizgiye dönüştür"

msgid ""
"path for writing incoming files (path is evaluated, see function "
"string_eval_path_home in plugin API reference)"
msgstr ""

msgid ""
"temporary filename suffix used during the transfer for a file received, it "
"is removed after successful transfer; if empty string, no filename suffix is "
"used during the transfer"
msgstr ""
"alınan dosyanın aktarımı sırasında kullanılan geçici dosya adı eki, başarılı "
"bir transfer sonrasında kaldırılır; boş diziyse aktarım sırasında herhangi "
"bir dosya adı eki kullanılmaz"

msgid ""
"path for reading files when sending (path is evaluated, see function "
"string_eval_path_home in plugin API reference)"
msgstr ""

msgid "use remote nick as prefix in local filename when receiving a file"
msgstr "Bir dosya alırken uzak takma adı yerel dosya adında önek olarak kullan"

msgid "list of xfer"
msgstr "xfer listesi"

msgid "xfer pointer (optional)"
msgstr "xfer işaretleyicisi (isteğe bağlı)"

#, c-format
msgid "%s%s: unable to create pipe: error %d %s"
msgstr "%s%s: Boru oluşturulamıyor: Hata %d %s"

#, c-format
msgid "%s%s: unable to read local file"
msgstr "%s%s: Yerel dosya okunamıyor"

#, c-format
msgid "%s%s: unable to send block to receiver"
msgstr "%s%s: Alıcıya blok gönderilemiyor"

#, c-format
msgid "%s%s: unable to read ACK from receiver"
msgstr "%s%s: Alıcıdan ACK okunamıyor"

#, c-format
msgid "%s%s: unable to connect to sender"
msgstr "%s%s: Göndericiye bağlanılamıyor"

#, c-format
msgid "%s%s: unable to receive block from sender"
msgstr "%s%s: Göndericiden blok alınamıyor"

#, c-format
msgid "%s%s: unable to write local file"
msgstr "%s%s: Yerel dosya yazılamıyor"

#, c-format
msgid "%s%s: unable to send ACK to sender"
msgstr "%s%s: Göndericiye ACK gönderilemiyor"

#, c-format
msgid "%s%s: wrong CRC32 for file %s"
msgstr "%s%s: %s dosyası için hatalı CRC32"

#, c-format
msgid "%s%s: CRC32 error while resuming"
msgstr "%s%s: Sürdürme sırasında CRC32 hatası"

#, c-format
msgid "%s%s: unable to fork (%s)"
msgstr "%s%s: Çatallanamıyor (%s)"

#, c-format
msgid ""
"%s: sending file to %s (%s, %s.%s), name: %s (local filename: %s), %llu "
"bytes (protocol: %s)"
msgstr ""
"%s: Dosya gönderiliyor: %s (%s, %s.%s), ad: %s (yerel dosya adı: %s), %llu "
"bayt (protokol: %s)"

#, c-format
msgid "%s%s: unable to create socket for sending file: error %d %s"
msgstr "%s%s: Dosya gönderimi için soket oluşturulamıyor: Hata %d %s"

#, c-format
msgid "%s%s: unable to set option \"nonblock\" for socket: error %d %s"
msgstr "%s%s Soket için \"nonblock\" seçeneği ayarlanamıyor: Hata %d %s"

#, c-format
msgid "%s%s: timeout for \"%s\" with %s"
msgstr "%s%s: \"%s\" için %s ile zaman aşımı"

#, c-format
msgid "%s%s: unable to connect: unexpected error (%d)"
msgstr "%s%s: Bağlanılamıyor: Beklenmedik hata (%d)"<|MERGE_RESOLUTION|>--- conflicted
+++ resolved
@@ -1,5 +1,5 @@
 # Copyright (C) 2013 Hasan Kiran <sunder67@hotmail.com>
-# Copyright (C) 2020 Emir SARI <bitigchi@me.com>
+# Copyright (C) 2020-2021 Emir SARI <bitigchi@me.com>
 #
 # This file is part of WeeChat, the extensible chat client.
 #
@@ -21,11 +21,7 @@
 "Project-Id-Version: WeeChat\n"
 "Report-Msgid-Bugs-To: flashcode@flashtux.org\n"
 "POT-Creation-Date: 2021-08-12 18:13+0200\n"
-<<<<<<< HEAD
-"PO-Revision-Date: 2020-12-30 23:00+0100\n"
-=======
-"PO-Revision-Date: 2021-07-10 16:01+0200\n"
->>>>>>> 009a2889
+"PO-Revision-Date: 2021-08-26 23:00+0100\n"
 "Last-Translator: Emir SARI <bitigchi@me.com>\n"
 "Language-Team: weechat-dev <weechat-dev@nongnu.org>\n"
 "Language: tr\n"
@@ -1912,21 +1908,6 @@
 "  reference\", \"weechat_hdata_get\" işlevine bakın.\n"
 "\n"
 "Örnekler (yalın diziler):\n"
-<<<<<<< HEAD
-"  /eval -n ${info:version}                    ==> 0.4.3\n"
-"  /eval -n ${env:HOME}                        ==> /home/user\n"
-"  /eval -n ${weechat.look.scroll_amount}      ==> 3\n"
-"  /eval -n ${sec.data.freenode_password}      ==> secret\n"
-"  /eval -n ${window}                          ==> 0x2549aa0\n"
-"  /eval -n ${window.buffer}                   ==> 0x2549320\n"
-"  /eval -n ${window.buffer.full_name}         ==> core.weechat\n"
-"  /eval -n ${window.buffer.number}            ==> 1\n"
-"  /eval -n ${\\t}                             ==> <sekme>\n"
-"  /eval -n ${hide:-,${relay.network.password}} ==> --------\n"
-"  /eval -n ${cut:3,+,test}                    ==> tes+\n"
-"  /eval -n ${cut:+3,+,test}                   ==> te+\n"
-"  /eval -n ${date:%H:%M:%S}                   ==> 07:46:40\n"
-=======
 "  /eval -n ${info:version}                       ==> 0.4.3\n"
 "  /eval -n ${env:HOME}                           ==> /home/user\n"
 "  /eval -n ${weechat.look.scroll_amount}         ==> 3\n"
@@ -1940,7 +1921,6 @@
 "  /eval -n ${cut:3,+,test}                       ==> tes+\n"
 "  /eval -n ${cut:+3,+,test}                      ==> te+\n"
 "  /eval -n ${date:%H:%M:%S}                      ==> 07:46:40\n"
->>>>>>> 009a2889
 "  /eval -n ${if:${info:term_width}>80?big:small} ==> big\n"
 "  /eval -n ${rev:Hello}                       ==> olleH\n"
 "  /eval -n ${repeat:5,-}                      ==> -----\n"
@@ -2448,7 +2428,6 @@
 "channels to open the buffers, the saved layout only applies once the buffers "
 "are opened."
 msgstr ""
-<<<<<<< HEAD
 "  store: geçerli arabelleklerin/pencerelerin yerleşimini depola\n"
 "  apply: depolanan yerleşimi uygula\n"
 "  leave: geçerli yerleşimi bırak (hiçbir yerleşimi güncellemez)\n"
@@ -2465,8 +2444,11 @@
 "\n"
 "Geçerli yerleşim çıkışta \"weechat.look.save_layout_on_exit\"\n"
 "ile kaydedilebilir."
-=======
->>>>>>> 009a2889
+"Not: Yerleşim yalnızca bölünmüş pencereleri ve arabellek\n"
+"numaralarını hatırlar, arabellekleri açmaz. Bu demek oluyor ki\n"
+"arabellekleri açmak için IRC kanallarına kendiliğinden yeniden\n"
+"katılmalısınız; kaydedilen yerleşim yalnızca arabellekler\n"
+"yeniden açıldığında uygulanır."
 
 msgid "mouse control"
 msgstr "fare denetimi"
@@ -4514,13 +4496,13 @@
 #, c-format
 msgid "%d certificate purged"
 msgid_plural "%d certificates purged"
-msgstr[0] ""
+msgstr[0] "%d sertifika yok edildi"
 
 msgid "set server name indication (SNI) failed"
 msgstr ""
 
 msgid "invalid priorities"
-msgstr ""
+msgstr "geçersiz öncelikler"
 
 msgid "proxy type (http (default), socks4, socks5)"
 msgstr ""
@@ -4544,31 +4526,25 @@
 msgstr ""
 
 msgid "on"
-msgstr ""
+msgstr "açık"
 
 msgid "off"
-msgstr ""
+msgstr "kapalı"
 
 msgid "Passphrase is set"
-msgstr ""
+msgstr "Parola ayarlandı"
 
 msgid "Secured data:"
-msgstr ""
+msgstr "Güvenli veri:"
 
 msgid "Secured data STILL ENCRYPTED: (use /secure decrypt, see /help secure)"
 msgstr ""
 
 msgid "No secured data set"
-msgstr ""
-
-<<<<<<< HEAD
+msgstr "Güvenli veri ayarlanmadı"
+
 msgid "secured data"
 msgstr "güvenli veri"
-=======
-#, fuzzy
-msgid "secured data"
-msgstr "Güvenli veri \"%s\" ayarlandı"
->>>>>>> 009a2889
 
 msgid ""
 "secured data: names and values (be careful: the values are sensitive data: "
@@ -6732,19 +6708,10 @@
 msgstr ""
 
 msgid "authenticate with SASL"
-<<<<<<< HEAD
 msgstr "SASL ile kimlik doğrulaması yap"
 
 msgid "[<username> <password>]"
 msgstr "[<kullanıcı-adı> <parola>]"
-=======
-msgstr ""
-
-#, fuzzy
-#| msgid "<user> <password>"
-msgid "[<username> <password>]"
-msgstr "<kullanıcı><parola>"
->>>>>>> 009a2889
 
 msgid ""
 "username: SASL username (content is evaluated, see /help eval; server "
@@ -7474,7 +7441,6 @@
 "  /server raw s:libera\n"
 "  /server raw c:${recv} && ${command}==PRIVMSG && ${nick}==foo"
 msgstr ""
-<<<<<<< HEAD
 "    list: sunucuların listesi (argüman olmadan bu liste görüntülenir)\n"
 "listfull: her sunucu için ayrıntılı bilgi ile sunucu listesi\n"
 "     add: yeni bir sunucu oluştur\n"
@@ -7532,8 +7498,6 @@
 "  /server raw\n"
 "  /server raw s:freenode\n"
 "  /server raw c:${recv} && ${komut}==PRIVMSG && ${takma ad}==foo"
-=======
->>>>>>> 009a2889
 
 msgid "list services currently connected to the network"
 msgstr ""
@@ -7557,7 +7521,6 @@
 "   text: text to send"
 msgstr ""
 
-<<<<<<< HEAD
 msgid "set real name"
 msgstr "gerçek adı ayarla"
 
@@ -7566,17 +7529,6 @@
 
 msgid "realname: new real name"
 msgstr "realname: Yeni gerçek ad"
-=======
-#, fuzzy
-msgid "set real name"
-msgstr "sunucu adı"
-
-msgid "<realname>"
-msgstr ""
-
-msgid "realname: new real name"
-msgstr ""
->>>>>>> 009a2889
 
 msgid "disconnect server links"
 msgstr "sunucu bağlantılarını kes"
@@ -8950,21 +8902,12 @@
 msgid "%s%s%s%s has unidentified"
 msgstr "%s%s%s%s kimliği belirsiz"
 
-<<<<<<< HEAD
 #, c-format
 msgid "%s%s: SASL error: %s"
 msgstr "%s%s: SASL hatası: %s"
 
 msgid "internal error"
 msgstr "iç hata"
-=======
-#, fuzzy, c-format
-msgid "%s%s: SASL error: %s"
-msgstr "%s%s: hata: %s"
-
-msgid "internal error"
-msgstr ""
->>>>>>> 009a2889
 
 #, c-format
 msgid "%s%s: client capability, requesting: %s"
@@ -9411,7 +9354,24 @@
 msgid "protocol error"
 msgstr "protokol hatası"
 
-<<<<<<< HEAD
+msgid "unable to validate server signature"
+msgstr "sunucu imzası doğrulanamıyor"
+
+msgid "memory error"
+msgstr "bellek hatası"
+
+msgid "base64 decode error"
+msgstr "base64 kod çözüm hatası"
+
+msgid "base64 encode error"
+msgstr "base64 kodlama hatası"
+
+msgid "cryptography error"
+msgstr "şifreleme hatası"
+
+msgid "protocol error"
+msgstr "protokol hatası"
+
 #, c-format
 msgid "unable to read private key in file \"%s\""
 msgstr "\"%s\" dosyasındaki özel anahtar okunamıyor"
@@ -9419,41 +9379,11 @@
 #, c-format
 msgid "invalid private key file: error %d %s"
 msgstr "geçersiz özel anahtar dosyası: hata %d %s"
-=======
-#, fuzzy
-msgid "unable to validate server signature"
-msgstr "%s%s: sunucu eklenemiyor"
-
-#, fuzzy
-msgid "memory error"
-msgstr "çatal hatası"
-
-msgid "base64 decode error"
-msgstr ""
-
-msgid "base64 encode error"
-msgstr ""
-
-msgid "cryptography error"
-msgstr ""
-
-msgid "protocol error"
-msgstr ""
-
-#, fuzzy, c-format
-msgid "unable to read private key in file \"%s\""
-msgstr "%s%s: \"%s\" dosyasındaki özel anahtar okunamıyor"
-
-#, fuzzy, c-format
-msgid "invalid private key file: error %d %s"
-msgstr "%sgnutls: Geçersiz özel anahtar dosyası: hata %d %s"
->>>>>>> 009a2889
 
 #, c-format
 msgid "%s%s: signing the challenge with ECC public key: %s"
 msgstr "%s%s: ECC kamuya açık anahtarı ile meydan okuma imzalanıyor: %s"
 
-<<<<<<< HEAD
 #, c-format
 msgid "unable to import the private key: error %d %s"
 msgstr "özel anahtar içe aktarılamıyor: hata %d %s"
@@ -9461,15 +9391,6 @@
 #, c-format
 msgid "unable to sign the hashed data: error %d %s"
 msgstr "sağlaması yapılan veri imzalanamıyor: hata %d %s"
-=======
-#, fuzzy, c-format
-msgid "unable to import the private key: error %d %s"
-msgstr "%s%s: Boru oluşturulamıyor: Hata %d %s"
-
-#, fuzzy, c-format
-msgid "unable to sign the hashed data: error %d %s"
-msgstr "%s%s: Boru oluşturulamıyor: Hata %d %s"
->>>>>>> 009a2889
 
 #, c-format
 msgid ""
@@ -9747,11 +9668,7 @@
 
 #, c-format
 msgid "%s%s: disconnected from server"
-<<<<<<< HEAD
 msgstr "%s%s: Sunucu bağlantısı kesildi"
-=======
-msgstr ""
->>>>>>> 009a2889
 
 #, c-format
 msgid "%s===\t%s========== End of backlog (%d lines) =========="
@@ -9948,19 +9865,11 @@
 
 #, c-format
 msgid "%s%s: unable to run function \"%s\""
-<<<<<<< HEAD
 msgstr "%s%s: \"%s\" işlevi çalıştırılamıyor"
 
 #, c-format
 msgid "%s%s: unable to create new sub-interpreter"
 msgstr "%s%s: Yeni alt yorumcu oluşturulamıyor"
-=======
-msgstr ""
-
-#, c-format
-msgid "%s%s: unable to create new sub-interpreter"
-msgstr ""
->>>>>>> 009a2889
 
 #, c-format
 msgid "%s%s: unable to redirect stdout and stderr"
@@ -9972,11 +9881,7 @@
 
 #, c-format
 msgid "%s%s: unable to load file \"%s\""
-<<<<<<< HEAD
 msgstr "%s%s: \"%s\" dosyası yüklenemiyor"
-=======
-msgstr ""
->>>>>>> 009a2889
 
 #, c-format
 msgid "%s%s: unable to execute source code"
@@ -9984,11 +9889,7 @@
 
 #, c-format
 msgid "%s%s: unable to execute file \"%s\""
-<<<<<<< HEAD
 msgstr "%s%s: \"%s\" dosyası çalıştırılamıyor"
-=======
-msgstr ""
->>>>>>> 009a2889
 
 msgid "Support of perl scripts"
 msgstr "Perl betik desteği"
@@ -9999,7 +9900,7 @@
 
 #, c-format
 msgid "%s: warning:"
-msgstr ""
+msgstr "%s: uyarı:"
 
 #, c-format
 msgid "%s: error:"
@@ -10018,121 +9919,122 @@
 
 #, c-format
 msgid "%sCommand \"/%s eval\" is not yet implemented"
-<<<<<<< HEAD
 msgstr "%s\"/%s eval\" komutu henüz yazılıma eklenmemiş"
-=======
-msgstr ""
->>>>>>> 009a2889
 
 msgid "bar"
-msgstr ""
+msgstr "çubuk"
 
 msgid "bar item"
-msgstr ""
+msgstr "çubuk ögesi"
 
 msgid "bar window"
-msgstr ""
+msgstr "çubuk penceresi"
 
 msgid "buffer"
-msgstr ""
+msgstr "arabellek"
 
 msgid "visited buffer"
-msgstr ""
+msgstr "ziyaret edilmiş arabellek"
 
 msgid "structure with completion"
-msgstr ""
+msgstr "tamamlamalı yapı"
 
 msgid "structure with word found for a completion"
-msgstr ""
+msgstr "tamamlanacak bir sözcüklü yapı"
 
 msgid "config file"
-msgstr ""
+msgstr "yapılandırma dosyası"
 
 msgid "config section"
-msgstr ""
+msgstr "yapılandırma bölümü"
 
 msgid "config option"
-msgstr ""
+msgstr "yapılandırma seçeneği"
 
 msgid "filter"
 msgstr "süzgeç"
 
 msgid "history of commands in buffer"
-msgstr ""
+msgstr "arabellekteki komutların geçmişi"
 
 msgid "hotlist"
-msgstr ""
+msgstr "sıcak liste"
 
 msgid "structure with undo for input line"
-msgstr ""
+msgstr "girdi satırında geri almalı bir yapı"
 
 msgid "a key (keyboard shortcut)"
-msgstr ""
+msgstr "bir düğme (klavye kestirmesi)"
 
 msgid "layout"
-msgstr ""
+msgstr "yerleşim"
 
 msgid "buffer layout"
-msgstr ""
+msgstr "arabellek yerleşimi"
 
 msgid "window layout"
-msgstr ""
+msgstr "pencere yerleşimi"
 
 msgid "structure with lines"
-msgstr ""
+msgstr "çizgili bir yapı"
 
 msgid "structure with one line"
-msgstr ""
+msgstr "bir satırlı bir yapı"
 
 msgid "structure with one line data"
-msgstr ""
+msgstr "bir satır verili bir yapı"
 
 msgid "group in nicklist"
-msgstr ""
+msgstr "takma ad listesindeki grup"
 
 msgid "nick in nicklist"
-msgstr ""
+msgstr "takma ad listesindeki takma ad"
 
 msgid "plugin"
 msgstr "eklenti"
 
 msgid "proxy"
-msgstr ""
+msgstr "vekil"
 
 msgid "window"
 msgstr "pencere"
 
 msgid "scroll info in window"
-msgstr ""
+msgstr "penceredeki kaydırma bilgisi"
 
 msgid "tree of windows"
-msgstr ""
+msgstr "pencereler ağacı"
 
 msgid "WeeChat version"
-msgstr "WeeChat sürüm"
+msgstr "WeeChat sürümü"
 
 msgid "WeeChat version (as number)"
-msgstr ""
+msgstr "WeeChat sürümü (sayı olarak)"
 
 msgid ""
 "WeeChat git version (output of command \"git describe\" for a development "
 "version only, empty for a stable release)"
 msgstr ""
+"WeeChat git sürümü (yalnızca geliştirme sürümü için \"git describe\" "
+"komutunun çıktısı, kararlı sürüm için boş)
 
 msgid "WeeChat compilation date/time"
-msgstr ""
+msgstr "WeeChat derlenme tarihi/zamanı"
 
 msgid "WeeChat PID (process ID)"
-msgstr ""
+msgstr "WeeChat PID (işlem kimliği)"
 
 msgid "directory separator"
-msgstr ""
+msgstr "dizin ayırıcısı"
 
 msgid ""
 "WeeChat directory (*deprecated* since version 3.2, replaced by "
 "\"weechat_config_dir\", \"weechat_data_dir\", \"weechat_cache_dir\" and "
 "\"weechat_runtime_dir\")"
 msgstr ""
+"WeeChat dizini (3.2 sürümünden itibaren *kullanılmıyor*, \"weechat_"
+"config_dir\", \"weechat_data_dir\", \"weechat_cache_dir\" ve "
+"\"weechat_runtime_dir\" ile değiştirildi)"
 
 msgid "WeeChat config directory"
 msgstr "WeeChat yapılandırma dizini"
@@ -12345,59 +12247,15 @@
 msgstr "devre dışı tetik adı metin rengi"
 
 msgid "Typing status of users"
-<<<<<<< HEAD
 msgstr "Kullanıcıların metin yazma durumu"
 
 #. TRANSLATORS: this text is displayed before the list of nicks typing in the bar item "typing", it must be as short as possible
 msgid "Typing:"
 msgstr "Yazıyor:"
-=======
-msgstr ""
-
-#. TRANSLATORS: this text is displayed before the list of nicks typing in the bar item "typing", it must be as short as possible
-msgid "Typing:"
-msgstr ""
->>>>>>> 009a2889
 
 msgid ""
 "number of seconds after paused status has been set: if reached, the typing "
 "status is removed"
-msgstr ""
-<<<<<<< HEAD
-"duraklama etkinleştirme süresi (saniye): erişildiğinde yazma durumu kaldırılır"
-=======
->>>>>>> 009a2889
-
-msgid ""
-"number of seconds after typing status has been set: if reached, the typing "
-"status is removed"
-<<<<<<< HEAD
-=======
-msgstr ""
-
-msgid ""
-"number of seconds after typing last char: if reached, the typing status "
-"becomes \"paused\" and no more typing signals are sent"
-msgstr ""
-
-msgid ""
-"typing enabled for other nicks (display typing info for nicks typing in the "
-"current buffer)"
-msgstr ""
-
-msgid "typing enabled for self messages (send typing info to other users)"
-msgstr ""
-
-msgid "min number of chars in message to trigger send of typing signals"
-msgstr ""
-
-msgid ""
-"max number of chars displayed in the bar item \"typing\" (0 = do not "
-"truncate content)"
-msgstr ""
-
-msgid "  [A] Accept"
->>>>>>> 009a2889
 msgstr ""
 "yazma etkinleştirme süresi (saniye): erişildiğinde yazma durumu kaldırılır"
 
@@ -12739,12 +12597,9 @@
 "automatically accepted; format is \"server.nick\" (for a specific server) or "
 "\"nick\" (for all servers); example: \"libera.FlashCode,andrew\""
 msgstr ""
-<<<<<<< HEAD
 "gelen dosyaların ve sohbetlerin kendiliğinden kabul edileceği takma adların "
 "virgülle ayrılmış listesi; biçim \"server.nick\" (belirli bir sunucu için) "
 "veya \"nick\" (tüm sunucular için); örn. \"libera.Flashcode,bilge\""
-=======
->>>>>>> 009a2889
 
 msgid ""
 "automatically check CRC32 file checksum if it is found in the filename (8 "

#
# Copyright (C) 2009-2016 Krzysztof Koroscik <soltys1@gmail.com>
# Copyright (C) 2010 B.J. Stobiecki <bartek@stobiecki.eu>
#
# This file is part of WeeChat, the extensible chat client.
#
# WeeChat is free software; you can redistribute it and/or modify
# it under the terms of the GNU General Public License as published by
# the Free Software Foundation; either version 3 of the License, or
# (at your option) any later version.
#
# WeeChat is distributed in the hope that it will be useful,
# but WITHOUT ANY WARRANTY; without even the implied warranty of
# MERCHANTABILITY or FITNESS FOR A PARTICULAR PURPOSE.  See the
# GNU General Public License for more details.
#
# You should have received a copy of the GNU General Public License
# along with WeeChat.  If not, see <http://www.gnu.org/licenses/>.
#
msgid ""
msgstr ""
"Project-Id-Version: WeeChat\n"
"Report-Msgid-Bugs-To: flashcode@flashtux.org\n"
"POT-Creation-Date: 2016-12-20 22:37+0100\n"
"PO-Revision-Date: 2016-09-03 08:24+0200\n"
"Last-Translator: Krzysztof Korościk <soltys1@gmail.com>\n"
"Language-Team: weechat-dev <weechat-dev@nongnu.org>\n"
"Language: pl\n"
"MIME-Version: 1.0\n"
"Content-Type: text/plain; charset=UTF-8\n"
"Content-Transfer-Encoding: 8bit\n"
"Plural-Forms: nplurals=3; plural=(n==1 ? 0 : n%10>=2 && n%10<=4 && (n%100<10 "
"|| n%100>=20) ? 1 : 2);\n"
"X-Generator: Poedit 1.8.5\n"

msgid "any string"
msgstr "dowolny ciąg"

msgid "any char"
msgstr "dowolny znak"

msgid "max chars"
msgstr "maksymalna ilość znaków"

msgid ""
"a WeeChat color name (default, black, (dark)gray, white, (light)red, "
"(light)green, brown, yellow, (light)blue, (light)magenta, (light)cyan), a "
"terminal color number or an alias; attributes are allowed before color (for "
"text color only, not background): \"*\" for bold, \"!\" for reverse, \"/\" "
"for italic, \"_\" for underline"
msgstr ""
"nazwa koloru WeeChat (default, black, (dark)gray, white, (light)red, "
"(light)green, brown, yellow, (light)blue, (light)magenta, (light)cyan), "
"numer koloru terminala albo alias; atrybuty dozwolone przed kolorem (tylko "
"dla kolorów testu, nie tła): „*” pogrubienie, „!” odwrócenie, „/” "
"pochylenie, „_” podkreślenie"

msgid "description"
msgstr "opis"

msgid "type"
msgstr "typ"

msgid "values"
msgstr "wartości"

msgid "default value"
msgstr "domyślna wartość"

#. TRANSLATORS: please do not translate "(null)"
msgid "undefined value allowed (null)"
msgstr "nieokreślona wartość dozwolona (null)"

msgid "IRC color"
msgstr "Kolory IRC"

msgid "WeeChat color"
msgstr "Kolory WeeChat"

msgid "Plugin"
msgstr "Wtyczka"

msgid "Name"
msgstr "Nazwa"

msgid "Description"
msgstr "Opis"

msgid "Arguments"
msgstr "Argumenty"

msgid "Hashtable (input)"
msgstr "Hashtable (wejście)"

msgid "Hashtable (output)"
msgstr "Hashtable (wyjście)"

msgid "Pointer"
msgstr "Wskaźnik"

msgid "Lists"
msgstr "Listy"

msgid "Variables"
msgstr "Zmienne"

msgid "Update allowed:"
msgstr "Aktualizacja dozwolona:"

msgid "Option"
msgstr "Opcja"

msgid "Type"
msgstr "Typ"

msgid "Constants"
msgstr "Stałe"

#. TRANSLATORS: "%s %s" after "compiled on" is date and time
#, c-format
msgid ""
"WeeChat %s Copyright %s, compiled on %s %s\n"
"Developed by Sébastien Helleu <flashcode@flashtux.org> - %s"
msgstr ""
"WeeChat %s Copyright %s, skompilowano na %s %s\n"
"Rozwijane przez Sébastien Helleu <flashcode@flashtux.org> - %s"

#, c-format
msgid "Usage: %s [option...] [plugin:option...]\n"
msgstr "Użycie: %s [argumenty...] [wtyczka:opcje...]\n"

msgid ""
"  -a, --no-connect         disable auto-connect to servers at startup\n"
"  -c, --colors             display default colors in terminal\n"
"  -d, --dir <path>         set WeeChat home directory (default: ~/.weechat)\n"
"                           (environment variable WEECHAT_HOME is read if "
"this option is not given)\n"
"  -h, --help               display this help\n"
"  -l, --license            display WeeChat license\n"
"  -p, --no-plugin          don't load any plugin at startup\n"
"  -r, --run-command <cmd>  run command(s) after startup\n"
"                           (many commands can be separated by semicolons)\n"
"  -s, --no-script          don't load any script at startup\n"
"      --upgrade            upgrade WeeChat using session files (see /help "
"upgrade in WeeChat)\n"
"  -v, --version            display WeeChat version\n"
"  plugin:option            option for plugin (see man weechat)\n"
msgstr ""
"  -a, --no-connect         wyłącza automatyczne łączenie się z serwerem przy "
"uruchomieniu\n"
"  -c, --colors             wyświetla domyślne kolory w terminalu\n"
"  -d, --dir <ścieżka>         ustawia katalog domowy  WeeChat (domyślnie: ~/."
"weechat)\n"
"                           (zmienna środowiskowa WEECHAT_HOME jest używana "
"jeśli ta opcja nie jest podana)\n"
"  -h, --help               wyświetla tą wiadomość\n"
"  -l, --license            wyświetla licencje WeeChat\n"
"  -p, --no-plugin          nie ładuj wtyczek przy starcie\n"
"  -r, --run-command <cmd>  wykonaj komendę(y) po uruchomieniu\n"
"                           (wiele komend może być oddzielone średnikami)\n"
"  -s, --no-script          nie ładuj skryptów przy starcie\n"
"      --upgrade            uaktualnia WeeChat używając plików sesji (zobacz /"
"help upgrade w WeeChat)\n"
"  -v, --version            pokaż wersję  WeeChat\n"
"  wtyczka:opcje            opcje dla wtyczki (zobacz man weechat)\n"

#, c-format
msgid "Error: missing argument for \"%s\" option\n"
msgstr "Błąd: brak argumentu dla opcji „%s”\n"

msgid "Error: unable to get HOME directory\n"
msgstr "Błąd: nie można pozyskać katalogu domowego\n"

msgid "Error: not enough memory for home directory\n"
msgstr "Błąd: za mało miejsca dla katalogu domowego\n"

msgid "Error: WEECHAT_HOME is undefined, check build options\n"
msgstr ""
"Błąd: WEECHAT_HOME nie ma zdefiniowanej wartości , sprawdź opcje kompilacji\n"

#, c-format
msgid "Error: home (%s) is not a directory\n"
msgstr "Błąd: %s nie jest katalogiem\n"

#, c-format
msgid "Error: cannot create directory \"%s\"\n"
msgstr "Błąd: nie można utworzyć katalogu „%s”\n"

msgid ""
"Welcome to WeeChat!\n"
"\n"
"If you are discovering WeeChat, it is recommended to read at least the "
"quickstart guide, and the user's guide if you have some time; they explain "
"main WeeChat concepts.\n"
"All WeeChat docs are available at: https://weechat.org/doc\n"
"\n"
"Moreover, there is inline help with /help on all commands and options (use "
"Tab key to complete the name).\n"
"The command /iset (script iset.pl) can help to customize WeeChat: /script "
"install iset.pl\n"
"\n"
"You can add and connect to an IRC server with /server and /connect commands "
"(see /help server)."
msgstr ""
"Witaj w WeeChat!\n"
"\n"
"Jeśli dopiero poznajesz WeeChat, zaleca się abyś przeczytał przynajmniej "
"szybki start i poradnik użytkownika jeśli znajdziesz na to chwilę; wyjaśnią "
"one główne założenia WeeChat.\n"
"Wszystkie dokumenty dotyczące WeeChat dostępne są pod adresem: https://"
"weechat.org/doc\n"
"\n"
"Ponadto, dostępna jest wbudowana pomoc /help dla wszystkich komend i opcji "
"(klawisz Tab dopełnia nazwy).\n"
"Komenda /iset (skrypt iset.pl) pomaga w dostosowaniu WeeChat do swoich "
"preferencji: /script install iset.pl\n"
"\n"
"Możesz dodać i połączyć się z serwerem IRC za pomocą komend /server i /"
"connect (zobacz /help server)."

#. TRANSLATORS: the "under %s" can be "under screen" or "under tmux"
#, c-format
msgid ""
"%sWarning: WeeChat is running under %s and $TERM is \"%s\", which can cause "
"display bugs; $TERM should be set to one of these values: %s"
msgstr ""
"%sUwaga: WeeChat działa pod %s i $TERM to „%s”, co może powodować błędy "
"wyświetlania; $TERM powinno być ustawione na jedeną z następujących "
"wartości: %s"

#, c-format
msgid "%sYou should add this line in the file %s:  %s"
msgstr "%sPowinieneś dodać tą linię w pliku %s:  %s"

#, c-format
msgid ""
"%sWarning: cannot set the locale; make sure $LANG and $LC_* variables are "
"correct"
msgstr ""
"%sUwaga: nie można ustawić języka; upewnij się, że zmienne $LANG i $LC_* są "
"ustawione poprawnie"

msgid "List of bars:"
msgstr "Lista pasków:"

#. TRANSLATORS: the last thing displayed is "width:" or "height:" with its value
#, c-format
msgid ""
"  %s%s%s: %s%s%s (conditions: %s), %s, filling: %s(top/bottom)/%s(left/"
"right), %s: %s"
msgstr ""
"  %s%s%s: %s%s%s (warunki: %s), %s, wyrównanie: %s(góra/dół)/%s(lewo/prawo), "
"%s: %s"

#. TRANSLATORS: "hidden" is displayed in list of buffers
msgid "(hidden)"
msgstr "(ukryty)"

msgid "height"
msgstr "wysokość"

msgid "width"
msgstr "szerokość"

msgid "auto"
msgstr "automatycznie"

#, c-format
msgid "    priority: %d, fg: %s, bg: %s, items: %s%s"
msgstr "    priorytet: %d, fg: %s, tło: %s, elementy: %s%s"

msgid ", with separator"
msgstr ", z separatorem"

msgid "No bar defined"
msgstr "Nie zdefiniowano paska"

msgid "List of bar items:"
msgstr "Lista elementów paska:"

#, c-format
msgid "  %s (plugin: %s)"
msgstr "  %s (wtyczka: %s)"

msgid "No bar item defined"
msgstr "Nie zdefiniowano elementów paska"

#, c-format
msgid "%sNot enough memory (%s)"
msgstr "%sZa mało pamięci (%s)"

#, c-format
msgid "%sError: wrong type \"%s\" for bar \"%s\""
msgstr "%sBłąd: nieprawidłowy typ „%s” dla paska „%s”"

#, c-format
msgid "%sError: wrong position \"%s\" for bar \"%s\""
msgstr "%sBłąd: zła pozycja „%s” dla paska „%s”"

#, c-format
msgid "Bar \"%s\" created"
msgstr "Utworzono pasek „%s”"

#, c-format
msgid "%sError: failed to create bar \"%s\""
msgstr "%sBłąd: nie udało sią stworzyć paska „%s”"

#, c-format
msgid "%sError: wrong size \"%s\" for bar \"%s\""
msgstr "%sBłąd: zły rozmiar „%s” dla paska „%s”"

msgid "All bars have been deleted"
msgstr "Wszystkie paski zostały usunięte"

#, c-format
msgid "%sError: unknown bar \"%s\""
msgstr "%sBłąd: nieznany pasek „%s”"

#, c-format
msgid "Bar \"%s\" deleted"
msgstr "Pasek „%s” usunięty"

#, c-format
msgid "%sError: unable to set option \"%s\" for bar \"%s\""
msgstr "%sBłąd: nie można ustawić opcji „%s” dla paska „%s”"

#, c-format
msgid "%sError: window not found for \"%s\" command"
msgstr "%sBłąd: nie znaleziono okna dla komendy „%s”"

#, c-format
msgid "%sError: unable to scroll bar \"%s\""
msgstr "%sBłąd: nie można przewinąć paska „%s”"

#, c-format
msgid "%sError: buffer number %d is out of range (it must be between 1 and %d)"
msgstr ""
"%sBłąd: bufor numer %d jest poza zasięgiem (musi się zawierać między 1 a %d)"

msgid "Buffers list:"
msgstr "Lista buforów:"

#, c-format
msgid "  %s[%s%d%s]%s %s%s.%s%s%s (notify: %s)%s%s"
msgstr "  %s[%s%d%s]%s %s%s.%s%s%s (powiadomienie: %s)%s%s"

#, c-format
msgid "%sError: incorrect buffer number"
msgstr "%sBłąd: nieprawidłowy numer buforu"

#, c-format
msgid "%sError: buffer not found"
msgstr "%sBłąd: nie odnaleziono buforu"

#, c-format
msgid ""
"%sError: renumbering is allowed only if option weechat.look."
"buffer_auto_renumber is off"
msgstr ""
"%sBłąd: zmiana numeru jest dozwolona tylko jeśli opcja weechat.look."
"buffer_auto_renumber jest wyłączona"

#, c-format
msgid "%sError: WeeChat main buffer can't be closed"
msgstr "%sBłąd: główny bufor WeeChat nie może zostać zamknięty"

#, c-format
msgid "%sError: unable to set notify level \"%s\""
msgstr "%sBłąd: nie można ustawić poziomu powiadomień „%s”"

#, c-format
msgid "Local variables for buffer \"%s\":"
msgstr "Lokalne zmienne bufora „%s\":"

#, c-format
msgid "No local variable defined for buffer \"%s\""
msgstr "Żadne lokalne zmienne nie zostały zdefiniowane dla bufora „%s”"

#, c-format
msgid "%sInvalid color number \"%s\" (must be between %d and %d)"
msgstr "%sNiewłaściwy numer koloru „%s” (musi się zawierać pomiędzy %d a %d)"

#, c-format
msgid "%sColor \"%s\" is not defined in palette"
msgstr "%sKolor „%s” nie jest zdefiniowany w palecie"

#, c-format
msgid "%sPlugin \"%s\" not found"
msgstr "%sNie odnaleziono wtyczki „%s”"

msgid "Raw content of buffers has been written in log file"
msgstr "Surowa zawartość bufora została zapisana do pliku z logiem"

#, c-format
msgid "Debug disabled for \"%s\""
msgstr "Debugowanie wyłączone dla „%s”"

msgid "error"
msgstr "błąd"

#, c-format
msgid "%sError in expression to evaluate"
msgstr "%sBłąd w wyrażeniu do przetworzenia"

#, c-format
msgid "  %s[%s%s%s]%s buffer: %s%s%s / tags: %s / regex: %s %s"
msgstr "  %s[%s%s%s]%s bufor: %s%s%s / tagi: %s / wyrażenie: %s %s"

msgid "(disabled)"
msgstr "(wyłączone)"

msgid "Message filtering enabled"
msgstr "Filtrowanie wiadomości włączone"

msgid "Message filtering disabled"
msgstr "Filtrowanie wiadomości wyłączone"

msgid "Message filters:"
msgstr "Filtry wiadomości:"

msgid "No message filter defined"
msgstr "Nie zdefiniowano żadnych filtrów wiadomości"

#, c-format
msgid "Filter \"%s\" enabled"
msgstr "Filtr „%s” włączony"

#, c-format
msgid "%sError: filter \"%s\" not found"
msgstr "%sBłąd: nie odnaleziono filtru „%s”"

#, c-format
msgid "Filter \"%s\" disabled"
msgstr "Filtr „%s” wyłączony"

#, c-format
msgid "%sError: you must specify at least tags or regex for filter"
msgstr ""
"%sBłąd: musisz podać przynajmniej tag(i) lub wyrażenie regularne dla filtru"

#, c-format
msgid "Filter \"%s\" added:"
msgstr "Dodano filtr „%s\":"

#, c-format
msgid "Filter \"%s\" renamed to \"%s\""
msgstr "Zmieniono nazwę filtru z „%s” na „%s”"

#, c-format
msgid "%sError: unable to rename filter \"%s\" to \"%s\""
msgstr "%sBłąd: nie można zmienić nazwy filtru z „%s” na „%s”"

msgid "All filters have been deleted"
msgstr "Usunięto wszystkie filtry"

#, c-format
msgid "Filter \"%s\" deleted"
msgstr "Usunięto filtr „%s”"

#, c-format
msgid "Option \"%s%s%s\":"
msgstr "Opcja „%s%s%s\":"

msgid "boolean"
msgstr "bool"

msgid "(undefined)"
msgstr "(niezdefiniowane)"

msgid "current value"
msgstr "aktualna wartość"

msgid "string"
msgstr "ciąg"

msgid "integer"
msgstr "liczba"

msgid "color"
msgstr "kolor"

#, c-format
msgid "%sNo help available, \"%s\" is not a command or an option"
msgstr "%sNie ma dostępnej pomocy, „%s” nie jest komendą ani opcją"

msgid "Buffer command history:"
msgstr "Historia komend bufora:"

msgid "default command:"
msgstr "domyślna komenda:"

#. TRANSLATORS: first "%d" is number of keys
#, c-format
msgid "%d key bindings added or redefined for context \"%s\":"
msgstr ""
"%d skrótów klawiszowych dodano, usunięto lub zmieniono dla kontekstu „%s\":"

#. TRANSLATORS: first "%d" is number of keys
#, c-format
msgid "%d key bindings deleted for context \"%s\":"
msgstr "%d skrótów klawiszowych usunięto dla kontekstu „%s\":"

#, c-format
msgid "No key binding added, redefined or removed for context \"%s\""
msgstr ""
"Nie dodano, usunięto lub zmieniono żadnego skrótu klawiszowego dla kontekstu "
"„%s”"

#, c-format
msgid "%sError: unable to bind key \"%s\""
msgstr "%sBłąd: nie można przypisać klawisza „%s”"

#, c-format
msgid "Key \"%s\" has already default value"
msgstr "Klawisz „%s” juz ma domyślną wartość"

#, c-format
msgid "%sError: unable to unbind key \"%s\""
msgstr "%sBłąd: nie można od bindować klawisza „%s”"

#, c-format
msgid "%sKey \"%s\" not found"
msgstr "%sKlawisz „%s” nie znaleziony"

#, c-format
msgid "No key binding defined for context \"%s\""
msgstr "Nie zdefiniowano powiązań klawiszy dla kontekstu „%s”"

#. TRANSLATORS: first "%d" is number of keys
#, c-format
msgid "%d key bindings for context \"%s\":"
msgstr "%d skrótów klawiszowych dla kontekstu „%s\":"

#, c-format
msgid "No default key binding for context \"%s\""
msgstr "Brak domyślnych skrótów klawiszowych dla kontekstu „%s”"

#. TRANSLATORS: first "%d" is number of keys
#, c-format
msgid "%d default key bindings for context \"%s\":"
msgstr "%d domyślnych skrótów klawiszowych dla kontekstu „%s\":"

msgid "Key:"
msgstr "Klawisz:"

msgid "No key found"
msgstr "Nie znaleziono klawisza"

#, c-format
msgid ""
"%sError: it is not safe to bind key \"%s\" because it does not start with a "
"ctrl or meta code (tip: use alt-k to find key codes); if you want to bind "
"this key anyway, turn off option weechat.look.key_bind_safe"
msgstr ""
"%sBłąd: nie zaleca się przypisania skrótu „%s”, ponieważ nie zaczyna się "
"on od kodu ctrl ani meta (alt) (użyj alt-k żeby znaleźć te kod); jeśli "
"pomimo tego chcesz utworzyć ten skrót, wyłącz optcję weechat.look."
"key_bind_safe"

#, c-format
msgid "%sError: context \"%s\" not found"
msgstr "%sBłąd: nie odnaleziono kontekstu „%s”"

#, c-format
msgid "Default key bindings restored for context \"%s\""
msgstr "Przywrócono domyślne ustawienia klawiszy dla kontekstu „%s”"

#, c-format
msgid "%sError: \"-yes\" argument is required for keys reset (security reason)"
msgstr ""
"%sBłąd: argument „-yes” wymagany do zresetowania ustawień klawiszy "
"(względy bezpieczeństwa)"

#, c-format
msgid "%d new key added"
msgid_plural "%d new keys added (context: \"%s\")"
msgstr[0] "dodano %d nowy klawisz"
msgstr[1] "dodano %d nowe klawisze (kontekst: „%s”)"
msgstr[2] "dodano %d nowych klawiszy (kontekst: „%s”)"

msgid "Stored layouts:"
msgstr "Zapisane układy:"

msgid " (current layout)"
msgstr " (aktualny układ)"

msgid "No stored layouts"
msgstr "Brak zapisanych układów"

#. TRANSLATORS: %s%s%s is "buffers" or "windows" or "buffers+windows"
#, c-format
msgid "Layout of %s%s%s stored in \"%s\" (current layout: %s)"
msgstr "Układ %s%s%s zapisano w „%s” (obecny układ: %s)"

msgid "buffers"
msgstr "bufory"

msgid "windows"
msgstr "oknoa"

msgid "Layout of buffers+windows reset (current layout: -)"
msgstr "Układ buforów+okien został zresetowany (obecny układ: -)"

#, c-format
msgid "Layout \"%s\" deleted (current layout: %s)"
msgstr "Skasowano układ „%s” (obecny układ: %s)"

#. TRANSLATORS: %s%s%s is "buffers" or "windows" or "buffers+windows"
#, c-format
msgid "Layout of %s%s%s reset in \"%s\""
msgstr "Układ dla %s%s%s zresetowany w „%s”"

#, c-format
msgid "%sError: unknown layout \"%s\""
msgstr "%sBłąd: nieznany układ „%s”"

#, c-format
msgid "%sError: layout \"%s\" already exists for \"%s\" command"
msgstr "%sBłąd: układ „%s” już istnieje dla komendy „%s”"

#, c-format
msgid "Layout \"%s\" has been renamed to \"%s\""
msgstr "Zmieniono nazwę układu „%s” na „%s”"

msgid "Mouse enabled"
msgstr "Obsługa myszy włączona"

msgid "Mouse disabled"
msgstr "Obsługa myszy wyłączona"

msgid "Plugins loaded:"
msgstr "Załadowane wtyczki:"

#, c-format
msgid "  written by \"%s\", license: %s"
msgstr "  napisany przez „%s”, licencja: %s"

msgid "    commands hooked:"
msgstr "    powiązane komendy:"

msgid "    command_run hooked:"
msgstr "    powiązane command_run:"

msgid "    timers hooked:"
msgstr "    powiązane timery:"

#, c-format
msgid "      %d %s (%d calls remaining)"
msgstr "      %d %s (%d wywołań pozostało)"

msgid "second"
msgid_plural "seconds"
msgstr[0] "sekunda"
msgstr[1] "sekundy"
msgstr[2] "sekund"

msgid "millisecond"
msgid_plural "milliseconds"
msgstr[0] "milisekunda"
msgstr[1] "milisekundy"
msgstr[2] "milisekund"

#, c-format
msgid "      %d %s (no call limit)"
msgstr "      %d %s (brak limitu wywołań)"

msgid "    fd hooked:"
msgstr "    powiązane fd:"

#, c-format
msgid "      %d (flags: 0x%x:%s%s%s)"
msgstr "      %d (flagi: 0x%x:%s%s%s)"

msgid " read"
msgstr " odczyt"

msgid " write"
msgstr " zapis"

msgid " exception"
msgstr " wyjątek"

msgid "    process hooked:"
msgstr "    powiązany proces:"

#, c-format
msgid "      command: '%s', child pid: %d"
msgstr "      komenda: '%s', pid potomka: %d"

msgid "    connect hooked:"
msgstr "    powiązane połączenia:"

#, c-format
msgid "      socket: %d, address: %s, port: %d, child pid: %d"
msgstr "      gniazdo: %d, adres: %s, port: %d,pid potomka: %d"

msgid "    prints hooked:"
msgstr "    powiązane wyświetlenia:"

#, c-format
msgid "      buffer: %s, message: \"%s\""
msgstr "      bufor: %s, wiadomość: „%s”"

msgid "(none)"
msgstr "(brak)"

#, c-format
msgid "      message: \"%s\""
msgstr "      wiadomość: „%s”"

msgid "    signals hooked:"
msgstr "    powiązane sygnały:"

#, c-format
msgid "      signal: %s"
msgstr "      sygnał: %s"

msgid "(all)"
msgstr "(wszystkie)"

msgid "    configuration options hooked:"
msgstr "    powiązane opcje konfiguracyjne:"

msgid "    completions hooked:"
msgstr "    powiązane dopełnienia:"

msgid "    modifiers hooked:"
msgstr "    powiązane modyfikatory:"

msgid "No plugin found"
msgstr "Nie znaleziono wtyczki"

msgid "  (no plugin)"
msgstr "  (brak wtyczki)"

msgid "List of proxies:"
msgstr "Lista proxy:"

#, c-format
msgid "  %s%s%s: %s, %s/%d (%s), username: %s, password: %s"
msgstr "  %s%s%s: %s, %s/%d (%s), użytkownik: %s, hasło: %s"

msgid "No proxy defined"
msgstr "Nie zdefiniowano proxy"

#, c-format
msgid "%sError: wrong type \"%s\" for proxy \"%s\""
msgstr "%sBłąd: zły typ „%s” dla proxy „%s”"

#, c-format
msgid "Proxy \"%s\" added"
msgstr "Dodano proxy „%s”"

#, c-format
msgid "%sError: failed to add proxy \"%s\""
msgstr "%sBłąd: nie udało się dodać proxy „%s”"

#, c-format
msgid "%sError: wrong port \"%s\" for proxy \"%s\""
msgstr "%sBłąd: zły port „%s” dla proxy „%s”"

msgid "All proxies have been deleted"
msgstr "Usunięto wszystkie proxy"

#, c-format
msgid "%sError: unknown proxy \"%s\""
msgstr "%sBłąd: niezdefiniowane proxy „%s”"

msgid "Proxy deleted"
msgstr "Proxy usunięte"

#, c-format
msgid "%sError: unable to set option \"%s\" for proxy \"%s\""
msgstr "%sBłąd: nie można ustawić opcji „%s” dla proxy „%s”"

#, c-format
msgid ""
"%sYou must confirm /%s command with extra argument \"-yes\" (see /help %s)"
msgstr ""
"%sMusisz potwierdzić użycie komendy /%s dodatkowym argumentem „-yes"
"” (zobacz /help %s)"

#, c-format
msgid "Options reloaded from %s"
msgstr "Ustawienia przeładowane z %s"

#, c-format
msgid "%sError: failed to reload options from %s"
msgstr "%sBłąd: nie udało się przeładować ustawień z %s"

#, c-format
msgid "Unknown configuration file \"%s\""
msgstr "Nieznany plik konfiguracyjny „%s”"

#, c-format
msgid "%sError: incorrect number"
msgstr "%sBłąd: nieprawidłowy numer"

#, c-format
msgid "Options saved to %s"
msgstr "Ustawienia zapisano do %s"

#, c-format
msgid "%sError: failed to save options to %s"
msgstr "%sBłąd: nie udało się zapisać ustawień do %s"

msgid "There is no encrypted data"
msgstr "Nie ma zaszyfrowanych danych"

msgid "All encrypted data has been deleted"
msgstr "Wszystkie zaszyfrowane dane zostały usunięte"

msgid "Encrypted data has been successfully decrypted"
msgstr "Zaszyfrowane dane zostały pomyślnie odszyfrowane"

#, c-format
msgid "%sFailed to decrypt data (wrong passphrase?)"
msgstr "%sNie udało się odszyfrować danych (złe hasło?)"

#, c-format
msgid ""
"%sYou must decrypt data still encrypted before doing any operation on "
"secured data or passphrase"
msgstr ""
"%sMusisz odszyfrować zaszyfrowane dane przed wykonaniem jakiejś operacji na "
"zabezpieczonych danych lub haśle"

msgid "Passphrase deleted"
msgstr "Usunięto hasło"

msgid "Passphrase is not set"
msgstr "Nie ustawiono hasła"

msgid "Passphrase changed"
msgstr "Hasło zmienione"

msgid "Passphrase added"
msgstr "Dodano hasło"

#, c-format
msgid "Secured data \"%s\" set"
msgstr "zabezpieczono dane „%s”"

#, c-format
msgid "Secured data \"%s\" deleted"
msgstr "Usunięto zabezpieczone dane „%s”"

#, c-format
msgid "%sSecured data \"%s\" not found"
msgstr "%sNie znaleziono zabezpieczonych danych „%s”"

msgid "default if null: "
msgstr "domyślnie jeśli null: "

msgid "default: "
msgstr "domyślnie: "

#, c-format
msgid ""
"%sOption \"%s\" not found (tip: you can use wildcard \"*\" in option to see "
"a sublist)"
msgstr ""
"%sOpcja „%s” nie znaleziona (porada: możesz użyć „*” jako opcji, aby "
"zobaczyć listę)"

msgid "No option found"
msgstr "Nie znaleziono opcji"

#, c-format
msgid "%s%d%s option with value changed (matching with \"%s\")"
msgid_plural "%s%d%s options with value changed (matching with \"%s\")"
msgstr[0] "%s%d%s opcja z wartością zmieniona (pasująca do „%s”)"
msgstr[1] "%s%d%s opcje z wartością zmieniona (pasujące do „%s”)"
msgstr[2] "%s%d%s opcji z wartością zmieniona (pasujące do „%s”)"

#, c-format
msgid "%s%d%s option (matching with \"%s\")"
msgid_plural "%s%d%s options (matching with \"%s\")"
msgstr[0] "%s%d%s opcja (pasująca do „%s”)"
msgstr[1] "%s%d%s opcje (pasujące do „%s”)"
msgstr[2] "%s%d%s opcji (pasuje do „%s”)"

#, c-format
msgid "%s%d%s option"
msgid_plural "%s%d%s options"
msgstr[0] "%s%d%s opcja"
msgstr[1] "%s%d%s opcje"
msgstr[2] "%s%d%s opcji"

#, c-format
msgid "Environment variable \"%s\" is not defined"
msgstr "Zmienna środowiskowa „%s” nie jest zdefiniowana"

#, c-format
msgid "%sError: failed to set variable \"%s\": %s"
msgstr "%sBłąd: nie udało się ustawić zmiennej „%s\": %s"

#, c-format
msgid "Variable \"%s\" unset"
msgstr "Zmienna „%s” jest nieustawiona"

#, c-format
msgid "%sError: failed to unset variable \"%s\": %s"
msgstr "%sBłąd: nie udało się skasować zmiennej „%s\": %s"

#, c-format
msgid "%s%d%s option with value changed"
msgid_plural "%s%d%s options with value changed"
msgstr[0] "%s%d%s opcja z wartością zmieniona"
msgstr[1] "%s%d%s opcje z wartością zmienione"
msgstr[2] "%s%d%s opcji z wartością zmienionych"

#, c-format
msgid "%sError: failed to set option \"%s\""
msgstr "%sBłąd: nie udało się ustawić opcji „%s”"

#, c-format
msgid "%sError: option \"%s\" not found"
msgstr "%sBłąd: nie znaleziono opcji „%s”"

msgid "Option changed: "
msgstr "Opcja zmieniona: "

msgid "Option created: "
msgstr "Opcja utworzona: "

msgid "Option changed"
msgstr "Zmieniono opcję"

#, c-format
msgid "%sFailed to unset option \"%s\""
msgstr "%sNie powiodło się wyzerowanie opcji „%s”"

msgid "Option reset: "
msgstr "Reset opcji: "

#, c-format
msgid "Option removed: %s"
msgstr "Usunięto opcję: %s"

#, c-format
msgid "%sReset of all options is not allowed"
msgstr "%sResetowanie wszystkich opcji jest niedozwolone"

#, c-format
msgid "%d option(s) reset, %d option(s) removed"
msgstr "zresetowano %d opcje, usunięto %d opcje"

#, c-format
msgid ""
"%sCan't upgrade: there is one or more background process (hook type "
"'process' or 'connect')"
msgstr ""
"%sNie można uaktualnić: istnieje jeden lub więcej procesów w tle (powiązanie "
"typu 'process' lub 'connect')"

#, c-format
msgid "%sCan't upgrade: WeeChat binary \"%s\" does not exist"
msgstr "%sNie można uaktualnić: plik binarny WeeChat  „%s” nie istnieje"

#, c-format
msgid ""
"%sCan't upgrade: WeeChat binary \"%s\" does not have execute permissions"
msgstr ""
"%sNie można uaktualnić: plik binarny WeeChat  „%s” nie posiada uprawnień "
"do wykonania"

#, c-format
msgid "%sNo binary specified"
msgstr "%sNie określono binarki"

#, c-format
msgid "Upgrading WeeChat with binary file: \"%s\"..."
msgstr "Uaktualniam WeeChat z użyciem pliku: „%s”..."

#, c-format
msgid "%sError: unable to save session in file"
msgstr "%sBłąd: nie można zapisać sesji w pliku"

#, c-format
msgid "***** Error: exec failed (program: \"%s\"), exiting WeeChat"
msgstr ""
"***** Błąd: wykonanie nie powiodło się (program: „%s”), wyjście z WeeChat"

#. TRANSLATORS: "%s" after "started on" is a date
#, c-format
msgid "WeeChat uptime: %d %s %02d:%02d:%02d, started on %s"
msgstr "Czas działania WeeChat: %d %s %02d:%02d:%02d, uruchomiono %s"

msgid "day"
msgid_plural "days"
msgstr[0] "dzień"
msgstr[1] "dni"
msgstr[2] "dni"

#. TRANSLATORS: "%s%s" after "started on" is a date
#, c-format
msgid "WeeChat uptime: %s%d %s%s %s%02d%s:%s%02d%s:%s%02d%s, started on %s%s"
msgstr ""
"Czas działania WeeChat: %s%d %s%s %s%02d%s:%s%02d%s:%s%02d%s, uruchomiono %s"
"%s"

msgid "compiled on"
msgstr "skompilowano"

#, c-format
msgid "Upgraded %d %s, first start: %s"
msgstr "Uaktualniono %d %s, pierwsze uruchomienie: %s"

#. TRANSLATORS: text is: "upgraded xx times"
msgid "time"
msgid_plural "times"
msgstr[0] "raz"
msgstr[1] "razy"
msgstr[2] "razy"

msgid "Windows list:"
msgstr "Lista okien:"

#, c-format
msgid "%sError: incorrect window number"
msgstr "%sBłąd: nieprawidłowy numer okna"

#, c-format
msgid ""
"%sError: can not merge windows, there's no other window with same size near "
"current one"
msgstr ""
"%sBłąd: nie można scalić okien, nie ma innego okna o takim samym rozmiarze w "
"pobliżu obecnego"

msgid "set or remove away status"
msgstr "ustawia lub kasuje status nieobecności"

msgid "[-all] [<message>]"
msgstr "[-all] [<wiadomość>]"

msgid ""
"   -all: set or remove away status on all connected servers\n"
"message: message for away (if no message is given, away status is removed)"
msgstr ""
"   -all: ustawia lub kasuje stan nieobecności na wszystkich połączonych "
"serwerach\n"
"wiadomość: powód nieobecności (jeśli nie podano wiadomości status "
"nieobecności zostaje usunięty)"

msgid "manage bars"
msgstr "zarządzaj paskami"

msgid ""
"list|listfull|listitems || add <name> <type>[,<conditions>] <position> "
"<size> <separator> <item1>[,<item2>...] || default [input|title|status|"
"nicklist] || del <name>|-all || set <name> <option> <value> || hide|show|"
"toggle <name> || scroll <name> <window> <scroll_value>"
msgstr ""
"list|listfull|listitems || add <nazwa> <typ>[,<warunek>] <pozycja> <rozmiar> "
"<separator> <element1>[,<element2>...] || default [input|title|status|"
"nicklist] || del <nazwa>|-all || set <nazwa> <opcja> <wartość> || hide|show|"
"toggle <nazwa> || scroll <nazwa> <okno> <wartość_przewinięcia>"

msgid ""
"         list: list all bars\n"
"     listfull: list all bars (verbose)\n"
"    listitems: list all bar items\n"
"          add: add a new bar\n"
"         name: name of bar (must be unique)\n"
"         type:   root: outside windows,\n"
"               window: inside windows, with optional conditions (see below)\n"
"   conditions: the conditions to display the bar:\n"
"                 active: on active window\n"
"               inactive: on inactive windows\n"
"               nicklist: on windows with nicklist\n"
"               other condition: see /help weechat.bar.xxx.conditions and /"
"help eval\n"
"               without conditions, the bar is always displayed\n"
"     position: bottom, top, left or right\n"
"         size: size of bar (in chars)\n"
"    separator: 1 for using separator (line), 0 or nothing means no "
"separator\n"
"    item1,...: items for this bar (items can be separated by comma (space "
"between items) or \"+\" (glued items))\n"
"      default: create a default bar (all default bars if no bar name is "
"given)\n"
"          del: delete a bar (or all bars with -all)\n"
"          set: set a value for a bar property\n"
"       option: option to change (for options list, look at /set weechat.bar."
"<barname>.*)\n"
"        value: new value for option\n"
"         hide: hide a bar\n"
"         show: show an hidden bar\n"
"       toggle: hide/show a bar\n"
"       scroll: scroll bar\n"
"       window: window number (use '*' for current window or for root bars)\n"
" scroll_value: value for scroll: 'x' or 'y' (optional), followed by '+', "
"'-', 'b' (beginning) or 'e' (end), value (for +/-), and optional % (to "
"scroll by % of width/height, otherwise value is number of chars)\n"
"\n"
"Examples:\n"
"  create a bar with time, buffer number + name, and completion:\n"
"    /bar add mybar root bottom 1 0 [time],buffer_number+:+buffer_name,"
"completion\n"
"  hide a bar:\n"
"    /bar hide mybar\n"
"  scroll nicklist 10 lines down on current buffer:\n"
"    /bar scroll nicklist * y+10\n"
"  scroll to end of nicklist on current buffer:\n"
"    /bar scroll nicklist * ye"
msgstr ""
"         list: lista wszystkich pasków\n"
"     listfull: lista wszystkich pasków (z polami)\n"
"    listitems: lista wszystkich elementów pasków\n"
"          add: dodaj nowy pasek\n"
"         nazwa: nazwa paska (musi być unikalna)\n"
"         typ:   root: poza oknami,\n"
"               window: wewnątrz okien, z opcjonalnymi warunkami (patrz "
"niżej)\n"
"    warunek: warunek(i) dla wyświetlenia paska (tylko dla typu „window”):\n"
"                 active: w aktywnym oknie\n"
"               inactive: w nieaktywnym oknie\n"
"               nicklist: w oknach z listą nicków\n"
"               inne warunki: zobacz /help weechat.bar.xxx.conditions oraz /"
"help eval\n"
"               bez warunku pasek jest zawsze wyświetlany\n"
"     pozycja: dół (bottom), góra (top), lewo (left) lub prawo (right)\n"
"         rozmiar: rozmiar paska (w znakach)\n"
"    separator: 1 dla użycia separatora (linia), 0  - brak separatora\n"
"    element1,...: elementy dla tego paska (elementy mogą być oddzielone "
"przecinkiem (przerwa między elementami) lub „+” (sklejone elementy))\n"
"      default: tworzy domyślne paski (wszystkie domyślne paski, jeśli nie "
"podamy nazwy)\n"
"          del: usuwa pasek (lub wszystkie z użyciem -all)\n"
"          set: ustawia wartość dla właściwości paska\n"
"       opcja: opcja do zmiany (listę opcji można zobaczyć dzięki /set "
"weechat.bar.<nazwa paska>.*)\n"
"        wartość: nowa wartość opcji\n"
"         hide: ukrywa pasek\n"
"         show: pokazuje ukryty pasek\n"
"       toggle: ukrywa/pokazuje pasek\n"
"       scroll: przewija pasek\n"
"       okno: numer okna ('*' oznacza obecne okno lub pasek typu root)\n"
" wartość_przewinięcia: wartość dla przewinięcia: 'x' lub 'y' (opcjonalne), "
"następnie '+', '-', 'b' (początek) lub 'e' (koniec), wartość (dla +/-), oraz "
"opcjonalnie % (w celu przesunięcia % szerokości/wysokości, w przeciwnym "
"wypadku wartość jest ilością znaków)\n"
"\n"
"Przykłady:\n"
"  tworzy pasek z czasem, numerem  + nazwą bufora i dopełnianiem:\n"
"    /bar add mybar root bottom 1 0 [time],buffer_number+:+buffer_name,"
"completion\n"
"  ukrywa pasek:\n"
"    /bar hide mybar\n"
"  przewija listę nicków a obecnym buforze o 10 linii w dół :\n"
"    /bar scroll nicklist * y+10\n"
"  przewija do końca listę nicków w obecnym buforze:\n"
"    /bar scroll nicklist * ye"

msgid "manage buffers"
msgstr "zarządzaj buforami"

msgid ""
"list || clear [<number>|<name>|-merged|-all [<number>|<name>...]] || move "
"<number>|-|+ || swap <number1>|<name1> [<number2>|<name2>] || cycle <number>|"
"<name> [<number>|<name>...]] || merge <number> || unmerge [<number>|-all] || "
"hide [<number>|<name>|-all [<number>|<name>...]] || unhide [<number>|<name>|-"
"all [<number>|<name>...]] || renumber [<number1> [<number2> [<start>]]] || "
"close [<n1>[-<n2>]|<name>] || notify <level> || localvar || set <property> "
"<value> || get <property> || <number>|-|+|<name>"
msgstr ""
"list || clear [<numer>|<nazwa>|-merged|-all [<numer>|<nazwa>...]] || move "
"<numer>|-|+ || swap <numer1>|<nazwa1> [<numer2>|<nazwa2>] || cycle <numer>|"
"<nazwa> [<numer>|<nazwa>...]] || merge <numer> || unmerge [<numer>|-all] || "
"hide [<numer>|<nazwa>|-all [<numer>|<nazwa>...]] || unhide [<numer>|<nazwa>|-"
"all [<numer>|<nazwa>...]] || renumber [<numer1> [<numer2> [<start>]]] || "
"close [<n1>[-<n2>]|<nazwa>] || notify <poziom> || localvar || set <opcja> "
"<wartość> || get <opcja> || <numer>|-|+|<nazwa>"

msgid ""
"    list: list buffers (without argument, this list is displayed)\n"
"   clear: clear buffer content (number for a buffer, -merged for merged "
"buffers, -all for all buffers, or nothing for current buffer)\n"
"    move: move buffer in the list (may be relative, for example -1); \"-\" = "
"move to first buffer number, \"+\" = move to last buffer number + 1\n"
"    swap: swap two buffers (swap with current buffer if only one number/name "
"given)\n"
"   cycle: jump loop between a list of buffers\n"
"   merge: merge current buffer to another buffer (chat area will be mix of "
"both buffers)\n"
"          (by default ctrl-x switches between merged buffers)\n"
" unmerge: unmerge buffer from other buffers which have same number\n"
"    hide: hide the buffer\n"
"  unhide: unhide the buffer\n"
"renumber: renumber buffers (works only if option weechat.look."
"buffer_auto_renumber is off)\n"
"   close: close buffer (number/range or name is optional)\n"
"  notify: set notify level for current buffer: this level determines whether "
"buffer will be added to hotlist or not:\n"
"               none: never\n"
"          highlight: for highlights only\n"
"            message: for messages from users + highlights\n"
"                all: all messages\n"
"              reset: reset to default value (all)\n"
"localvar: display local variables for current buffer\n"
"     set: set a property for current buffer\n"
"     get: display a property of current buffer\n"
"  number: jump to buffer by number, possible prefix:\n"
"          '+': relative jump, add number to current\n"
"          '-': relative jump, sub number to current\n"
"          '*': jump to number, using option \"weechat.look."
"jump_current_to_previous_buffer\"\n"
"       -: jump to first buffer number\n"
"       +: jump to last buffer number\n"
"    name: jump to buffer by (partial) name\n"
"\n"
"Examples:\n"
"  clear current buffer:\n"
"    /buffer clear\n"
"  move buffer to number 5:\n"
"    /buffer move 5\n"
"  swap buffer 1 with 3:\n"
"    /buffer swap 1 3\n"
"  swap buffer #weechat with current buffer:\n"
"    /buffer swap #weechat\n"
"  jump on #chan1, #chan2, #chan3 and loop:\n"
"    /buffer cycle #chan1 #chan2 #chan3\n"
"  merge with core buffer:\n"
"    /buffer merge 1\n"
"  unmerge buffer:\n"
"    /buffer unmerge\n"
"  close current buffer:\n"
"    /buffer close\n"
"  close buffers 5 to 7:\n"
"    /buffer close 5-7\n"
"  jump to #weechat:\n"
"    /buffer #weechat\n"
"  jump to next buffer:\n"
"    /buffer +1\n"
"  jump to last buffer number:\n"
"    /buffer +"
msgstr ""
"    list: wyświetla listę buforów (bez podania argumenty wyświetlana jest ta "
"lista)\n"
"   clear: czyści zawartość bufora (numer bufora, -merged dla połączonych "
"buforów, -all dla wszystkich buforów, lub nic dla obecnego bufora)\n"
"    move: przesuwa bufor na liście (może być względne, np -1); „-” = "
"przesuwa na pierwszy numer, „+” = przesuwa na ostatni numer bufora +1\n"
"    swap: zamienia miejscami dwa bufory (zamienia z obecnym buforem, jeśli "
"podano tylko jeden numer/nazwę)\n"
"   cycle: przełącza w pętli między listą buforów\n"
"   merge: łączy obecny bufor z innym (obszar rozmowy zostanie pomieszany "
"między oba bufory)\n"
"          (domyślnie ctrl-x przełącza pomiędzy połączonymi buforami)\n"
" unmerge: odłącza bufor od innych mających taki sam numer\n"
"    hide: ukrywa bufor\n"
"  unhide: przywraca ukryty bufor\n"
"renumber: zmienia numer bufora (działa tylko, jeśli opcja weechat.look."
"buffer_auto_renumber jest wyłączona)\n"
"   close: zamyka bufor (numer/przedział są opcjonalne)\n"
"  notify: ustawia poziom powiadomień dla obecnego bufora: ten poziom określa "
"czy bufor zostanie dodany do hotlisty czy nie:\n"
"               none: nigdy\n"
"          highlight: tylko dla higlightów\n"
"            message: wiadomości od użytkowników + highlighty\n"
"                all: wszystkie wiadomości\n"
"              reset: przywraca wartości domyślne (all)\n"
"localvar: wyświetla zmienne lokalne obecnego bufora\n"
"     set: ustawia właściwość obecnego bufora\n"
"     get: wyświetla właściwości obecnego bufora\n"
"  numer: przechodzi do bufora o numerze, dostępne prefiksy:\n"
"          '+': przejście względne, dodaje numer do obecnego\n"
"          '-': przejście względne, odejmuje numer od obecnego\n"
"          '*': przejście do numeru, używając opcji „weechat.look."
"jump_current_to_previous_buffer”\n"
"       -: przejście do pierwszego bufora\n"
"       +: przejście do ostatniego bufora\n"
"    nazwa: przejście do bufora o (częściowej) nazwie\n"
"\n"
"Przykłady:\n"
"  czyści zawartość obecnego bufora:\n"
"    /buffer clear\n"
"  przenosi bufor na numer 5:\n"
"    /buffer move 5\n"
"  zamienia bufor 1 z 3:\n"
"    /buffer swap 1 3\n"
"  zamienia bufor #weechat z obecnym buforem:\n"
"    /buffer swap #weechat\n"
"  przełączajw pętli między #chan1, #chan2, #chan3:\n"
"    /buffer cycle #chan1 #chan2 #chan3\n"
"  łączy z głównym buforem:\n"
"    /buffer merge 1\n"
"  odłącza bufory:\n"
"    /buffer unmerge\n"
"  zamyka obecny bufor:\n"
"    /buffer close\n"
"  zamyka bufory od 5 do 7:\n"
"    /buffer close 5-7\n"
"  przechodzi do #weechat:\n"
"    /buffer #weechat\n"
"  przechodzi do następnego bufora:\n"
"    /buffer +1\n"
"  przechodzi do ostatniego bufora:\n"
"    /buffer +"

msgid "define color aliases and display palette of colors"
msgstr "definiuje aliasy i wyświetla paletę kolorów"

msgid ""
"alias <color> <name> || unalias <color> || reset || term2rgb <color> || "
"rgb2term <rgb> [<limit>] || -o"
msgstr ""
"alias <kolor> <nazwa> || unalias <kolor> || reset || term2rgb <kolor> || "
"rgb2term <rgb> [<limit>] || -o"

msgid ""
"   alias: add an alias for a color\n"
" unalias: delete an alias\n"
"   color: color number (greater than or equal to 0, max depends on terminal, "
"commonly 63 or 255)\n"
"    name: alias name for color (for example: \"orange\")\n"
"   reset: reset all color pairs (required when no more color pairs are "
"available if automatic reset is disabled, see option \"weechat.look."
"color_pairs_auto_reset\")\n"
"term2rgb: convert a terminal color (0-255) to RGB color\n"
"rgb2term: convert a RGB color to terminal color (0-255)\n"
"   limit: number of colors to use in terminal table (starting from 0); "
"default is 256\n"
"      -o: send terminal/colors info to current buffer as input\n"
"\n"
"Without argument, this command displays colors in a new buffer.\n"
"\n"
"Examples:\n"
"  add alias \"orange\" for color 214:\n"
"    /color alias 214 orange\n"
"  delete color 214:\n"
"    /color unalias 214"
msgstr ""
"  alias: dodaje alias dla koloru\n"
"unalias: usuwa alias\n"
"  kolor: numer koloru (większy lub równy 0, maksymalna wartość zależy od "
"terminala, zazwyczaj 63 lub 255)\n"
"   nazwa: nazwa aliasu dla koloru (na przykład: „orange”)\n"
"  reset: resetuje wszystkie pary kolorów (wymagane jeśli nie ma dostępnej "
"większej ilości par kolorów, jeśli automatyczny reset jest wyłączony, zobacz "
"opcję „weechat.look.color_pairs_auto_reset”)\n"
"term2rgb: konwersja koloru terminala (0-255) na kolor RGB\n"
"rgb2term: konwersja koloru RGB na kolor terminala (0-255)\n"
"   limit: liczba kolorów w tabeli kolorów terminala (numerowane od 0); "
"domyślnie 256\n"
"     -o: wysyła informacje o terminalu/kolorach do obecnego bufora\n"
"\n"
"Bez podania argumentu komenda wyświetli kolory w nowym buforze.\n"
"\n"
"Przykłady:\n"
"  dodaje alias „orange” dla koloru 214:\n"
"    /color alias 214 orange\n"
"  usuwa kolor 214:\n"
"    /color unalias 214"

msgid "launch explicit WeeChat or plugin command"
msgstr "wywołaj wyraźnie komendę WeeChat lub wtyczki"

msgid "[-buffer <name>] <plugin> <command>"
msgstr "[-buffer <nazwa>] <wtyczka> <komenda>"

msgid ""
"-buffer: execute the command on this buffer\n"
" plugin: execute the command from this plugin; 'core' for a WeeChat command, "
"'*' for automatic plugin (it depends on the buffer where the command is "
"executed)\n"
"command: command to execute (a '/' is automatically added if not found at "
"beginning of command)"
msgstr ""
"-buffer: wykonaj komendę na tym buforze\n"
" wtyczka: wykonaj komendę z tej wtyczki;'core' dla wewnętrznych komend "
"WeeChat, '*' wykryj wtyczkę (zależy od bufora, gdzie komenda jest "
"wykonywana)\n"
"komenda: komenda do wywołania ( '/' jest automatycznie dodawane jeśli nie "
"występuje na początku komendy)"

msgid ""
"free movement of cursor on screen to execute actions on specific areas of "
"screen"
msgstr ""
"wolne poruszanie kursora na ekranie, w celu wykonania akcji na konkretnych "
"obszarach ekranu"

msgid ""
"go chat|<bar>|<x>,<y> || move up|down|left|right|area_up|area_down|area_left|"
"area_right || stop"
msgstr ""
"go chat|<pasek>|<x>,<y> || move up|down|left|right|area_up|area_down|"
"area_left|area_right || stop"

msgid ""
"  go: move cursor to chat area, a bar (using bar name) or coordinates \"x,y"
"\"\n"
"move: move cursor with direction\n"
"stop: stop cursor mode\n"
"\n"
"Without argument, this command toggles cursor mode.\n"
"\n"
"When mouse is enabled (see /help mouse), by default a middle click will "
"start cursor mode at this point.\n"
"\n"
"Default keys in cursor mode on chat messages:\n"
"  m  quote message\n"
"  q  quote prefix + message\n"
"  Q  quote time + prefix + message\n"
"\n"
"Default keys in cursor mode on nicklist:\n"
"  b  ban nick (/ban)\n"
"  k  kick nick (/kick)\n"
"  K  kick and ban nick (/kickban)\n"
"  q  open query with nick (/query)\n"
"  w  query information about user (/whois)\n"
"\n"
"Examples:\n"
"  go to nicklist:\n"
"    /cursor go nicklist\n"
"  go to coordinates x=10, y=5:\n"
"    /cursor go 10,5"
msgstr ""
"  go: przesuwa kursor do obszaru rozmowy, paska (używając nazwy paska) lub "
"położenia „x,y”\n"
"move: przesuwa kursor w kierunku\n"
"stop: wyłącza tryb kursora\n"
"\n"
"Bez argumentu komenda przełącza obsługę kursora.\n"
"\n"
"Kiedy obsługa myszy jest włączona (zobacz /help mouse), domyślnie wciśnięcie "
"środkowego przycisku włącza tryb kursora we wskazanym punkcie.\n"
"\n"
"Domyślne skróty dla trybu kursora w oknie rozmowy:\n"
"  m  cytuj wiadomość\n"
"  q  cytuj prefiks + wiadomość\n"
"  Q  cytuj czas + prefiks + wiadomość\n"
"\n"
"Domyślne skróty dla trybu kursora na liście nicków:\n"
"  b  zbanuj nick (/ban)\n"
"  k  wykop nick (/kick)\n"
"  K  wykop i zbanuj nick (/kickban)\n"
"  q  otworz okno prywatnej rozmowy (/query)\n"
"  w  zapytaj o informacje o użytkowniku (/whois)\n"
"\n"
"Przykłady:\n"
"  przejdź do listy nicków:\n"
"    /cursor go nicklist\n"
"  przejdź do współrzędnych x=10, y=5:\n"
"    /cursor go 10,5"

msgid "debug functions"
msgstr ""

#, fuzzy
msgid ""
"list || set <plugin> <level> || dump [<plugin>] || buffer|color|infolists|"
"memory|tags|term|windows || mouse|cursor [verbose] || hdata [free] || time "
"<command>"
msgstr ""
"list || set <wtyczka> <poziom> || dump [<wtyczka>] || buffer|color|infolists|"
"memory|tags|term|windows || mouse|cursor [verbose] || hdata [free]"

#, fuzzy
msgid ""
"     list: list plugins with debug levels\n"
"      set: set debug level for plugin\n"
"   plugin: name of plugin (\"core\" for WeeChat core)\n"
"    level: debug level for plugin (0 = disable debug)\n"
"     dump: save memory dump in WeeChat log file (same dump is written when "
"WeeChat crashes)\n"
"   buffer: dump buffer content with hexadecimal values in log file\n"
"    color: display infos about current color pairs\n"
"   cursor: toggle debug for cursor mode\n"
"     dirs: display directories\n"
"    hdata: display infos about hdata (with free: remove all hdata in "
"memory)\n"
"    hooks: display infos about hooks\n"
"infolists: display infos about infolists\n"
"     libs: display infos about external libraries used\n"
"   memory: display infos about memory usage\n"
"    mouse: toggle debug for mouse\n"
"     tags: display tags for lines\n"
"     term: display infos about terminal\n"
"  windows: display windows tree\n"
"     time: measure time to execute a command or to send text to the current "
"buffer"
msgstr ""
"     list: wyświetla wtyczki z poziomem debugowania\n"
"      set: ustawia poziom debugowania dla wtyczki\n"
"   plugin: nazwa wtyczki („core” dla rdzenia WeeChat)\n"
"    poziom: poziom debugowania wtyczki (0 = wyłączony)\n"
"     dump: zachowuje zrzut pamięci w pliku z logiem WeeChat (taki sam zrzut "
"jest zapisywany podczas awarii WeeChat)\n"
"   buffer: zrzuca zawartość bufora z wartościami heksadecymalnymi do pliku z "
"logiem\n"
"    color: wyświetla informacje na temat obecnych par kolorów\n"
"   cursor: przełącza debugowanie dla trybu kursora\n"
"     dirs: wyświetla katalogi\n"
"    hdata: wyświetla informacje o hdata (z free: usuwa wszystkie hdata z "
"pamięci)\n"
"    hooks: wyświetla informacje o hooks\n"
"infolists: wyświetla informacje o infolistach\n"
"     libs: wyświetla informacje o użytych zewnętrznych bibliotekach\n"
"   memory: wyświetla informacje o zużyciu pamięci\n"
"    mouse: przełącza debugowanie myszy\n"
"     tags: wyświetla tagi dla linii\n"
"     term: wyświetla informacje o terminalu\n"
"  windows: wyświetla drzewo okien"

msgid "evaluate expression"
msgstr "przetwórz wyrażenie"

msgid "[-n|-s] <expression> || [-n] -c <expression1> <operator> <expression2>"
msgstr "[-n|-s] <wyrażenie> || [-n] -c <wyrażenie1> <operator> <wyrażenie2>"

msgid ""
"        -n: display result without sending it to buffer (debug mode)\n"
"        -s: split expression before evaluating it (many commands can be "
"separated by semicolons)\n"
"        -c: evaluate as condition: use operators and parentheses, return a "
"boolean value (\"0\" or \"1\")\n"
"expression: expression to evaluate, variables with format ${variable} are "
"replaced (see below); many commands can be separated by semicolons\n"
"  operator: a logical or comparison operator:\n"
"            - logical operators:\n"
"                &&  boolean \"and\"\n"
"                ||  boolean \"or\"\n"
"            - comparison operators:\n"
"                ==  equal\n"
"                !=  not equal\n"
"                <=  less or equal\n"
"                <   less\n"
"                >=  greater or equal\n"
"                >   greater\n"
"                =~  is matching POSIX extended regex\n"
"                !~  is NOT matching POSIX extended regex\n"
"\n"
"An expression is considered as \"true\" if it is not NULL, not empty, and "
"different from \"0\".\n"
"The comparison is made using integers if the two expressions are valid "
"integers.\n"
"To force a string comparison, add double quotes around each expression, for "
"example:\n"
"  50 > 100      ==> 0\n"
"  \"50\" > \"100\"  ==> 1\n"
"\n"
"Some variables are replaced in expression, using the format ${variable}, "
"variable can be, by order of priority:\n"
"  1. an evaluated sub-string (format: \"eval:xxx\")\n"
"  2. a string with escaped chars (format: \"esc:xxx\" or \"\\xxx\")\n"
"  3. a string with chars to hide (format: \"hide:char,string\")\n"
"  4. a color (format: \"color:xxx\")\n"
"  5. an info (format: \"info:name,arguments\", arguments are optional)\n"
"  6. current date/time (format: \"date\" or \"date:format\")\n"
"  7. an environment variable (format: \"env:XXX\")\n"
"  8. an option (format: \"file.section.option\")\n"
"  9. a local variable in buffer\n"
"  10. a hdata name/variable (the value is automatically converted to "
"string), by default \"window\" and \"buffer\" point to current window/"
"buffer.\n"
"Format for hdata can be one of following:\n"
"  hdata.var1.var2...: start with a hdata (pointer must be known), and ask "
"variables one after one (other hdata can be followed)\n"
"  hdata[list].var1.var2...: start with a hdata using a list, for example:\n"
"    ${buffer[gui_buffers].full_name}: full name of first buffer in linked "
"list of buffers\n"
"    ${plugin[weechat_plugins].name}: name of first plugin in linked list of "
"plugins\n"
"  hdata[pointer].var1.var2...: start with a hdata using a pointer, for "
"example:\n"
"    ${buffer[0x1234abcd].full_name}: full name of the buffer with this "
"pointer (can be used in triggers)\n"
"For name of hdata and variables, please look at \"Plugin API reference\", "
"function \"weechat_hdata_get\".\n"
"\n"
"Examples (simple strings):\n"
"  /eval -n ${info:version}                     ==> 0.4.3\n"
"  /eval -n ${env:HOME}                         ==> /home/user\n"
"  /eval -n ${weechat.look.scroll_amount}       ==> 3\n"
"  /eval -n ${window}                           ==> 0x2549aa0\n"
"  /eval -n ${window.buffer}                    ==> 0x2549320\n"
"  /eval -n ${window.buffer.full_name}          ==> core.weechat\n"
"  /eval -n ${window.buffer.number}             ==> 1\n"
"  /eval -n ${\\t}                               ==> <tab>\n"
"  /eval -n ${hide:-,${relay.network.password}} ==> --------\n"
"  /eval -n ${date:%H:%M:%S}                    ==> 07:46:40\n"
"\n"
"Examples (conditions):\n"
"  /eval -n -c ${window.buffer.number} > 2 ==> 0\n"
"  /eval -n -c ${window.win_width} > 100   ==> 1\n"
"  /eval -n -c (8 > 12) || (5 > 2)         ==> 1\n"
"  /eval -n -c (8 > 12) && (5 > 2)         ==> 0\n"
"  /eval -n -c abcd =~ ^ABC                ==> 1\n"
"  /eval -n -c abcd =~ (?-i)^ABC           ==> 0\n"
"  /eval -n -c abcd =~ (?-i)^abc           ==> 1\n"
"  /eval -n -c abcd !~ abc                 ==> 0"
msgstr ""
"        -n: wyświetla wynik bez wysyłania go do buforu (tryb debugowania)\n"
"        -s: podziel wyażenie przed przetworzeniem go (wiele komend może być "
"oddzielonych średnikami)\n"
"        -c: przetwarza jako warunek: użyj operatorów i nawiasów, zwraca "
"wartość logiczną („0” lub „1”)\n"
"wyrażenie: wyrażenie do przetworzenia, zmienne o formacie ${zmienna} są "
"zastępowane (zobacz niżej); wiele komend można oddzielić średnikami\n"
"  operator: operator logiczny lub porównania:\n"
"            - operatory logiczne:\n"
"                &&  boolowskie „i”\n"
"                ||  boolowskie „lub”\n"
"            - operatory porównania:\n"
"                ==  równy\n"
"                !=  różny\n"
"                <=  mniejszy lub równy\n"
"                <   mniejszy\n"
"                >=  większy lub równy\n"
"                >   większy\n"
"                =~  pasuje do rozszerzonego wyrażenia regularnego POSIX\n"
"                !~  NIE pasuje do rozszerzonego wyrażenia regularnego POSIX\n"
"\n"
"Wyrażenie jest uznawane za „prawdziwe” jeśli nie jest NULL, nie jest "
"puste, oraz różni się od „0”.\n"
"Porównania dokonuje się z użyciem liczb całkowitych jeśli oba wyrażenia są "
"liczbami całkowitymi.\n"
"W celu wymuszenia porównywania ciągów, należy umieścić każde wyrażenie w "
"cudzysłowie, na przykład:\n"
"  50 > 100      ==> 0\n"
"  „50” > „100”  ==> 1\n"
"\n"
"Niektóre zmienne w wyrażeniach są zamieniane, poprzez zastosowanie formatu "
"${zmienna}, według priorytetu zmienną może być:\n"
"  1. przetworzony ciąg (format: „eval:xxx”)\n"
"  2. ciąg z wyescapowanymi znakami (format: „esc:xxx” lub „\\xxx”)\n"
"  3. ciąg ze znakami do ukrycia (format: „hide:char,string”)\n"
"  4. kolor (format color:xxx)\n"
"  5. informacja (format: „info:nazwa,argumenty”, argumenty są opcjonalne)\n"
"  6. obecna data/czas (format: „date” lub „date:format”)\n"
"  7. zmienna środowiskowa (format: „env:XXX”)\n"
"  8. opcja (format: plik.sekcja.opcja)\n"
"  9. zmienna lokalna w buforze\n"
"  10. nazwa hdatay/zmiennej (wartość jest automatycznie konwertowana na ciąg "
"znaków), domyślnie „window” i „buffer” wskazują na aktualne okno/bufor.\n"
"Format dla hdata może być jednym z poniższych:\n"
"  hdata.zmienna1.zmienna2...: inicjuje hdata (wskaźnik musi być znany), "
"następnie wypytuje zmienne jedna po drugiej (inne hdata mogą być następne)\n"
"  hdata[list].zmienna1.zmienna2...: inicjuje hdata z wykorzystaniem listy, "
"na przykład:\n"
"    ${buffer[gui_buffers].full_name}: pełna nazwa buforu w połączonej liście "
"buforów\n"
"    ${plugin[weechat_plugins].name}: nazwa pierwszej wtyczki w połączonej "
"liście wtyczek\n"
"  hdata[wskaźnik].zmienna1.zmienna2...: zacznij z hdata używając wskaźnika, "
"na przykład:\n"
"    ${buffer[0x1234abcd].full_name}: pełna nazwa buforu z tym wskaźnikiem "
"(może zostać użyte w triggerach)\n"
"Nazwy hdata i zmiennych, można znaleźć w  „Opisie API wtyczek”, fukcja "
"„weechat_hdata_get”.\n"
"\n"
"Przykłady (proste ciągi):\n"
"  /eval -n ${info:version}                     ==> 0.4.3\n"
"  /eval -n ${env:HOME}                         ==> /home/user\n"
"  /eval -n ${weechat.look.scroll_amount}       ==> 3\n"
"  /eval -n ${window}                           ==> 0x2549aa0\n"
"  /eval -n ${window.buffer}                    ==> 0x2549320\n"
"  /eval -n ${window.buffer.full_name}          ==> core.weechat\n"
"  /eval -n ${window.buffer.number}             ==> 1\n"
"  /eval -n ${\\t}                               ==> <tab>\n"
"  /eval -n ${hide:-,${relay.network.password}} ==> --------\n"
"  /eval -n ${hide:-,${relay.network.password}} ==> --------\n"
"\n"
"Przykłady (warunki):\n"
"  /eval -n -c ${window.buffer.number} > 2 ==> 0\n"
"  /eval -n -c ${window.win_width} > 100   ==> 1\n"
"  /eval -n -c (8 > 12) || (5 > 2)         ==> 1\n"
"  /eval -n -c (8 > 12) && (5 > 2)         ==> 0\n"
"  /eval -n -c abcd =~ ^ABC                ==> 1\n"
"  /eval -n -c abcd =~ (?-i)^ABC           ==> 0\n"
"  /eval -n -c abcd =~ (?-i)^abc           ==> 1\n"
"  /eval -n -c abcd !~ abc                 ==> 0"

msgid ""
"filter messages in buffers, to hide/show them according to tags or regex"
msgstr ""
"filtruje wiadomości w buforach, aby je ukryć/pokazać w zależności do tagów "
"lub wyrażeń regularnych"

msgid ""
"list || enable|disable|toggle [<name>|@] || add <name> <buffer>[,"
"<buffer>...] <tags> <regex> || rename <name> <new_name> || del <name>|-all"
msgstr ""
"list || enable|disable|toggle [<nazwa>|@] || add <nazwa> <bufor>[,"
"<bufor>...] <tagi> <regex> || rename <nazwa> <nowa_nazwa> || del <nazwa>|-all"

#, fuzzy
msgid ""
"   list: list all filters\n"
" enable: enable filters (filters are enabled by default)\n"
"disable: disable filters\n"
" toggle: toggle filters\n"
"   name: filter name (\"@\" = enable/disable all filters in current buffer)\n"
"    add: add a filter\n"
" rename: rename a filter\n"
"    del: delete a filter\n"
"   -all: delete all filters\n"
" buffer: comma separated list of buffers where filter is active:\n"
"         - this is full name including plugin (example: \"irc.freenode."
"#weechat\" or \"irc.server.freenode\")\n"
"         - \"*\" means all buffers\n"
"         - a name starting with '!' is excluded\n"
"         - wildcard \"*\" is allowed\n"
"   tags: comma separated list of tags, for example \"irc_join,irc_part,"
"irc_quit\"\n"
"         - logical \"and\": use \"+\" between tags (for example: \"nick_toto"
"+irc_action\")\n"
"         - wildcard \"*\" is allowed\n"
"         - if tag starts with '!', then it is excluded and must NOT be in "
"message\n"
"  regex: POSIX extended regular expression to search in line\n"
"         - use '\\t' to separate prefix from message, special chars like '|' "
"must be escaped: '\\|'\n"
"         - if regex starts with '!', then matching result is reversed (use "
"'\\!' to start with '!')\n"
"         - two regular expressions are created: one for prefix and one for "
"message\n"
"         - regex are case insensitive, they can start by \"(?-i)\" to become "
"case sensitive\n"
"\n"
"The default key alt+'=' toggles filtering on/off.\n"
"\n"
"Tags most commonly used:\n"
"  no_filter, no_highlight, no_log, log0..log9 (log level),\n"
"  notify_none, notify_message, notify_private, notify_highlight,\n"
"  self_msg, nick_xxx (xxx is nick in message), prefix_nick_ccc (ccc is color "
"of nick),\n"
"  host_xxx (xxx is username + host in message),\n"
"  irc_xxx (xxx is command name or number, see /server raw or /debug tags),\n"
"  irc_numeric, irc_error, irc_action, irc_ctcp, irc_ctcp_reply, "
"irc_smart_filter, away_info.\n"
"To see tags for lines in buffers: /debug tags\n"
"\n"
"Examples:\n"
"  use IRC smart filter on all buffers:\n"
"    /filter add irc_smart * irc_smart_filter *\n"
"  use IRC smart filter on all buffers except those with \"#weechat\" in "
"name:\n"
"    /filter add irc_smart *,!*#weechat* irc_smart_filter *\n"
"  filter all IRC join/part/quit messages:\n"
"    /filter add joinquit * irc_join,irc_part,irc_quit *\n"
"  filter nicks displayed when joining channels or with /names:\n"
"    /filter add nicks * irc_366 *\n"
"  filter nick \"toto\" on IRC channel #weechat:\n"
"    /filter add toto irc.freenode.#weechat nick_toto *\n"
"  filter IRC join/action messages from nick \"toto\":\n"
"    /filter add toto * nick_toto+irc_join,nick_toto+irc_action *\n"
"  filter lines containing \"weechat sucks\" on IRC channel #weechat:\n"
"    /filter add sucks irc.freenode.#weechat * weechat sucks\n"
"  filter lines that are strictly equal to \"WeeChat sucks\" on all buffers:\n"
"    /filter add sucks2 * * (?-i)^WeeChat sucks$"
msgstr ""
"   list: wyświetla wszystkie filtry\n"
" enable: włącza filtry (filtry są domyślnie włączone)\n"
"disable: wyłącza filtry\n"
" toggle: przełącza filtry\n"
"  nazwa: nazwa filtru („@” = włącza/wyłącza wszystkie filtry w obecnym "
"buforze)\n"
"    add: dodaje filtr\n"
" rename: zmienia nazwę filtru\n"
"    del: usuwa filtr\n"
"   -all: usuwa wszystkie filtry\n"
" bufor: oddzielona przecinkami lisa buforów, dla których filtr jest "
"aktywny:\n"
"         - jest to pełna nazwa zawierająca wtyczkę (przykład: „irc.freenode."
"#weechat” lub „irc.server.freenode”)\n"
"         - „*” oznacza wszystkie bufory\n"
"         - nazwa zaczynająca się od '!' jest wykluczana\n"
"         - dozwolony jest znak „*”\n"
"   tagi: lista tagów oddzielona przecinkiem, np: „irc_join,irc_part,irc_quit"
"”\n"
"         - logiczne „i\": użyj „+” pomiędzy tagami (na przykład: "
"„nick_toto+irc_action”)\n"
"         - dozwolony jest znak „*”\n"
"         - jeśli tag zaczyna się od '!', wtedy jest on wykluczony i NIE może "
"znajdować się w wiadomości\n"
"  regex: rozszerzone wyrażenie regularne POSIX do wyszukania w linii\n"
"         - użyj '\\t' do oddzielenia prefiksu od wiadomości, znaki specjalne "
"jak '|' muszą zostać poprzedzone '\\' np: '\\|'\n"
"         - jeśli wyrażenie zaczyna się od '!', wtedy pasujący wynik jest "
"odwracany (użyj '\\!', aby zacząć od '!')\n"
"         - dwa wyrażenia są tworzone: jedno dla prefiksu, drugie dla "
"wiadomości\n"
"         - wielkość znaków nie ma znaczenia dla wyrażeń, jeśli zaczynają się "
"od „(?-i)” wielkość znaków ma znaczenie\n"
"\n"
"Domyślny skrót klawiszowy alt+'=' włącza/wyłącza filtrowanie.\n"
"\n"
"Najczęściej używane tagi:\n"
"  no_filter, no_highlight, no_log, log0..log9 (log level),\n"
"  notify_none, notify_message, notify_private, notify_highlight,\n"
"  nick_xxx (xxx is nick in message), prefix_nick_ccc (ccc is color of "
"nick),\n"
"  host_xxx (xxx is username + host in message),\n"
"  irc_xxx (xxx is command name or number, see /server raw or /debug tags),\n"
"  irc_numeric, irc_error, irc_action, irc_ctcp, irc_ctcp_reply, "
"irc_smart_filter, away_info.\n"
"Aby zobaczyć listę tagów w liniach buforów wykonaj: /debug tags\n"
"\n"
"Przykłady:\n"
"  użyj inteligentnego filtru we wszystkich buforach IRC:\n"
"    /filter add irc_smart * irc_smart_filter *\n"
"  użyj inteligentnego filtru we wszystkich buforach IRC poza tymi "
"zawierającymi „#weechat” w nazwie:\n"
"    /filter add irc_smart *,!*#weechat* irc_smart_filter *\n"
"  filtruj wszystkie wiadomości IRC o join/part/quit:\n"
"    /filter add joinquit * irc_join,irc_part,irc_quit *\n"
"  filtruj nicki wyświetlane przy wejściu na kanał albo za pomocą /names:\n"
"    /filter add nicks * irc_366 *\n"
"  filtruj nick „toto” na kanale IRC #weechat:\n"
"    /filter add toto irc.freenode.#weechat nick_toto *\n"
"  filtruj wejścia/akcje IRC od użytkownika „toto\":\n"
"    /filter add toto * nick_toto+irc_join,nick_toto+irc_action *\n"
"  filtruj linie zawierające fraze „weechat sucks” na kanale IRC #weechat:\n"
"    /filter add sucks irc.freenode.#weechat * weechat sucks\n"
"  filtruj linie „WeeChat sucks” we wszystkich buforach:\n"
"    /filter add sucks2 * * (?-i)^WeeChat sucks$"

msgid "display help about commands and options"
msgstr "wyświetl pomoc na temat komend i opcji"

msgid "-list|-listfull [<plugin> [<plugin>...]] || <command> || <option>"
msgstr "-list|-listfull [<wtyczka> [<wtyczka>...]] || <komenda> || <komenda>"

msgid ""
"    -list: list commands, by plugin (without argument, this list is "
"displayed)\n"
"-listfull: list commands with description, by plugin\n"
"   plugin: list commands for this plugin\n"
"  command: a command name\n"
"   option: an option name (use /set to see list)"
msgstr ""
"    -list: wyświetla komendy dla wtyczek (bez podania argumentu wyświetlana "
"jest ta lista)\n"
"-listfull: wyświetla komendy dla wtyczek z opisami\n"
"   plugin: lista komend dla wtyczki\n"
"  komenda: nazwa komendy\n"
"   opcja: nazwa opcji (użyj /set aby zobaczyć listę)"

msgid "show buffer command history"
msgstr "pokaż historię komend bufora"

msgid "clear || <value>"
msgstr "clear || <wartość>"

msgid ""
"clear: clear history\n"
"value: number of history entries to show"
msgstr ""
"clear: czyści historie\n"
"Wartość: ilość elementów historii do pokazania"

msgid "functions for command line"
msgstr "funkcje linii komend"

msgid "<action> [<arguments>]"
msgstr "<akcja> [<argumenty>]"

msgid ""
"list of actions:\n"
"  return: simulate key \"enter\"\n"
"  complete_next: complete word with next completion\n"
"  complete_previous: complete word with previous completion\n"
"  search_text_here: search text in buffer at current position\n"
"  search_text: search text in buffer\n"
"  search_switch_case: switch exact case for search\n"
"  search_switch_regex: switch search type: string/regular expression\n"
"  search_switch_where: switch search in messages/prefixes\n"
"  search_previous: search previous line\n"
"  search_next: search next line\n"
"  search_stop_here: stop search at current position\n"
"  search_stop: stop search\n"
"  delete_previous_char: delete previous char\n"
"  delete_next_char: delete next char\n"
"  delete_previous_word: delete previous word\n"
"  delete_next_word: delete next word\n"
"  delete_beginning_of_line: delete from beginning of line until cursor\n"
"  delete_end_of_line: delete from cursor until end of line\n"
"  delete_line: delete entire line\n"
"  clipboard_paste: paste from the internal clipboard\n"
"  transpose_chars: transpose two chars\n"
"  undo: undo last command line action\n"
"  redo: redo last command line action\n"
"  move_beginning_of_line: move cursor to beginning of line\n"
"  move_end_of_line: move cursor to end of line\n"
"  move_previous_char: move cursor to previous char\n"
"  move_next_char: move cursor to next char\n"
"  move_previous_word: move cursor to previous word\n"
"  move_next_word: move cursor to next word\n"
"  history_previous: recall previous command in current buffer history\n"
"  history_next: recall next command in current buffer history\n"
"  history_global_previous: recall previous command in global history\n"
"  history_global_next: recall next command in global history\n"
"  jump_smart: jump to next buffer with activity\n"
"  jump_last_buffer_displayed: jump to last buffer displayed (before last "
"jump to a buffer)\n"
"  jump_previously_visited_buffer: jump to previously visited buffer\n"
"  jump_next_visited_buffer: jump to next visited buffer\n"
"  hotlist_clear: clear hotlist (optional argument: \"lowest\" to clear only "
"lowest level in hotlist, \"highest\" to clear only highest level in hotlist, "
"or level mask: integer which is a combination of 1=join/part, 2=message, "
"4=private, 8=highlight)\n"
"  grab_key: grab a key (optional argument: delay for end of grab, default is "
"500 milliseconds)\n"
"  grab_key_command: grab a key with its associated command (optional "
"argument: delay for end of grab, default is 500 milliseconds)\n"
"  grab_mouse: grab mouse event code\n"
"  grab_mouse_area: grab mouse event code with area\n"
"  set_unread: set unread marker for all buffers\n"
"  set_unread_current_buffer: set unread marker for current buffer\n"
"  switch_active_buffer: switch to next merged buffer\n"
"  switch_active_buffer_previous: switch to previous merged buffer\n"
"  zoom_merged_buffer: zoom on merged buffer\n"
"  insert: insert text in command line (escaped chars are allowed, see /help "
"print)\n"
"  send: send text to the buffer\n"
"  paste_start: start paste (bracketed paste mode)\n"
"  paste_stop: stop paste (bracketed paste mode)\n"
"\n"
"This command is used by key bindings or plugins."
msgstr ""
"lista akcji:\n"
"  return: symuluje klawisz „enter”\n"
"  complete_next: dopełnia słowo następnym dopełnieniem\n"
"  complete_previous: dopełnia słowo poprzednim dopełnieniem\n"
"  search_text_here: szuka testu w obecnej pozycji w buforze\n"
"  search_text: szuka tekstu w buforze\n"
"  search_switch_case: przełącza na dokładne dopasowanie przy szukaniu\n"
"  search_switch_regex: przełącza typy wyszukiwania ciąg/wyrażenie regularne\n"
"  search_switch_where: zmienia miejsce przeszukiwania na wiadomości/"
"przedrostki\n"
"  search_previous: szuka poprzednich linii\n"
"  search_next: szuka następnych linii\n"
"  search_stop_here: zatrzymuje wyszukiwanie na obecnej pozycji\n"
"  search_stop: zatrzymuje wyszukiwanie\n"
"  delete_previous_char: usuwa poprzedni znak\n"
"  delete_next_char: usuwa następny znak\n"
"  delete_previous_word: usuwa poprzednie słowo\n"
"  delete_next_word: usuwa następne słowo\n"
"  delete_beginning_of_line: usuwa od początku linii do kursora\n"
"  delete_end_of_line: usuwa od kursora do końca linii\n"
"  delete_line: usuwa cała linię\n"
"  clipboard_paste: wkleja ze schowka\n"
"  transpose_chars: zamienia dwa znaki\n"
"  undo: cofa ostatnia akcję w linii poleceń\n"
"  redo: ponownie wykonuje cofniętą akcję w linii poleceń\n"
"  move_beginning_of_line: przesuwa kursor na początek linii\n"
"  move_end_of_line: przesuwa kursor na koniec linii\n"
"  move_previous_char: przesuwa kursor do poprzedniego znaku\n"
"  move_next_char: przesuwa kursor do następnego znaku\n"
"  move_previous_word: przesuwa kursor do poprzedniego słowa\n"
"  move_next_word: przesuwa kursor do następnego słowa\n"
"  history_previous: przywołuje poprzednia komendę z historii obecnego "
"bufora\n"
"  history_next: przywołuje następną komendę z historii obecnego bufora\n"
"  history_global_previous: przywołuje poprzednią komendę z globalnej "
"historii\n"
"  history_global_next: przywołuje następną komendę z globalnej historii\n"
"  jump_smart: przechodzi do następnego bufora z aktywnością\n"
"  jump_last_buffer_displayed: przechodzi do ostatnio wyświetlanego bufora "
"(przed ostatnim przeskoczeniem do bufora)\n"
"  jump_previously_visited_buffer: przeskakuje do poprzedniego bufora\n"
"  jump_next_visited_buffer: przeskakuje to następnego bufora\n"
"  hotlist_clear: czyści hotlistę (opcjonaly argument: \"lowest\" czyści "
"najniższy poziom na hotliście, \"highest\" czyści najwyższy poziom na "
"hotliście, albo maska poziomu: liczba będąca kombinacją 1=join/part, "
"2=wiadomość, 4=prywatny, 8=podświetlenie)\n"
"  grab_key: przechwytuje klawisz (opcjonalny argument: opóźnienie końca "
"przechwycenia, domyślnie jest to 500 milisekund)\n"
"  grab_key_command: przechwytuje klawisz z przypisaną komendą (opcjonalny "
"argument: opóźnienie końca przechwycenia, domyślnie jest to 500 milisekund)\n"
"  grab_mouse: przechwytuje kod zdarzenia myszy\n"
"  grab_mouse_area: przechwytuje kod zdarzenia myszy z obszarem\n"
"  set_unread: ustawia znacznik nie przeczytania dla wszystkich buforów\n"
"  set_unread_current_buffer: ustawia znacznik nie przeczytania dla obecnego "
"bufora\n"
"  switch_active_buffer: przełącza do następnego połączonego buforu\n"
"  switch_active_buffer_previous: przełącza do poprzedniego połączonego "
"buforu\n"
"  zoom_merged_buffer: zoom na połączony bufor\n"
"  insert: wkleja tekst do linii poleceń (dozwolone są wyescapowane znaki, "
"zobacz /help print)\n"
"  send: wysyła tekst do bufora\n"
"  paste_start: zaczyna wklejanie (tryb z rozpoznawaniem wklejanego tekstu)\n"
"  paste_stop: kończy wklejanie (tryb z rozpoznawaniem wklejanego tekstu)\n"
"\n"
"Ta komenda jest używana do przypisywania klawiszy lub przez wtyczki."

msgid "bind/unbind keys"
msgstr "dodaj/usuń przypisanie klawiszy"

msgid ""
"list|listdefault|listdiff [<context>] || bind <key> [<command> [<args>]] || "
"bindctxt <context> <key> [<command> [<args>]] || unbind <key> || unbindctxt "
"<context> <key> || reset <key> || resetctxt <context> <key> || resetall -yes "
"[<context>] || missing [<context>]"
msgstr ""
"list|listdefault|listdiff [<kontekst>] || bind <klawisz> [<komenda> "
"[<argumenty>]] || bindctxt <kontekst> <klawisz> [<komenda> [<argumenty>]] || "
"unbind <klawisz> || unbindctxt <kontekst> <klawisz> || reset <klawisz> || "
"resetctxt <kontekst> <klawisz> || resetall -yes [<kontekst>] || missing "
"[<kontekst>]"

msgid ""
"       list: list all current keys (without argument, this list is "
"displayed)\n"
"listdefault: list default keys\n"
"   listdiff: list differences between current and default keys (keys added, "
"redefined or deleted)\n"
"    context: name of context (\"default\" or \"search\")\n"
"       bind: bind a command to a key or display command bound to key (for "
"context \"default\")\n"
"   bindctxt: bind a command to a key or display command bound to key, for "
"given context\n"
"    command: command (many commands can be separated by semicolons)\n"
"     unbind: remove a key binding (for context \"default\")\n"
" unbindctxt: remove a key binding for given context\n"
"      reset: reset a key to default binding (for context \"default\")\n"
"  resetctxt: reset a key to default binding, for given context\n"
"   resetall: restore bindings to the default values and delete ALL personal "
"bindings (use carefully!)\n"
"    missing: add missing keys (using default bindings), useful after "
"installing new WeeChat version\n"
"\n"
"When binding a command to a key, it is recommended to use key alt+k (or Esc "
"then k), and then press the key to bind: this will insert key code in "
"command line.\n"
"\n"
"For context \"mouse\" (possible in context \"cursor\" too), key has format: "
"\"@area:key\" or \"@area1>area2:key\" where area can be:\n"
"          *: any area on screen\n"
"       chat: chat area (any buffer)\n"
"  chat(xxx): char area for buffer with name \"xxx\" (full name including "
"plugin)\n"
"     bar(*): any bar\n"
"   bar(xxx): bar \"xxx\"\n"
"    item(*): any bar item\n"
"  item(xxx): bar item \"xxx\"\n"
"Wildcard \"*\" is allowed in key to match many mouse events.\n"
"A special value for command with format \"hsignal:name\" can be used for "
"context mouse, this will send the hsignal \"name\" with the focus hashtable "
"as argument.\n"
"Another special value \"-\" can be used to disable key (it will be ignored "
"when looking for keys).\n"
"\n"
"Examples:\n"
"  key alt-t to toggle nicklist bar:\n"
"    /key bind meta-t /bar toggle nicklist\n"
"  key alt-r to jump to #weechat IRC channel:\n"
"    /key bind meta-r /buffer #weechat\n"
"  restore default binding for key alt-r:\n"
"    /key reset meta-r\n"
"  key \"tab\" to stop search in buffer:\n"
"    /key bindctxt search ctrl-I /input search_stop\n"
"  middle button of mouse on a nick to retrieve info on nick:\n"
"    /key bindctxt mouse @item(buffer_nicklist):button3 /msg nickserv info "
"${nick}"
msgstr ""
"       list: wyświetla wszystkie obecne skróty (bez podanego argumentu, "
"pokazywana jest ta lista)\n"
"listdefault: wyświetla domyślne skróty klawiszowe\n"
"   listdiff: wyświetla różnice pomiędzy obecnymi a domyślnymi skrótami "
"klawiszowymi (dodane, przedefiniowane oraz usunięte)\n"
"    kontekst: nazwa kontekstu („default” lub „search”)\n"
"       bind: przypisuje komendę do klawisza lub wyświetla komendę przypisaną "
"do klawisza\n"
"   bindctxt: przypisuje komendę do klawiszy lub wyświetla taką komendę dla "
"podanego kontekstu\n"
"    komenda: komenda (wiele komend może być oddzielonych średnikiem)\n"
"     unbind: usuwa przypisanie dla klawisza (dla kontekstu „default”)\n"
" unbindctxt: usuwa skrót klawiszowy dla podanego kontekstu\n"
"      reset: przywraca domyślne ustawienia dla klawiszy (dla kontekstu "
"„default”)\n"
"  resetctxt:przywraca domyślne ustawienia dla klawiszy, dla podanego "
"kontekstu\n"
"   resetall: przywraca przypisania do domyślnych wartości oraz kasuje "
"WSZYSTKIE własne przypisania (używaj ostrożnie!)\n"
"    missing: dodaje brakujące przypisania (korzystając z domyślnych "
"wartości), przydatne po instalacji nowej wersji WeeChat\n"
"\n"
"Podczas przypisania komendy do klawisza, zaleca się użycie alt+k (lub Esc "
"następnie k), następnie wciśnięcie pożądanej kombinacji: umieści to kod "
"klawiszowy w linii poleceń.\n"
"\n"
"Dla kontekstu „mouse” (możliwe również w kontekście „cursor”), klucz ma "
"postać: „@obszar:klucz” lub „@obszar1>obszar2:klucz”, gdzie obszar to:\n"
"          *: dowolny obszar na ekranie\n"
"       chat: obszar rozmowy (dowolny bufor)\n"
"  chat(xxx): obszar rozmowy w buforze o nazwie „xxx” (pełna nazwa "
"włączając w to wtyczkę)\n"
"     bar(*): dowolny pasek\n"
"   bar(xxx): pasek „xxx”\n"
"    item(*): dowolny element paska\n"
"  item(xxx): element paska „xxx”\n"
"Klucz może zaczynać się, lub kończyć '*' aby dopasować wiele zdarzeń myszy.\n"
"Specjalna wartość dla komendy o formacie „hsignal:nazwa” może być użyte "
"dla kontekstu myszy, wyśle to hsignal „nazwa” z aktywną tablica haszy jako "
"argumentem.\n"
"Inna specjalna wartość „-” może zostać użyta do wyłączenia klucza "
"(zostanie on zignorowany podczas szukania kluczy).\n"
"\n"
"Przykłady:\n"
"  kombinacja alt-t przełączająca wyświetlanie listy nicków:\n"
"    /key bind meta-t /bar toggle nicklist\n"
"  kombinacja alt-r przechodząca do kanału IRC #weechat IRCl:\n"
"    /key bind meta-r /buffer #weechat\n"
"  przywrócenie domyślnego przypisania dla kombinacji alt-r:\n"
"    /key reset meta-r\n"
"  przycisk „tab” zatrzyma wyszukiwanie w buforze:\n"
"    /key bindctxt search ctrl-I /input search_stop\n"
"  środkowy przycisk myszy wciśnięty na nicku pozyska o nim informacje:\n"
"    /key bindctxt mouse @item(buffer_nicklist):button3 /msg nickserv info "
"${nick}"

msgid "manage buffers/windows layouts"
msgstr "zarządzaj układami buforów/okien"

msgid ""
"store [<name>] [buffers|windows] || apply [<name>] [buffers|windows] || "
"leave || del [<name>] [buffers|windows] || rename <name> <new_name>"
msgstr ""
"store [<nazwa>] [buffers|windows] || apply [<nazwa>] [buffers|windows] || "
"leave || del [<nazwa>] [buffers|windows] || rename <nazwa> <nowa nazwa>"

msgid ""
"  store: store current buffers/windows in a layout\n"
"  apply: apply stored layout\n"
"  leave: leave current layout (does not update any layout)\n"
"    del: delete buffers and/or windows in a stored layout\n"
"         (if neither \"buffers\" nor \"windows\" is given after the name, "
"the layout is deleted)\n"
" rename: rename a layout\n"
"   name: name for stored layout (default is \"default\")\n"
"buffers: store/apply only buffers (order of buffers)\n"
"windows: store/apply only windows (buffer displayed by each window)\n"
"\n"
"Without argument, this command displays stored layouts.\n"
"\n"
"The current layout can be saved on /quit command with the option \"weechat."
"look.save_layout_on_exit\"."
msgstr ""
"  store: zachowuje układ używając obecnych buforów/okien\n"
"  apply: stosuje zapisany układ\n"
"  leave: opuszcza obecny układ (nie aktualizuje żadnego układu)\n"
"    del: usuwa bufory i/lub okna w zapisanym układzie\n"
"         (jeśli zarówno „buffers” jak i „windows” nie zostaną podane po "
"nazwie, układ jest kasowany)\n"
" rename: zmienia nazwę układu\n"
"   nazwa: nazwa zapisanego układu (domyślnie „default”)\n"
"buffers: zapisuje/stosuje tylko bufory (kolejność buforów)\n"
"windows: zapisuje/stosuje tylko okna (bufory wyświetlane w każdym oknie)\n"
"\n"
"Komenda wywołana bez argumentów wyświetli zapisane układy.\n"
"\n"
"Obecny układ można zapisać podczas wykonywania komendy /quit za pomocą opcji "
"„weechat.look.save_layout_on_exit”."

msgid "mouse control"
msgstr "kontrola myszy"

msgid "enable|disable|toggle [<delay>]"
msgstr "enable|disable|toggle [<opóźnienie>]"

msgid ""
" enable: enable mouse\n"
"disable: disable mouse\n"
" toggle: toggle mouse\n"
"  delay: delay (in seconds) after which initial mouse state is restored "
"(useful to temporarily disable mouse)\n"
"\n"
"The mouse state is saved in option \"weechat.look.mouse\".\n"
"\n"
"Examples:\n"
"  enable mouse:\n"
"    /mouse enable\n"
"  toggle mouse for 5 seconds:\n"
"    /mouse toggle 5"
msgstr ""
" enable: włącza obsługę myszy\n"
"disable: wyłącza obsługę myszy\n"
" toggle: przełącza obsługę myszy\n"
"  opóźnienie: czas (w sekundach), po którym początkowy stan obsługi myszy "
"jest przywracany (przydatne do tymczasowego wyłączenia obsługi myszy)\n"
"\n"
"Stan myszy jest zapisywany w opcji „weechat.look.mouse”.\n"
"\n"
"Przykłady:\n"
"  włączenie obsługi myszy:\n"
"    /mouse enable\n"
"  zmiana obsługi myszy na 5 sekund:\n"
"    /mouse toggle 5"

msgid "execute a command silently"
msgstr "wykonuje komendę po cichu"

msgid "[-core | -current | -buffer <name>] <command>"
msgstr "[-core | -current | -buffer <nazwa>] <komenda>"

msgid ""
"   -core: no output on WeeChat core buffer\n"
"-current: no output on current buffer\n"
" -buffer: no output on specified buffer\n"
"    name: full buffer name (examples: \"irc.server.freenode\", \"irc."
"freenode.#weechat\")\n"
" command: command to execute silently (a '/' is automatically added if not "
"found at beginning of command)\n"
"\n"
"If no target is specified (-core, -current or -buffer), then default is to "
"mute all buffers.\n"
"\n"
"Examples:\n"
"  config save:\n"
"    /mute save\n"
"  message to current IRC channel:\n"
"    /mute -current msg * hi!\n"
"  message to #weechat channel:\n"
"    /mute -buffer irc.freenode.#weechat msg #weechat hi!"
msgstr ""
"   -core: bez wyświetlania wyjścia w głównym buforze WeeChat\n"
"-current: bez wyświetlania wyjścia na obecnym kanale\n"
" -buffer: bez wyświetlania wyjścia w podanym buforze\n"
"    nazwa: pełna nazwa bufora (przykłady: „irc.server.freenode”, „irc."
"freenode.#weechat”)\n"
" komenda: komenda do cichego wykonania ( '/' jest dodawane automatycznie "
"jeśli nie znalezione na początku komendy)\n"
"\n"
"Jeżeli nie podano celu (-core, -current lub -buffer), wtedy domyślnie jest "
"wyciszane są wszystkie bufory.\n"
"\n"
"Przykłady:\n"
"  zapisanie konfiguracji:\n"
"    /mute save\n"
"  wiadomość do obecnego kanału IRC:\n"
"    /mute -current msg * hej!\n"
"  wiadomość na kanał #weechat:\n"
"    /mute -buffer irc.freenode.#weechat msg #weechat hej!"

msgid "list/load/unload plugins"
msgstr "lista/załaduj/wyładuj wtyczkę"

msgid ""
"list|listfull [<name>] || load <filename> [<arguments>] || autoload "
"[<arguments>] || reload [<name>|* [<arguments>]] || unload [<name>]"
msgstr ""
"list|listfull [<nazwa>] || load <nazwapliku> [<argumenty>] || autoload "
"[<argumenty>] || reload [<nazwa>|* [<argumenty>]] || unload [<nazwa>]"

msgid ""
"     list: list loaded plugins\n"
" listfull: list loaded plugins (verbose)\n"
"     load: load a plugin\n"
" autoload: autoload plugins in system or user directory\n"
"   reload: reload a plugin (if no name given, unload all plugins, then "
"autoload plugins)\n"
"   unload: unload a plugin (if no name given, unload all plugins)\n"
" filename: plugin (file) to load\n"
"     name: a plugin name\n"
"arguments: arguments given to plugin on load\n"
"\n"
"Without argument, this command lists loaded plugins."
msgstr ""
"    list: lista załadowanych wtyczek\n"
"listfull: lista załadowanych wtyczek (szczegółowa)\n"
"    load: ładuje wtyczkę\n"
"autoload: automatycznie ładuje wtyczki w katalogu systemowym lub "
"użytkownika\n"
"  reload: przeładuje pojedynczą wtyczkę (jeśli nie podano nazwy, przeładuje "
"wszystkie wtyczki)\n"
"  unload: wyładowuje wtyczkę (jeśli nie podano nazwy, wyładuje wszystkie "
"wtyczkę\n"
"nazwapliku: wtyczka (plik) do załadowania\n"
"    nazwa: nazwa wtyczki\n"
"argumenty: argumenty przekazywane do wtyczki podczas ładowania\n"
"\n"
"Bez argumentów ta komenda wyświetli wszystkie załadowane wtyczki."

msgid "display text on a buffer"
msgstr "wyświetl tekst w buforze"

msgid ""
"[-buffer <number>|<name>] [-core] [-escape] [-date <date>] [-tags <tags>] [-"
"action|-error|-join|-network|-quit] [<text>] || -stdout|-stderr [<text>] || -"
"beep"
msgstr ""
"[-buffer <numer>|<nazwa>] [-core] [-escape] [-date <data>] [-tags <tagi>] [-"
"action|-error|-join|-network|-quit] <tekst> || -stdout|-stderr <tekst> || -"
"beep"

msgid ""
" -buffer: display text in this buffer (default: buffer where command is "
"executed)\n"
"   -core: alias of \"-buffer core.weechat\"\n"
"-current: display text on current buffer\n"
" -escape: interpret escaped chars (for example \\a, \\07, \\x07)\n"
"   -date: message date, format can be:\n"
"            -n: 'n' seconds before now\n"
"            +n: 'n' seconds in the future\n"
"             n: 'n' seconds since the Epoch (see man time)\n"
"            date/time (ISO 8601): yyyy-mm-ddThh:mm:ss, example: "
"2014-01-19T04:32:55\n"
"            time: hh:mm:ss (example: 04:32:55)\n"
"   -tags: comma-separated list of tags (see /help filter for a list of tags "
"most commonly used)\n"
"    text: text to display (prefix and message must be separated by \"\\t\", "
"if text starts with \"-\", then add a \"\\\" before)\n"
" -stdout: display text on stdout (escaped chars are interpreted)\n"
" -stderr: display text on stderr (escaped chars are interpreted)\n"
"   -beep: alias of \"-stderr \\a\"\n"
"\n"
"The options -action ... -quit use the prefix defined in options \"weechat."
"look.prefix_*\".\n"
"\n"
"Following escaped chars are supported:\n"
"  \\\" \\\\ \\a \\b \\e \\f \\n \\r \\t \\v \\0ooo \\xhh \\uhhhh "
"\\Uhhhhhhhh\n"
"\n"
"Examples:\n"
"  display a reminder on core buffer with a highlight:\n"
"    /print -core -tags notify_highlight Reminder: buy milk\n"
"  display an error on core buffer:\n"
"    /print -core -error Some error here\n"
"  display message on core buffer with prefix \"abc\":\n"
"    /print -core abc\\tThe message\n"
"  display a message on channel #weechat:\n"
"    /print -buffer irc.freenode.#weechat Message on #weechat\n"
"  display a snowman (U+2603):\n"
"    /print -escape \\u2603\n"
"  send alert (BEL):\n"
"    /print -beep"
msgstr ""
"-buffer: bufor, w którym zostanie wyświetlony tekst (domyślnie: obecny "
"bufor)\n"
"  -core: alias dla bufora „-buffer core.weechat”\n"
"-current: wyświetl tekst w obecnym buforze\n"
"-escape: interpretuj znaki poprzedzone \\ (na przykład \\a, \\07, \\x07)\n"
"  -date: data wiadomości, możliwe formaty:\n"
"           -n: 'n' sekund wcześniej\n"
"           +n: 'n' sekund później\n"
"            n: 'n' sekund od Epoch (zobacz man time)\n"
"           data/czas (ISO 8601): yyyy-mm-ddThh:mm:ss, przykład: "
"2014-01-19T04:32:55\n"
"           czas: hh:mm:ss (przykład: 04:32:55)\n"
"  -tags: oddzielona przecinkami lista tagów (zobacz /help filter w celu "
"wyświetlenia listy najczęstszych tagów)\n"
"   tekst: tekst do wyświetlenia (prefiks i wiadomość muszą być oddzielone za "
"pomocą „\\t”, jeśli tekst zaczyna się od „-” dodaj „\\” przed nim)\n"
"-stdout: wyświetl tekst na standardowe wyjście (znaki poprzedzone \\ są "
"interpretowane)\n"
"-stderr: wyświetl tekst na standardowe wyjście błędów (znaki poprzedzone \\ "
"są interpretowane)\n"
"   -beep: alias dla „-stderr \\a”\n"
"\n"
"Opcje -action ... -quit używają prefiksów zdefiniowanych w opcjach „weechat."
"look.prefix_*”.\n"
"\n"
"Wspierane znaczniki specjalne:\n"
"  \\” \\\\ \\a \\b \\e \\f \\n \\r \\t \\v \\0ooo \\xhh \\uhhhh "
"\\Uhhhhhhhh\n"
"\n"
"Przykłady:\n"
"  wyświetla przypomnienie w buforze głównym z higlightem:\n"
"    /print -core -tags notify_highlight Reminder: kup mleko\n"
"  wyświetla błąd w głównym buforze:\n"
"    /print -core -error Jakiś błąd\n"
"  wyświetla wiadomość w głównym buforze z prefiksem „abc\":\n"
"    /print -core abc\\tWiadomość\n"
"  wyświetla wiadomość na kanale #weechat:\n"
"    /print -buffer irc.freenode.#weechat Message on #weechat\n"
"  wyświetla bałwana (U+2603):\n"
"    /print -escape \\u2603\n"
"  wysyła alert (BEL):\n"
"    /print -beep"

msgid "manage proxies"
msgstr "zarządzanie proxy"

msgid ""
"list || add <name> <type> <address> <port> [<username> [<password>]] || del "
"<name>|-all || set <name> <option> <value>"
msgstr ""
"list || add <nazwa> <typ> <adres> <port> [<użytkownik> [<hasło>]] || del "
"<nazwa>|-all || set <nazwa> <opcja> <wartość>"

msgid ""
"    list: list all proxies\n"
"     add: add a new proxy\n"
"    name: name of proxy (must be unique)\n"
"    type: http, socks4 or socks5\n"
" address: IP or hostname\n"
"    port: port\n"
"username: username (optional)\n"
"password: password (optional)\n"
"     del: delete a proxy (or all proxies with -all)\n"
"     set: set a value for a proxy property\n"
"  option: option to change (for options list, look at /set weechat.proxy."
"<proxyname>.*)\n"
"   value: new value for option\n"
"\n"
"Examples:\n"
"  add a http proxy, running on local host, port 8888:\n"
"    /proxy add local http 127.0.0.1 8888\n"
"  add a http proxy using IPv6 protocol:\n"
"    /proxy add local http ::1 8888\n"
"    /proxy set local ipv6 on\n"
"  add a socks5 proxy with username/password:\n"
"    /proxy add myproxy socks5 sample.host.org 3128 myuser mypass\n"
"  delete a proxy:\n"
"    /proxy del myproxy"
msgstr ""
"    list: wyświetla wszystkie proxy\n"
"     add: dodaje nowe proxy\n"
"    nazwa: nazwa proxy (musi być unikalna)\n"
"    typ: http, socks4 lub socks5\n"
" adres: adres IP lub nazwa hosta\n"
"    port: port\n"
"użytkownik: nazwa użytkownika (opcjonalne)\n"
"hasło: hasło (opcjonalne)\n"
"     del: usuwa proxy (albo wszystkie zdefiniowane proxy z -all)\n"
"     set: ustawia wartość dla właściwości proxy\n"
"  opcja: właściwość do zmiany (aby uzyskać listę dostępnych opcji spójrz na /"
"set weechat.proxy.<nazwa proxy>.*)\n"
"   wartość: nowa wartość dla opcji\n"
"\n"
"Przykłady:\n"
"  tworzy proxy http, uruchomione na hoście lokalnym i porcie 8888:\n"
"    /proxy add local http 127.0.0.1 8888\n"
"  tworzy proxy http wykorzystujące protokół IPv6:\n"
"    /proxy add local http ::1 8888\n"
"    /proxy set local ipv6 on\n"
"  tworzy proxy socks5 z nazwą użytkownika/hasłem:\n"
"    /proxy add myproxy socks5 sample.host.org 3128 myuser mypass\n"
"  usuwa proxy:\n"
"    /proxy del myproxy"

msgid "quit WeeChat"
msgstr "zakończ WeeChat"

msgid "[-yes] [<arguments>]"
msgstr "[-yes][<argumenty>]"

msgid ""
"     -yes: required if option \"weechat.look.confirm_quit\" is enabled\n"
"arguments: text sent with signal \"quit\"\n"
"           (for example irc plugin uses this text to send quit message to "
"server)\n"
"\n"
"By default when quitting the configuration files are saved (see option "
"\"weechat.look.save_config_on_exit\") and the current layout can be saved "
"(see option \"weechat.look.save_layout_on_exit\")."
msgstr ""
"     -yes: wymagane jeśli opcja weechat.look.confirm_quit jest włączona\n"
"argumenty: tekst wysłany na sygnał „quit”\n"
"           (na przykład wtyczka irc używa tego tekstu do wysłania wiadomości "
"pożegnalnej na serwer)\n"
"\n"
"Domyślnie pliki konfiguracyjne są zapisywane przy wyjściu z aplikacji "
"(zobacz opcję „weechat.look.save_config_on_exit”) zapisany może byc też "
"obecny układ okien (zobacz opcję „weechat.look.save_layout_on_exit”)."

msgid "reload configuration files from disk"
msgstr "przeładuj pliki konfiguracyjne z dysku"

msgid "[<file> [<file>...]]"
msgstr "[<plik> [<plik>...]]"

msgid ""
"file: configuration file to reload (without extension \".conf\")\n"
"\n"
"Without argument, all files (WeeChat and plugins) are reloaded."
msgstr ""
"plik: plik konfiguracyjny do przeładowania (bez rozszerzenia „.conf”)\n"
"\n"
"Bez podania argumentu wszystkie pliki (WeeChat oraz wtyczki) zostaną "
"przeładowane."

msgid "execute a command several times"
msgstr "wykonuje komendę kilka razy"

msgid "[-interval <delay>] <count> <command>"
msgstr "[-interval <opóźnienie>] <ilość> <komenda>"

msgid ""
"  delay: delay between execution of commands (in milliseconds)\n"
"  count: number of times to execute command\n"
"command: command to execute (a '/' is automatically added if not found at "
"beginning of command)\n"
"\n"
"All commands are executed on buffer where this command was issued.\n"
"\n"
"Example:\n"
"  scroll 2 pages up:\n"
"    /repeat 2 /window page_up"
msgstr ""
"  opóźnienie: czas pomiędzy wykonaniem komend (w milisekundach)\n"
"  ilość: ile razy wykonać komendę\n"
"komenda: komenda do wykonania ('/' jest automatycznie dodawane, jeśli nie "
"znajduje się na początku komendy)\n"
"\n"
"Wszystkie komendy wykonane zostaną na buforze, w którym wykonano tą "
"komendę.\n"
"\n"
"Przykład:\n"
"  przewija 2 strony do góry:\n"
"    /repeat 2 /window page_up"

msgid "save configuration files to disk"
msgstr "zapisuje pliki konfiguracyjne na dysku"

msgid ""
"file: configuration file to save (without extension \".conf\")\n"
"\n"
"Without argument, all files (WeeChat and plugins) are saved.\n"
"\n"
"By default all configuration files are saved to disk on /quit command (see "
"option \"weechat.look.save_config_on_exit\")."
msgstr ""
"plik: plik konfiguracyjny do zapisania (bez rozszerzenia „.conf”)\n"
"\n"
"Bez podania argumentu wszystkie pliki (WeeChat oraz wtyczki) zostaną "
"zapisane.\n"
"\n"
"Domyślnie zapisywane na dysku są wszystkie pliki konfiguracyjne podczas "
"wykonywania komendy /quit (zobacz opcję „weechat.look.save_config_on_exit"
"„)."

msgid ""
"manage secured data (passwords or private data encrypted in file sec.conf)"
msgstr ""
"zarządzanie zabezpieczonymi danymi (hasła lub dane poufne zaszyfrowane w "
"pliku sec.conf)"

msgid ""
"passphrase <passphrase>|-delete || decrypt <passphrase>|-discard || set "
"<name> <value> || del <name>"
msgstr ""
"passphrase <hasło>|-delete || decrypt <hasło>|-discard || set <nazwa> "
"<wartość> || del <nazwa>"

msgid ""
"passphrase: change the passphrase (without passphrase, data is stored as "
"plain text in file sec.conf)\n"
"   -delete: delete passphrase\n"
"   decrypt: decrypt data still encrypted (it happens only if passphrase was "
"not given on startup)\n"
"  -discard: discard all data still encrypted\n"
"       set: add or change secured data\n"
"       del: delete secured data\n"
"\n"
"Without argument, this command displays secured data in a new buffer.\n"
"\n"
"Keys on secure buffer:\n"
"  alt+v  toggle values\n"
"\n"
"When a passphrase is used (data encrypted), it is asked by WeeChat on "
"startup.\n"
"It is possible to set environment variable \"WEECHAT_PASSPHRASE\" to prevent "
"the prompt (this same variable is used by WeeChat on /upgrade).\n"
"\n"
"Secured data with format ${sec.data.xxx} can be used in:\n"
"  - command /eval\n"
"  - command line argument \"--run-command\"\n"
"  - options weechat.startup.command_{before|after}_plugins\n"
"  - other options that may contain a password or sensitive data (for example "
"proxy, irc server and relay); see /help on the options to check if they are "
"evaluated.\n"
"\n"
"Examples:\n"
"  set a passphrase:\n"
"    /secure passphrase this is my passphrase\n"
"  encrypt freenode SASL password:\n"
"    /secure set freenode mypassword\n"
"    /set irc.server.freenode.sasl_password \"${sec.data.freenode}\"\n"
"  encrypt oftc password for nickserv:\n"
"    /secure set oftc mypassword\n"
"    /set irc.server.oftc.command \"/msg nickserv identify ${sec.data."
"oftc}\"\n"
"  alias to ghost the nick \"mynick\":\n"
"    /alias add ghost /eval /msg -server freenode nickserv ghost mynick ${sec."
"data.freenode}"
msgstr ""
"passphrase: zmienia hasło (bez hasła dane są przechowywane w postaci tekstu "
"w pliku sec.conf)\n"
"   -delete: kasuje hasło\n"
"   decrypt: rozszyfrowuje dane będące ciągle zaszyfrowane (zdarza się to "
"tylko jeśli hasło nie zostało podane przy uruchomieniu)\n"
"  -discard: odrzuca wszystkie nadal zaszyfrowane dane\n"
"       set: dodaje lub zmienia zaszyfrowane dane\n"
"       del: kasuje zaszyfrowane dane\n"
"\n"
"Bez argumentu, komenda wyświetli zabezpieczone dane w nowym buforze.\n"
"\n"
"Kombinacje klawiszy w bezpiecznym buforze:\n"
"  alt+v  przełącza wartości\n"
"\n"
"Jeśli używane jest hasło (dane zaszyfrowane), należy je podać podczas startu "
"WeeChat.\n"
"Jest możliwe ustawienie zmiennej środowiskowej „WEECHAT_PASSPHRASE”, aby "
"nie podawać hasła przy uruchomieniu (ta sama zmienna jest używana przez "
"WeeChat podczas wykonywania /upgrade).\n"
"\n"
"Zabezpieczone dane w formacie ${sec.data.xxx} można użyć w:\n"
"  - komendzie /eval\n"
"  - argumencie w linii poleceń „--run-command”\n"
"  - opcjach weechat.startup.command_{before|after}_plugins\n"
"  - innych opcjach, które mogą zawierać hasło lub wrażliwe dane (na przykład "
"proxy, serwer irc i relay); zobacz /help na opcjach żeby sprawdzić czy są "
"przetwarzane.\n"
"\n"
"Przykłady:\n"
"  ustawienie hasła:\n"
"    /secure passphrase to jest moje hasło\n"
"  zaszyfrowanie hasła dla freenode SASL:\n"
"    /secure set freenode mojehasło\n"
"    /set irc.server.freenode.sasl_password „${sec.data.freenode}”\n"
"  zaszyfrowanie hasła dla nickserva na serwerze oftc:\n"
"    /secure set oftc mojehasło\n"
"    /set irc.server.oftc.command „/msg nickserv identify ${sec.data."
"oftc}”\n"
"  alias dla polecenia ghost dla nicka „mójnick\":\n"
"    /alias ghost /eval /msg -server freenode nickserv ghost mójnick ${sec."
"data.freenode}"

msgid "set config options and environment variables"
msgstr "ustaw opcje konfiguracyjne i zmienne środowiskowe"

msgid ""
"[<option> [<value>]] || diff [<option> [<option>...]] || env [<variable> "
"[<value>]]"
msgstr ""
"[<opcja> [<wartość>]] || diff [<opcja> [<opcja>...]] || env [<zmienna> "
"[<wartość>]]"

msgid ""
"option: name of an option (wildcard \"*\" is allowed)\n"
" value: new value for option, according to type:\n"
"          boolean: on, off or toggle\n"
"          integer: number, ++number or --number\n"
"           string: any string (\"\" for empty string)\n"
"            color: color name, ++number or --number\n"
"        Note: for all types, you can use null to remove option value "
"(undefined value). This works only for some special plugin variables.\n"
"  diff: display only changed options\n"
"   env: display or set an environment variable (use value \"\" to unset a "
"variable)\n"
"\n"
"Examples:\n"
"  display options about highlight:\n"
"    /set *highlight*\n"
"  add a word to highlight:\n"
"    /set weechat.look.highlight \"word\"\n"
"  display changed options:\n"
"    /set diff\n"
"  display changed options in irc plugin:\n"
"    /set diff irc.*\n"
"  display value of environment variable LANG:\n"
"    /set env LANG\n"
"  set environment variable LANG and use it:\n"
"    /set env LANG fr_FR.UTF-8\n"
"    /upgrade\n"
"  unset environment variable ABC:\n"
"    /set env ABC \"\""
msgstr ""
"opcja: nazwa opcji (może zawierać wildcard\"*”)\n"
" wartość: nowa wartość opcji, zgodnie z typem:\n"
"          boolean: on, off lub toggle\n"
"          integer: numer, ++numer lub --numer\n"
"           string: dowolny ciąg („” dla pustego ciągu)\n"
"            color: nazwa koloru, ++numer lub --numer\n"
"        Uwaga: dla wszystkich typów, można użyć null dla usunięcia wartości "
"opcji (niezdefiniowana wartość). Działa to tylko z niektórymi specjalnymi "
"zmiennymi wtyczek.\n"
"  diff: wyświetla tylko zmienione opcje\n"
"   env: wyśiwietla lub ustawia zmienne środowiskowe (użyj „” żeby skasować "
"zmienną)\n"
"\n"
"Przykłady:\n"
"  wyświetla opcje dotyczące podświetleń:\n"
"    /set *highlight*\n"
"  dodaje słowo do podświetlenia:\n"
"    /set weechat.look.highlight „słowo”\n"
"  wyświetla zmienione opcje:\n"
"    /set diff\n"
"  wyświetla zmienione opcje dla wtyczki irc:\n"
"    /set diff irc.*\n"
"  wyświetla wartość zmiennej środowiskowej LANG:\n"
"    /set env LANG\n"
"  ustawia zmienną środowiskową LANG i używa jej:\n"
"    /set env LANG fr_FR.UTF-8\n"
"    /upgrade\n"
"  kasuje zmienną środowiskową ABC:\n"
"    /set env ABC „”"

msgid "unset/reset config options"
msgstr "skasuj/zresetuj zmienną konfiguracyjną"

msgid "<option> || -mask <option>"
msgstr "<opcja> || -mask <opcja>"

msgid ""
"option: name of an option\n"
" -mask: use a mask in option (wildcard \"*\" is allowed to mass-reset "
"options, use carefully!)\n"
"\n"
"According to option, it's reset (for standard options) or removed (for "
"optional settings, like server values).\n"
"\n"
"Examples:\n"
"  reset one option:\n"
"    /unset weechat.look.item_time_format\n"
"  reset all color options:\n"
"    /unset -mask weechat.color.*"
msgstr ""
"opcja: nazwa opcji\n"
" -mask: używa maski w opcji (wildcard „*” jest dozwolony do masowego "
"resetowania opcji, używaj ostrożnie!)\n"
"\n"
"W zależności od opcji, jest resetowana (dla standardowych opcji) lub usuwana "
"(dla opcjonalnych ustawień, jak wartości dotyczące serwerów).\n"
"\n"
"Przykłady:\n"
"  resetowanie jednej opcji:\n"
"    /unset weechat.look.item_time_format\n"
"  resetowanie wszystkich opcji dotyczących kolorów:\n"
"    /unset weechat.color.*"

msgid "upgrade WeeChat without disconnecting from servers"
msgstr "uaktualnia WeeChat bez rozłączania z serwerami"

msgid "[-yes] [<path_to_binary>|-quit]"
msgstr "[-yes] [<ścieżka_do_binarki>|-quit]"

msgid ""
"          -yes: required if option \"weechat.look.confirm_upgrade\" is "
"enabled\n"
"path_to_binary: path to WeeChat binary (default is current binary)\n"
"        -dummy: do nothing (option used to prevent accidental completion "
"with \"-quit\")\n"
"         -quit: close *ALL* connections, save session and quit WeeChat, "
"which makes possible a delayed restoration (see below)\n"
"\n"
"This command upgrades and reloads a running WeeChat session. The new WeeChat "
"binary must have been compiled or installed with a package manager before "
"running this command.\n"
"\n"
"Note: SSL connections are lost during upgrade, because reload of SSL "
"sessions is currently not possible with GnuTLS. There is automatic "
"reconnection after upgrade.\n"
"\n"
"Upgrade process has 4 steps:\n"
"  1. save session into files for core and plugins (buffers, history, ..)\n"
"  2. unload all plugins (configuration files (*.conf) are written on disk)\n"
"  3. save WeeChat configuration (weechat.conf)\n"
"  4. execute new WeeChat binary and reload session.\n"
"\n"
"With option \"-quit\", the process is slightly different:\n"
"  1. close *ALL* connections (irc, xfer, relay, ...)\n"
"  2. save session into files (*.upgrade)\n"
"  3. unload all plugins\n"
"  4. save WeeChat configuration\n"
"  5. quit WeeChat\n"
"Then later you can restore session with command: weechat --upgrade\n"
"IMPORTANT: you must restore the session with exactly same configuration "
"(files *.conf).\n"
"It is possible to restore WeeChat session on another machine if you copy the "
"content of directory \"~/.weechat\"."
msgstr ""
"          -yes: wymagane, jeśli „weechat.look.confirm_upgrade” jest "
"włączona\n"
"ścieżka_do_binarki: ścieżka do pliku binarnego WeeChat (domyślnie jest to "
"obecny plik)\n"
"        -dummy: nic nie rób (opcja użyta w celu zapobiegnięcia przypadkowego "
"dopełnienia za pomocą\"-quit”)\n"
"         -quit: zamyka *WSZYSTKIE* połączenia, zapisuje sesję i wyłącza "
"WeeChat, umożliwia to późniejsze przywrócenie (zobacz niżej)\n"
"\n"
"Ta komenda uaktualnia i przeładowuje działającą sesję WeeChat.  Nowy plik "
"binarny WeeChat powinien zostać skompilowany lub zainstalowany za pomocą "
"managera pakietów przed uruchomieniem tej komendy.\n"
"\n"
"Uwaga: połączenia SSL są przerywane podczas uaktualniania, ponieważ "
"przeładowanie sesji SSL nie jest obecnie możliwe za pomocą GnuTLS. Po "
"uaktualnieniu nastąpi ponowne ich połączenie.\n"
"\n"
"Proces uaktualnienia składa się z 4 kroków:\n"
"  1. zapisania sesji do plików dla rdzenia i wtyczek (bufory, historia, ..)\n"
"  2. wyładowanie wszystkich wtyczek (zapisanie plików konfiguracyjnych *."
"conf)\n"
"  3. zapisanie konfiguracji WeeChat (weechat.conf)\n"
"  4. uruchomienie nowego pliku binarnego WeeChat i przeładowanie sesji.\n"
"\n"
"Z opcją „-quit”, proces przebiega inaczej:\n"
"  1. zamknięcie *WSZYSTKICH* połączeń (irc, xfer, relay, ...)\n"
"  2. zapisanie sesji do pliku (*.upgrade)\n"
"  3. wyładowanie wszystkich wtyczek\n"
"  4. zapisanie konfiguracji WeeChat\n"
"  5. wyłączenie WeeChat\n"
"Następnie można przywrócić sesję za pomocą komendy: weechat --upgrade\n"
"WAŻNE: należy przywracać sesję z identyczną konfiguracją (pliki *.conf).\n"
"Jest możliwe przywrócenie sesji WeeChat na innej maszynie, jeśli skopiujemy "
"zawartość katalogu „~/.weechat”."

msgid "show WeeChat uptime"
msgstr "pokazuje czas pracy WeeChat"

msgid ""
" -o: send uptime to current buffer as input (English string)\n"
"-ol: send uptime to current buffer as input (translated string)"
msgstr ""
" -o: wysyła uptime jako wejście do obecnego bufora (po angielsku)\n"
"-ol: wysyła uptime jako wejście do obecnego bufora (przetłumaczony)"

msgid "show WeeChat version and compilation date"
msgstr "pokazuje wersję i datę, kiedy skompilowano WeeChat"

msgid ""
" -o: send version to current buffer as input (English string)\n"
"-ol: send version to current buffer as input (translated string)\n"
"\n"
"The default alias /v can be used to execute this command on all buffers "
"(otherwise the irc command /version is used on irc buffers)."
msgstr ""
" -o: wysyła wersje jako wejście do obecnego bufora (po angielsku)\n"
"-ol: wysyła wersje jako wejście do obecnego bufora (przetłumaczony)\n"
"\n"
"Domyślny alias /v może zostać użyty do wykonania tej komendy we wszystkich "
"buforach (w przeciwnym wypadku wykonywana jest komenda /version w buforach "
"irc)."

msgid "schedule a command execution in future"
msgstr "planuje komendę do wykonania w przyszłości"

msgid "<number>[<unit>] <command>"
msgstr "<liczba>[<jednostka>] <komenda>"

msgid ""
" number: amount of time to wait (integer number)\n"
"   unit: optional, values are:\n"
"           ms: milliseconds\n"
"            s: seconds (default)\n"
"            m: minutes\n"
"            h: hours\n"
"command: command to execute (or text to send to buffer if command does not "
"start with '/')\n"
"\n"
"Note: command is executed on buffer where /wait was executed (if buffer is "
"not found (for example if it has been closed before execution of command), "
"then command is executed on WeeChat core buffer).\n"
"\n"
"Examples:\n"
"  join channel in 10 seconds:\n"
"    /wait 10 /join #test\n"
"  set away in 15 minutes:\n"
"    /wait 15m /away -all I'm away\n"
"  say 'hello' in 2 minutes:\n"
"    /wait 2m hello"
msgstr ""
" liczba: ilość czasu do odczekania (liczba całkowita)\n"
"   jednostka: opcjonalnie, możliwe wartości:\n"
"           ms: milisekundy\n"
"            s: sekundy (domyślnie)\n"
"            m: minuty\n"
"            h: godziny\n"
"komenda: komenda do wykonania (lub tekst do wysłania do bufora jeżeli "
"komenda nie zaczyna się od  '/')\n"
"\n"
"Ważne: komenda zostanie wykonana w buforze, gdzie zostało wykonane /wait "
"(jeśli bufor nie zostanie znaleziony(na przykład jeśli został zamknięty "
"przed wykonaniem komendy), wtedy komenda wykona się w głównym buforze "
"WeeChat).\n"
"\n"
"Przykłady:\n"
"  wejdzie na kanał za 10 sek:\n"
"    /wait 10 /join #test\n"
"  ustawi stan nieobecności za 15 min:\n"
"    /wait 15m /away -all I'm away\n"
"  napisze 'hello' za 2 min:\n"
"    /wait 2m hello"

msgid "manage windows"
msgstr "zarządza oknami"

msgid ""
"list || -1|+1|b#|up|down|left|right [-window <number>] || <number> || splith|"
"splitv [-window <number>] [<pct>] || resize [-window <number>] [+/-]<pct> || "
"balance || merge [-window <number>] [all] || page_up|page_down [-window "
"<number>] || refresh || scroll [-window <number>] [+/-]<value>[s|m|h|d|M|y] "
"|| scroll_horiz [-window <number>] [+/-]<value>[%] || scroll_up|scroll_down|"
"scroll_top|scroll_bottom|scroll_beyond_end|scroll_previous_highlight|"
"scroll_next_highlight|scroll_unread [-window <number>] || swap [-window "
"<number>] [up|down|left|right] || zoom [-window <number>] || bare [<delay>]"
msgstr ""
"list || -1|+1|b#|up|down|left|right [-window <numer>] || <numer> || splith|"
"splitv [-window <numer>] [<pct>] || resize [-window <numer>] [+/-]<pct> || "
"balance || merge [-window <numer>] [all] || page_up|page_down [-window "
"<numer>] || refresh || scroll [-window <numer>] [+/-]<wartość>[s|m|h|d|M|y] "
"|| scroll_horiz [-window <numer>] [+/-]<wartość>[%] || scroll_up|scroll_down|"
"scroll_top|scroll_bottom|scroll_beyond_end|scroll_previous_highlight|"
"scroll_next_highlight|scroll_unread [-window <numer>] || swap [-window "
"<numer>] [up|down|left|right] || zoom[-window <numer>] || bare [<opóźnienie>]"

#, c-format
msgid ""
"         list: list opened windows (without argument, this list is "
"displayed)\n"
"           -1: jump to previous window\n"
"           +1: jump to next window\n"
"           b#: jump to next window displaying buffer number #\n"
"           up: switch to window above current one\n"
"         down: switch to window below current one\n"
"         left: switch to window on the left\n"
"        right: switch to window on the right\n"
"       number: window number (see /window list)\n"
"       splith: split current window horizontally (to undo: /window merge)\n"
"       splitv: split current window vertically (to undo: /window merge)\n"
"       resize: resize window size, new size is <pct> percentage of parent "
"window\n"
"      balance: balance the sizes of all windows\n"
"        merge: merge window with another (all = keep only one window)\n"
"      page_up: scroll one page up\n"
"    page_down: scroll one page down\n"
"      refresh: refresh screen\n"
"       scroll: scroll a number of lines (+/-N) or with time: s=seconds, "
"m=minutes, h=hours, d=days, M=months, y=years\n"
" scroll_horiz: scroll horizontally a number of columns (+/-N) or percentage "
"of window size (this scrolling is possible only on buffers with free "
"content)\n"
"    scroll_up: scroll a few lines up\n"
"  scroll_down: scroll a few lines down\n"
"   scroll_top: scroll to top of buffer\n"
"scroll_bottom: scroll to bottom of buffer\n"
"scroll_beyond_end: scroll beyond the end of buffer\n"
"scroll_previous_highlight: scroll to previous highlight\n"
"scroll_next_highlight: scroll to next highlight\n"
"scroll_unread: scroll to unread marker\n"
"         swap: swap buffers of two windows (with optional direction for "
"target window)\n"
"         zoom: zoom on window\n"
"         bare: toggle bare display (with optional delay in seconds for "
"automatic return to standard display mode)\n"
"\n"
"For splith and splitv, pct is a percentage which represents size of new "
"window, computed with current window as size reference. For example 25 means "
"create a new window with size = current_size / 4\n"
"\n"
"Examples:\n"
"  jump to window displaying buffer #1:\n"
"    /window b1\n"
"  scroll 2 lines up:\n"
"    /window scroll -2\n"
"  scroll 2 days up:\n"
"    /window scroll -2d\n"
"  scroll to beginning of current day:\n"
"    /window scroll -d\n"
"  zoom on window #2:\n"
"    /window zoom -window 2\n"
"  split window horizontally using 30%% of space for the window on top:\n"
"    /window splith 30\n"
"  remove the split:\n"
"    /window merge\n"
"  enable bare display for 2 seconds:\n"
"    /window bare 2"
msgstr ""
"         list: lista otwartych okien (bez argumentu wyświetlana jest ta "
"lista)\n"
"           -1: skok do poprzedniego okna\n"
"           +1: skok do następnego okna\n"
"           b#: skok do następnego okna pokazującego bufor o numerze #\n"
"           up: przełączenie na okno ponad obecnym\n"
"         down: przełączenie na okno pod obecnym\n"
"         left: przełączenie na okno po lewej\n"
"        right: przełączenie na okno po prawej\n"
"       numer: okno numer (zobacz /window list)\n"
"       splith: dzieli obecne okno poziomo\n"
"       splitv: dzieli obecne okno pionowo\n"
"       resize: zmienia rozmiar okna, nowy rozmiar to <pct> procent okna "
"nadrzędnego\n"
"      balance: balansuje rozmiary pomiędzy oknami\n"
"        merge: łączy okno z innym (all = posiadanie tylko jednego okna)\n"
"      page_up: przewija stronę do góry\n"
"    page_down: przewija stronę w dół\n"
"      refresh: odświeża ekran\n"
"       scroll: przewija ilość linii (+/-N) lub o czas: s=sekundy, m=minuty, "
"h=godziny, d=dni, M=miesiące, y=lata\n"
" scroll_horiz: przewija poziomo ilość kolumn (+/-N) lub procent rozmiaru "
"okna (takie przewijanie jest możliwe tylko w buforach z wolną zawartością)\n"
"    scroll_up: przewija kilka linii w gorę\n"
"  scroll_down: przewija kilka linii w dół\n"
"   scroll_top: przewija na samą górę bufora\n"
"scroll_bottom: przewija na spód bufora\n"
"scroll_beyond_end: przewija poza koniec bufora\n"
"scroll_previous_highlight: przewija do poprzedniego highlighta\n"
"scroll_next_highlight: przewija do następnego highlighta\n"
"scroll_unread: przewija do znacznika nie przeczytania\n"
"         swap: zamienia bufory między dwoma oknami (z opcjonalnym kierunkiem "
"dla docelowego okna)\n"
"         zoom: powiększa okno\n"
"         bare: przełącza niesformatowane wysiwetlanie (z opcjonalnym czasem, "
"po jakim nastąpi automatyczny powrót do standardowego trybu)\n"
"\n"
"Dla splith i splitv, pct oznacza procent reprezentujący rozmiar nowego okna, "
"porównany z obecnym oknem jako odniesieniem. Na przykład 25 oznacza "
"utworzenie nowego okna o rozmiarze = obecny_rozmiar / 4\n"
"\n"
"Przykłady:\n"
"  skok do okna wyświetlającego bufor #1:\n"
"    /window b1\n"
"  przewiń 2 linie do góry:\n"
"    /window scroll -2\n"
"  przewiń 2 dni do góry:\n"
"    /window scroll -2d\n"
"  przewiń do początku obecnego dnia:\n"
"    /window scroll -d\n"
"  powiększ okno 2 #2:\n"
"    /window zoom -window 2\n"
"  podziel okno poziomo dając 30%% miejsca oknu na górze:\n"
"    /window splith 30\n"
"  usuń podział:\n"
"    /window merge\n"
"  włączenie trybu niesformatowanego na 2 sekundy:\n"
"    /window bare 2"

#, c-format
msgid "%sToo few arguments for command \"%s%s%s\" (help on command: /help %s)"
msgstr ""
"%sZa mało argumentów dla komendy „%s%s%s” (pomoc dla komendy: /help %s)"

#, c-format
msgid "%sError with command \"%s\" (help on command: /help %s)"
msgstr "%sBłąd komendy „%s” (pomoc dla komendy: /help %s)"

msgid "names of buffers"
msgstr "nazwy buforów"

msgid "numbers of buffers"
msgstr "numery buforów"

msgid "names of buffers (including plugins names)"
msgstr "nazwy buforów (włącznie z nazwami wtyczek)"

msgid "properties that can be set on a buffer"
msgstr "właściwości, jakie mogą być ustawione w buforze"

msgid "properties that can be read on a buffer"
msgstr "właściwości, jakie mogą być przeczytane w buforze"

msgid "numbers of windows"
msgstr "liczba okien"

msgid "color names"
msgstr "nazwy kolorów"

msgid "palette colors"
msgstr "paleta kolorów"

msgid "configuration files"
msgstr "pliki konfiguracyjne"

msgid "filename"
msgstr "nazwa pliku"

msgid "names of filters"
msgstr "nazwy filtrów"

msgid ""
"commands (weechat and plugins); optional argument: prefix to add before the "
"commands"
msgstr ""

msgid "names of infos hooked"
msgstr "nazwy powiązanych informacji"

msgid "names of infolists hooked"
msgstr "nazwy powiązanych infolist"

msgid "nicks in nicklist of current buffer"
msgstr "nicki na liście nicków obecnego bufora"

msgid "configuration options"
msgstr "opcje konfiguracyjne"

msgid "names of plugins"
msgstr "nazwy wtyczek"

msgid "names of plugins installed"
msgstr "nazwy zainstalowanych wtyczek"

msgid ""
"commands defined by plugins; optional argument: prefix to add before the "
"commands"
msgstr ""

msgid "names of bars"
msgstr "nazwy pasków"

msgid "values for a configuration option"
msgstr "wartości opcji konfiguracyjnych"

msgid "weechat commands; optional argument: prefix to add before the commands"
msgstr ""

msgid "names of proxies"
msgstr "nazwy proxy"

msgid "options for proxies"
msgstr "opcje proxy"

msgid "options for bars"
msgstr "opcje pasków"

#. TRANSLATORS: "key" means "key on the keyboard"
msgid "key contexts"
msgstr "konteksty klawiszy"

#. TRANSLATORS: "key" means "key on the keyboard"
msgid "key codes"
msgstr "kody klawiszowe"

#. TRANSLATORS: "key" means "key on the keyboard"
msgid "key codes that can be reset (keys added, redefined or removed)"
msgstr ""
"kody klawiszy, które mogą być zresetowane (klawisze dodane, przedefiniowane "
"lub usunięte)"

msgid "areas (\"chat\" or bar name) for free cursor movement"
msgstr ""
"obszary („chat” albo nazwa paska) dla wolnego przemieszczania się kursora"

msgid "names of layouts"
msgstr "nazwy układów"

msgid "names of secured data (file sec.conf, section data)"
msgstr "nazwy zabezpieczonych danych (plik sec.conf, sekcja data)"

msgid "environment variables"
msgstr "zmienne środowiskowe"

msgid "value of an environment variable"
msgstr "wartość zmiennej środowiskowej"

msgid ""
"Warning: option weechat.look.save_config_on_exit is disabled, so the option "
"weechat.look.save_layout_on_exit is ignored"
msgstr ""
"Uwaga: opcja weechat.look.save_config_on_exit jest wyłączona, dlatego opcja "
"weechat.look.save_layout_on_exit jest ignorowana"

msgid ""
"Warning: you should now issue /save to write option weechat.look."
"save_config_on_exit in configuration file"
msgstr ""
"Uwaga: należy teraz wykonać /save , w celu zapisania opcji "
"„save_config_on_exit” w pliku konfiguracyjnym"

msgid ""
"WARNING: this option can cause serious display bugs, if you have such "
"problems, you must turn off this option."
msgstr ""
"UWAGA: ta opcja może powodować poważne błędy w wyświetlaniu, jeśli ich "
"doświadczysz należy wyłączyć ta opcję."

#, c-format
msgid ""
"%sWarning: proxy \"%s\" does not exist (you can add it with command /proxy)"
msgstr ""
"%sUwaga: pośrednik „%s” nie istnieje (możesz go dodać za pomocą komendy /"
"proxy)"

msgid "debug level for plugin (\"core\" for WeeChat core)"
msgstr "poziom debugowania dla wtyczki („core” dla rdzenia WeeChat)"

msgid "alias for color"
msgstr "alias dla kolorów"

#, c-format
msgid "%sError: palette option must be numeric"
msgstr "%sBłąd: opcja palety musi być numerem"

#, c-format
msgid "%sWarning: unknown option for section \"%s\": %s (value: \"%s\")"
msgstr "%sOstrzeżenie: nieznana opcja dla sekcji „%s\": %s (wartość: „%s”)"

msgid "Notify level for buffer"
msgstr "Poziom powiadomień dla buforu"

msgid ""
"command executed when WeeChat starts, after loading plugins (note: content "
"is evaluated, see /help eval)"
msgstr ""
"komenda wykonana kiedy WeeChat jest uruchamiany, po załadowaniu wtyczek "
"(uwaga: zawartość jest przetwarzana, zobacz /help eval)"

msgid ""
"command executed when WeeChat starts, before loading plugins (note: content "
"is evaluated, see /help eval)"
msgstr ""
"komenda wykonana kiedy WeeChat jest uruchamiany, przed załadowaniem wtyczek "
"(uwaga: zawartość jest przetwarzana, zobacz /help eval)"

msgid "display WeeChat logo at startup"
msgstr "wyświetl logo WeeChat podczas uruchamiania"

msgid "display WeeChat version at startup"
msgstr "wyświetl wersję WeeChat podczas uruchamiania"

msgid ""
"set resource limits for WeeChat process, format is: \"res1:limit1,res2:"
"limit2\"; resource name is the end of constant (RLIMIT_XXX) in lower case "
"(see man setrlimit for values); limit -1 means \"unlimited\"; example: set "
"unlimited size for core file and max 1GB of virtual memory: \"core:-1,"
"as:1000000000\""
msgstr ""
"ustawia limit zasobów dla procesu WeeChat, format: „res1:limit1,res2:"
"limit2\"; nazwa zasobu to końcówka stałej (RLIMIT_XXX) pisana małymi "
"literami (wartości można znaleźć w man setrlimit); limit -1 oznacza "
"„nieograniczone\"; przykład ustawienie braku limitu dla rdzenia i "
"maksymalnie 1 GB dla pamięci wirtualnej: „core:-1,as:1000000000”"

msgid ""
"alignment for end of lines (all lines after the first): they are starting "
"under this data (time, buffer, prefix, suffix, message (default))"
msgstr ""
"wyrównanie dla końca linii (wszystkie po pierwszej): zaczynają się od tego "
"(time, buffer, prefix, suffix, message (domyślnie))"

msgid ""
"alignment for multiline words according to option weechat.look."
"align_end_of_lines; if disabled, the multiline words will not be aligned, "
"which can be useful to not break long URLs"
msgstr ""

msgid ""
"string displayed when bar can be scrolled down (for bars with filling "
"different from \"horizontal\")"
msgstr ""
"ciąg wyświetlany jeśli pasek może zostać przewinięty w dół (dla pasków z "
"wypełnieniem innym niż „horizontal”)"

msgid ""
"string displayed when bar can be scrolled to the left (for bars with filling "
"\"horizontal\")"
msgstr ""
"ciąg wyświetlany jeśli pasek może zostać przewinięty w lewo (dla pasków z "
"wypełnieniem innym niż „horizontal”)"

msgid ""
"string displayed when bar can be scrolled to the right (for bars with "
"filling \"horizontal\")"
msgstr ""
"ciąg wyświetlany jeśli pasek może zostać przewinięty w prawo (dla pasków z "
"wypełnieniem innym niż „horizontal”)"

msgid ""
"string displayed when bar can be scrolled up (for bars with filling "
"different from \"horizontal\")"
msgstr ""
"ciąg wyświetlany jeśli pasek może zostać przewinięty w górę (dla pasków z "
"wypełnieniem innym niż „horizontal”)"

msgid "exit the bare display mode on any changes in input"
msgstr ""
"wyjście z trybu niesformatowanego wyświetlania po każdej zmianie wejścia"

msgid ""
"time format in bare display mode (see man strftime for date/time specifiers)"
msgstr ""
"format czasu dla trybu niesformatowanego wyświetlania  (zobacz man strftime "
"dla specyfikatorów daty/czasu)"

msgid ""
"automatically renumber buffers to have only consecutive numbers and start "
"with number 1; if disabled, gaps between buffer numbers are allowed and the "
"first buffer can have a number greater than 1"
msgstr ""
"automatyczna zmiana numerów buforów, aby uzyskać tylko kolejne numery i "
"zaczynać od numeru 1; jeśli wyłączone dozwolone są przerwy między numerami "
"buforów i pierwszy bufor może mieć numer większy od 1"

msgid ""
"default notify level for buffers (used to tell WeeChat if buffer must be "
"displayed in hotlist or not, according to importance of message): all=all "
"messages (default), message=messages+highlights, highlight=highlights only, "
"none=never display in hotlist"
msgstr ""
"domyślny poziom powiadomień dla buforów (używany do powiedzenia WeeChat czy "
"bufor musi być wyświetlany na hotliście czy nie, w zależności od wagi "
"wiadomości): all=wszystkie wiadomości (domyślnie), message=wiadomości"
"+podświetlenia, highlight=tylko podświetlenia, none=nigdy nie wyświetlany na "
"hotliście"

msgid ""
"position of a new buffer: end = after the end of list (number = last number "
"+ 1) (default), first_gap = at first available number in the list (after the "
"end of list if no number is available); this option is used only if the "
"buffer has no layout number"
msgstr ""
"pozycja nowego bufora: end = na końcu listy (numer = ostatni +1)(domyślne), "
"first_gap = na pierwszym wolnym miejscu w liście (na końcu listy, jeśli nie "
"ma wcześniej wolnego miejsca); ta opcja używana jest tylko, jeśli bufor nie "
"ma numeru układu"

msgid "default text search in buffer: case sensitive or not"
msgstr "domyślne wyszukiwanie w buforze: uwzględniające wielkość liter lub nie"

msgid ""
"force default values for text search in buffer (instead of using values from "
"last search in buffer)"
msgstr ""
"wymusza domyślne wartości dla wyszukiwań tekstowych w buforze (zamiast "
"wartości z poprzedniego wyszukiwania)"

msgid ""
"default text search in buffer: if enabled, search POSIX extended regular "
"expression, otherwise search simple string"
msgstr ""
"domyślne wyszukiwanie w buforze: jeśli włączone szukane jest rozszerzone "
"wyrażenie regularne POSIX, w przeciwnym wypadku prosty ciąg"

msgid "default text search in buffer: in message, prefix, prefix and message"
msgstr ""
"domyślny tekst do wyszukiwania w buforze: w wiadomości, prefiksie, prefiksie "
"i wiadomości"

#. TRANSLATORS: string "${color:xxx}" must NOT be translated
msgid ""
"time format for each line displayed in buffers (see man strftime for date/"
"time specifiers) (note: content is evaluated, so you can use colors with "
"format \"${color:xxx}\", see /help eval); for example time using grayscale "
"(requires support of 256 colors): \"${color:252}%H${color:245}%M"
"${color:240}%S\""
msgstr ""
"format czasu używany dla każdej linii w buforze (zobacz man strftime dla "
"specyfikatorów daty/czasu) (uwaga: zawartość jest przetwarzana, dlatego "
"można użyć kolorów w formacie „${color:xxx}”, zobacz /help eval); na "
"przykład czas w odcieniach szarości (wymaga wsparcia dla 256 kolorów):"
"„${color:252}%H${color:245}%M${color:240}%S”"

msgid ""
"force \"bold\" attribute for light colors and \"darkgray\" in basic colors "
"(this option is disabled by default: bold is used only if terminal has less "
"than 16 colors)"
msgstr ""
"wymusza atrybut „bold” dla jasnych kolorów oraz „darkgray” w kolorach "
"podstawowych (ta opcja jest domyślnie wyłączona: pogrubienie jest używane "
"tylko jeśli terminal obsługuje poniżej 16 kolorów)"

msgid ""
"use a different color for lines in inactive buffer (when line is from a "
"merged buffer not selected)"
msgstr ""
"użycie rożnych kolorów dla linii w nieaktywnym buforze (kiedy linia pochodzi "
"z niewybranego połączonego bufora)"

msgid ""
"use a different color for inactive message (when window is not current "
"window, or if line is from a merged buffer not selected)"
msgstr ""
"używa innego koloru dla nieaktywnych wiadomości (dla okien nie będących "
"obecnie wybranych lub jeśli linia pochodzi z niewybranego z połączonych "
"buforów)"

msgid ""
"use a different color for inactive prefix (when window is not current "
"window, or if line is from a merged buffer not selected)"
msgstr ""
"użyj różnych kolorów dla nieaktywnych prefiksów (kiedy okno nie jest obecnym "
"oknem lub linia pochodzi z niewybranego z połączonych buforów)"

msgid ""
"use a different color for inactive buffer name in prefix (when window is not "
"current window, or if line is from a merged buffer not selected)"
msgstr ""
"użycie rożnych kolorów dla przedrostka nazwy nieaktywnego bufora (kiedy okno "
"nie jest obecnym, lub linia w połączonych buforach nie pochodzi z wybranego)"

msgid ""
"use a different color for inactive time (when window is not current window, "
"or if line is from a merged buffer not selected)"
msgstr ""
"używaj różnych kolorów dla czasu (dla okien poza obecnym lub jeśli linia "
"pochodzi niewybranego z połączonych buforów)"

msgid ""
"use a different color for lines in inactive window (when window is not "
"current window)"
msgstr ""
"użycie rożnych kolorów dla linii w nieaktywnym oknie (kiedy okno nie jest "
"obecnym oknem)"

msgid "use a different color for offline nicks (not in nicklist any more)"
msgstr ""
"użyj innego koloru dla nieobecnych nicków (nie znajdujących się na liście "
"nicków)"

msgid ""
"automatically reset table of color pairs when number of available pairs is "
"lower or equal to this number (-1 = disable automatic reset, and then a "
"manual \"/color reset\" is needed when table is full)"
msgstr ""
"automatycznie resetuje tablicę par kolorów, kiedy ilość dostępnych par jest "
"niższa lub równa tej wartości ( -1 = wyłączone, wymagane jest ręczne "
"wykonywanie polecenia „/color reset”, kiedy tablica jest pełna)"

msgid ""
"if set, uses real white color, disabled by default for terms with white "
"background (if you never use white background, you should turn on this "
"option to see real white instead of default term foreground color)"
msgstr ""
"jeśli ustawiona, używa prawdziwego białego koloru, domyślnie wyłączona dla "
"terminali z białym tłem (jeśli biały kolor tła nigdy nie jest używany "
"powinno się włączyć tę opcję, aby zobaczyć prawdziwy biały zamiast "
"domyślnego koloru czcionki w terminalu)"

msgid ""
"chars used to determine if input string is a command or not: input must "
"start with one of these chars; the slash (\"/\") is always considered as "
"command prefix (example: \".$\")"
msgstr ""
"znaki użyte do określenia czy wprowadzony ciąg jest komendą czy nie: "
"wprowadzony ciąg musi się zaczynać od jednego z tych znaków; slash („/”) "
"jest zawsze uważany za prefiks komendy (np: „.$”)"

msgid ""
"if set, incomplete and unambiguous commands are allowed, for example /he "
"for /help"
msgstr ""
"jeśli ustawione, niekompletne i jednoznaczne komendy są dozwolone, na "
"przykład /he dla /help"

msgid ""
"if set, /quit command must be confirmed with extra argument \"-yes\" (see /"
"help quit)"
msgstr ""
"jeśli ustawione, komenda /quit musi być potwierdzona dodatkowym argumentem "
"„-yes” (zobacz /help quit)"

msgid ""
"if set, /upgrade command must be confirmed with extra argument \"-yes"
"\" (see /help upgrade)"
msgstr ""
"jeśli ustawione, komenda /upgrade musi być potwierdzona dodatkowym "
"argumentem „-yes” (zobacz /help upgrade)"

msgid "display special message when day changes"
msgstr "wyświetlaj specjalną wiadomość, kiedy zmienia się dzień"

#. TRANSLATORS: string "${color:xxx}" must NOT be translated
msgid ""
"message displayed when the day has changed, with one date displayed (for "
"example at beginning of buffer) (see man strftime for date/time specifiers) "
"(note: content is evaluated, so you can use colors with format \"${color:"
"xxx}\", see /help eval)"
msgstr ""
"wiadomość wyświetlana po zmianie dnia, wyświetlając tylko jedną datę (na "
"przykład na początku bufora) (zobacz man strftime dla listy specyfikatorów "
"daty/czasu) (uwaga: zawartość jest przetwarzana, dlatego można używać "
"kolorów w formacie „${color:xxx}”, zobacz /help eval)"

#. TRANSLATORS: string "${color:xxx}" must NOT be translated
msgid ""
"message displayed when the day has changed, with two dates displayed "
"(between two messages); the second date specifiers must start with two \"%\" "
"because strftime is called two times on this string (see man strftime for "
"date/time specifiers) (note: content is evaluated, so you can use colors "
"with format \"${color:xxx}\", see /help eval)"
msgstr ""
"wiadomość wyświetlana po zmianie dnia, wyświetlając dwie daty (pomiędzy "
"wiadomościami); specyfikatory drugiej daty muszą zaczynać się od dwóch „%” "
"ponieważ strftime jest wywoływane dwa razy dla tego ciągu (zobacz man "
"strftime dla listy specyfikatorów daty/czasu) (uwaga: zawartość jest "
"przetwarzana, dlatego można używać kolorów w formacie „${color:xxx}”, "
"zobacz /help eval)"

msgid ""
"if set, the eat_newline_glitch will be set to 0; this is used to not add new "
"line char at end of each line, and then not break text when you copy/paste "
"text from WeeChat to another application (this option is disabled by default "
"because it can cause serious display bugs)"
msgstr ""
"jeśli ustawione  eat_newline_glitch zostanie ustawione na 0; używa się tego "
"w celu nie dodawania znaku nowej linii na końcu każdej linii, powoduje to "
"nie łamanie tekstu podczas kopiowania/wklejania tekstu z WeeChat do innej "
"aplikacji (domyślnie ta opcja jest wyłączona, ponieważ może spowodować "
"poważne błędy wyświetlania)"

msgid ""
"attributes for emphasized text: one or more attribute chars (\"*\" for bold, "
"\"!\" for reverse, \"/\" for italic, \"_\" for underline); if the string is "
"empty, the colors weechat.color.emphasized* are used"
msgstr ""
"atrybuty dla wyróżnionego tekstu: jeden lub więcej znaków atrybutu („*” "
"dla pogrubienia, „!” dla odwrócenia, „/” dla pochylenia,  „_” dla "
"podkreślenia); jeśli ciąg jest pusty, używane są kolory weechat.color."
"emphasized*"

msgid ""
"comma separated list of words to highlight; case insensitive comparison (use "
"\"(?-i)\" at beginning of words to make them case sensitive), words may "
"begin or end with \"*\" for partial match; example: \"test,(?-i)*toto*,flash*"
"\""
msgstr ""
"lista słów do podświetlania oddzielona przecinkami; wielkość znaków nie ma "
"znaczenia przy porównywaniu (użyj „(?-i)” na początku słów, aby wielkość "
"znaków miała znaczenie), słowa mogą zaczynać się od „*” dla częściowego "
"dopasowania; przykład: „test,(?-i)*toto*,flash*”"

msgid ""
"POSIX extended regular expression used to check if a message has highlight "
"or not, at least one match in string must be surrounded by delimiters (chars "
"different from: alphanumeric, \"-\", \"_\" and \"|\"), regular expression is "
"case insensitive (use \"(?-i)\" at beginning to make it case sensitive), "
"examples: \"flashcode|flashy\", \"(?-i)FlashCode|flashy\""
msgstr ""
"rozszerzone wyrażenie regularne POSIX używane do sprawdzenia, czy wiadomość "
"posiada podświetlenie czy nie, przynajmniej jedno dopasowanie w ciąg musi "
"być otoczone separatorami (znaki inne niż: alfanumeryczne, „-”, „_” lub "
"„|”), wielkość znaków nie ma wpływu na wyrażenie (użyj „(?-i)” na "
"początku, aby wielkość znaków miała znaczenie), przykłady: „flashcode|flashy"
"”, „(?-i)FlashCode|flashy”"

msgid ""
"comma separated list of tags to highlight; case insensitive comparison; "
"wildcard \"*\" is allowed in each tag; many tags can be separated by \"+\" "
"to make a logical \"and\" between tags; examples: \"nick_flashcode\" for "
"messages from nick \"FlashCode\", \"irc_notice+nick_toto*\" for notices from "
"a nick starting with \"toto\""
msgstr ""
"oddzielona przecinkami lista tagów do podświetleń; porównywanie bez "
"uwzględnienia wielkości znaków; wildcard „*” jest dozwolony w każdym tagu; "
"wiele tagów może być oddzielonych „+” jako logicznym „i” pomiędzy "
"tagami; przykłady: „nick_flashcode” dla wiadomości od nicka „FlashCode”, "
"„irc_notice+nick_toto*” dla powiadomień od nicka zaczynającego się na "
"„toto”"

msgid ""
"conditions to add a buffer in hotlist (if notify level is OK for the "
"buffer); you can use in these conditions: \"window\" (current window "
"pointer), \"buffer\" (buffer pointer to add in hotlist), \"priority\" (0 = "
"low, 1 = message, 2 = private, 3 = highlight); by default a buffer is added "
"to hotlist if you are away, or if the buffer is not visible on screen (not "
"displayed in any window)"
msgstr ""
"warunki dla dodania buforu na hotlistę (jeśli poziom powiadomień jest OK dla "
"bufora); możesz użyć następujących warunków:  „window” (wskaźnik obecnego "
"okna), „buffer” (wskaźnik bufora do dodania na hotlistę), „priority” (0 "
"= niski, 1 = wiadomość, 2 = rozmowa prywatna, 3 = highlight); domyślnie "
"bufor jest dodawany do hotlisty jeśli jesteś niedostępny lub jeśli bufor nie "
"jest widoczny na ekranie (nie jest wyświetlany w żadnym oknie)"

msgid "string displayed between buffers in hotlist"
msgstr "ciąg znaków wyświetlany pomiędzy buforami w hotliście"

msgid ""
"max number of messages count to display in hotlist for a buffer (0 = never "
"display messages count)"
msgstr ""
"maksymalna liczba wiadomości do wyświetlania w hotliście dla bufora (0 = nie "
"wyświetlaj licznika)"

msgid ""
"display messages count if number of messages is greater or equal to this "
"value"
msgstr ""
"wyświetla licznik wiadomości jeśli ilość wiadomości jest większa lub równa "
"tej wartości"

msgid ""
"max number of names in hotlist (0 = no name displayed, only buffer numbers)"
msgstr ""
"maksymalna ilość nazw w hotliście (0 = żadna nazwa nie zostanie wyświetlona, "
"tylko numery buforów)"

msgid "max length of names in hotlist (0 = no limit)"
msgstr "maksymalna długość nazwy w hotliście (0 = brak limitu)"

msgid ""
"level for displaying names in hotlist (combination of: 1=join/part, "
"2=message, 4=private, 8=highlight, for example: 12=private+highlight)"
msgstr ""
"poziom wyświetlania nazw w hotlście (kombinacja: 1 = join/part, 2 = "
"wiadomość, 4 = prywatne, 8 = podświetlenie, na przykład: 12 = prywatne"
"+podświetlenie)"

msgid "if set, force display of names in hotlist for merged buffers"
msgstr ""
"jeśli ustawione, wymusza wyświetlanie nazw w hotliście dla połączonych "
"buforów"

msgid "text displayed at the beginning of the hotlist"
msgstr "ciąg znaków wyświetlany na początku hotlisty"

msgid ""
"remove buffers in hotlist: buffer = remove buffer by buffer, merged = remove "
"all visible merged buffers at once"
msgstr ""
"usuwa bufor z hotlisty: buffer = usuwa bufor po buforze, merged = usuwa "
"wszystkie widoczne połączone bufory"

msgid ""
"if set, uses short names to display buffer names in hotlist (start after "
"first \".\" in name)"
msgstr ""
"jeśli ustawione, używa krótkich nazw do wyświetlania nazw buforów w "
"hotliście (zaczyna po pierwszym wystąpieniu '.' w nazwie)"

msgid ""
"sort of hotlist: group_time_*: group by notify level (highlights first) then "
"sort by time, group_number_*: group by notify level (highlights first) then "
"sort by number, number_*: sort by number; asc = ascending sort, desc = "
"descending sort"
msgstr ""
"sortowanie hotlisty: group_time_*: grupuj po poziomie powiadomień "
"(powiadomienia pierwsze) następnie sortuj po czasie, group_number_*: grupuj "
"po poziomie powiadomień (powiadomienia pierwsze) następnie sortuj po "
"numerze, number_*: sortuj po numerze; asc = sortowanie rosnące, desc = "
"sortowanie malejące"

msgid "text displayed at the end of the hotlist"
msgstr "ciąg znaków wyświetlany na końcu hotlisty"

msgid ""
"keep only unique numbers in hotlist (this applies only on hotlist items "
"where name is NOT displayed after number)"
msgstr ""
"zatrzymaj unikalne numery na hotliście (stosowane tylko dla elementów "
"hotlisty, w których nazwa NIE jest wyświetlana po numerze)"

msgid ""
"number of chars displayed after end of input line when scrolling to display "
"end of line"
msgstr ""
"ilość znaków wyświetlanych po końcu linii wejściowej, kiedy przewijamy do "
"wyświetlenia końca linii"

msgid ""
"share commands, text, or both in input for all buffers (there is still local "
"history for each buffer)"
msgstr ""
"udostępnia komendy, tekst lub oba w wejściach dla wszystkich buforów (nadal "
"każdy bufor posiada lokalną historię)"

msgid "if set and input is shared, always overwrite input in target buffer"
msgstr ""
"jeśli ustawiono i wejście jest dzielone, zawsze nadpisuje wejście w danym "
"buforze"

msgid "max number of \"undo\" for command line, by buffer (0 = undo disabled)"
msgstr ""
"maksymalna ilość „cofnięć” dla linii poleceń dla bufora (0 = wyłączone)"

msgid "display server away message in away bar item"
msgstr "wyświetla wiadomość o nieobecności dla serwera w elemencie paska"

msgid ""
"string used to show that some lines are filtered in current buffer (bar item "
"\"buffer_filter\")"
msgstr ""
"ciąg użyty do pokazania, że część linii jest filtrowana w obecnym buforze "
"(element paska „buffer_filter”)"

msgid "string used to show zoom on merged buffer (bar item \"buffer_zoom\")"
msgstr ""
"ciąg użyty do pokazania przybliżenia w połączonym buforze (element paska "
"„buffer_zoom”)"

msgid "string used to show if mouse is enabled (bar item \"mouse_status\")"
msgstr ""
"ciąg użyty do pokazania czy obsługa myszy jest włączona (element paska "
"„mouse_status”)"

msgid ""
"time format for \"time\" bar item (see man strftime for date/time "
"specifiers) (note: content is evaluated, so you can use colors with format "
"\"${color:xxx}\", see /help eval)"
msgstr ""
<<<<<<< HEAD
"format czasu dla elementu paska „time” (zobacz man strftime dla "
"specyfikatorów daty/czasu)"
=======
"format czasu dla elementu paska \"time\" (listę dostępnych specyfikatorów "
"daty/czasu można znaleźć w man strftime) (uwaga: zawartość jest "
"przetwarzana, dlatego można użyć kolorów w formacie \"${color:xxx}\", "
"zobacz /help eval)"
>>>>>>> 5a8ff45c

msgid ""
"jump to previous buffer displayed when jumping to current buffer number "
"with /buffer *N (where N is a buffer number), to easily switch to another "
"buffer, then come back to current buffer"
msgstr ""
"skocz do poprzednio wyświetlanego bufora, podczas skoku do obecnego bufora o "
"numerze za pomocą /buffer *N (gdzie N jest numerem bufora), aby łatwo "
"przełączyć się do kolejnego bufora, następnie wracając do obecnego"

msgid ""
"jump to previously visited buffer when closing a buffer (if disabled, then "
"jump to buffer number - 1)"
msgstr ""
"skocz do poprzedniego buforu, po zamknięciu obecnego (jeśli wyłączona, wtedy "
"skocz do buforu numer -1)"

msgid "jump back to initial buffer after reaching end of hotlist"
msgstr "wróć do początkowego buforu po dotarciu na koniec hotlisty"

msgid ""
"allow only binding of \"safe\" keys (beginning with a ctrl or meta code)"
msgstr ""
"pozwala przypisać tylko „bezpieczne” skróty (zaczynające się od kodu ctrl "
"albo meta)"

msgid ""
"default delay (in milliseconds) to grab a key (using default key alt-k); "
"this delay can be overridden in the /input command (see /help input)"
msgstr ""
"domyślne opóźnienie (w milisekundach) do przechwycenia klawiszy (za pomocą "
"domyślnego skrótu alt-k); to opóźnienie może zostać nadpisane przez komendę /"
"input (zobacz /help input)"

msgid "enable mouse support"
msgstr "włącza wsparcie dla myszy"

msgid ""
"delay (in milliseconds) to grab a mouse event: WeeChat will wait this delay "
"before processing event"
msgstr ""
"odstęp (w milisekundach) przechwytywania zdarzeń myszy: WeeChat zawsze "
"poczeka ten czas przed obsługą zdarzenia"

msgid ""
"force color for some nicks: hash computed with nickname to find color will "
"not be used for these nicks (format is: \"nick1:color1;nick2:color2\"); look "
"up for nicks is with exact case then lower case, so it's possible to use "
"only lower case for nicks in this option"
msgstr ""
"wymusza kolory dla niektórych nicków: hash połączony z nickiem w celu "
"znalezienia koloru nie zostanie użyty dla tych nicków (format: „nick1:"
"kolor1;nick2:kolor2”); wyszukiwanie nicków odbywa się na zasadzie "
"dopasowania porównania dokładnego, następnie z małych liter, jest więc "
"możliwe używanie tylko małych liter w tej opcji"

msgid ""
"hash algorithm used to find the color for a nick: djb2 = variant of djb2 "
"(position of letters matters: anagrams of a nick have different color), sum "
"= sum of letters"
msgstr ""
"algorytm haszujący używany do znalezienia koloru dla nicka: djb2 = odmiana "
"djb2 (pozycja liter ma znaczenie: anagramy nicka mają różne kolory), sum = "
"suma liter"

msgid ""
"chars used to stop in nick when computing color with letters of nick (at "
"least one char outside this list must be in string before stopping) "
"(example: nick \"|nick|away\" with \"|\" in chars will return color of nick "
"\"|nick\")"
msgstr ""
"znaki używane do zatrzymania odczytywania koloru nicka (przynajmniej jeden "
"znak poza tą listą musi się znajdować przed zatrzymaniem) (przykład: nick „|"
"nick|away” ze znakami „|” zwróci kolor nicka „|nick”)"

msgid "text to display before nick in prefix of message, example: \"<\""
msgstr "teks wyświetlany przed nickiem w prefiksie wiadomości, przykład: „<”"

msgid "text to display after nick in prefix of message, example: \">\""
msgstr ""
"teks wyświetlany za nickiem w prefiksie wiadomości, przykład: przykład: „>”"

msgid ""
"automatically add a newline at the end of pasted text if there are at least "
"two lines and if a confirmation is asked"
msgstr ""
"automatyczne dodawanie nowej linii na końcu wklejanego tesktu jeśli wklejane "
"są co najmniej dwie linie i jeśli potwierdzenie jest wmagane"

msgid ""
"enable terminal \"bracketed paste mode\" (not supported in all terminals/"
"multiplexers): in this mode, pasted text is bracketed with control sequences "
"so that WeeChat can differentiate pasted text from typed-in text (\"ESC[200~"
"\", followed by the pasted text, followed by \"ESC[201~\")"
msgstr ""
"włącza tryb terminala „bracketed paste mode” (nie wszystkie terminale/"
"multiplexery ją wspierają): w tym trybie, wklejany tekst jest otoczony "
"sekwencją kontrolna, dzięki czemu WeeChat może odróżnić tekst wklejony od "
"wpisanego („ESC[200~”, wklejony tekst, „ESC[201~”)"

msgid ""
"force end of bracketed paste after this delay (in seconds) if the control "
"sequence for end of bracketed paste (\"ESC[201~\") was not received in time"
msgstr ""
"wymusza zakończenie ograniczenia wklejanego tekstu po upływie określonego "
"czasu (w sekundach) jeśli sekwencja kontrolna zakańczająca wklejany tekst "
"(„ESC[201~”) nie została otrzymana na czas"

msgid ""
"max number of lines for paste without asking user (-1 = disable this feature)"
msgstr ""
"maksymalna ilość linii do wklejenia bez pytania użytkownika (-1 = wyłącza tę "
"opcję)"

#. TRANSLATORS: string "${color:xxx}" must NOT be translated
msgid ""
"prefix for error messages (note: content is evaluated, so you can use colors "
"with format \"${color:xxx}\", see /help eval)"
msgstr ""
"przedrostek dla wiadomości o błędach (uwaga: zawartość jest przetwarzana, "
"dlatego można użyć kolorów w formacie „${color:xxx}”, zobacz /help eval)"

#. TRANSLATORS: string "${color:xxx}" must NOT be translated
msgid ""
"prefix for network messages (note: content is evaluated, so you can use "
"colors with format \"${color:xxx}\", see /help eval)"
msgstr ""
"przedrostek dla wiadomości sieciowych (uwaga: zawartość jest przetwarzana, "
"dlatego można użyć kolorów w formacie „${color:xxx}”, zobacz /help eval)"

#. TRANSLATORS: string "${color:xxx}" must NOT be translated
msgid ""
"prefix for action messages (note: content is evaluated, so you can use "
"colors with format \"${color:xxx}\", see /help eval)"
msgstr ""
"przedrostek dla wiadomości o akcjach (uwaga: zawartość jest przetwarzana, "
"dlatego można użyć kolorów w formacie „${color:xxx}”, zobacz /help eval)"

#. TRANSLATORS: string "${color:xxx}" must NOT be translated
msgid ""
"prefix for join messages (note: content is evaluated, so you can use colors "
"with format \"${color:xxx}\", see /help eval)"
msgstr ""
"prefiks dla wiadomości o wejściach na kanał (uwaga: zawartość jest "
"przetwarzana, dlatego można użyć kolorów w formacie „${color:xxx}”, "
"zobacz /help eval)"

#. TRANSLATORS: string "${color:xxx}" must NOT be translated
msgid ""
"prefix for quit messages (note: content is evaluated, so you can use colors "
"with format \"${color:xxx}\", see /help eval)"
msgstr ""
"prefiks dla wiadomości o wyjściach (uwaga: zawartość jest przetwarzana, "
"dlatego można użyć kolorów w formacie „${color:xxx}”, zobacz /help eval)"

msgid "prefix alignment (none, left, right (default))"
msgstr "wyrównanie przedrostków (none, left, right (domyślne))"

msgid "max size for prefix (0 = no max size)"
msgstr "maksymalny rozmiar przedrostka (0 = brak maksymalnego rozmiaru)"

msgid "min size for prefix"
msgstr "minimalny rozmiar przedrostka"

msgid ""
"char to display if prefix is truncated (must be exactly one char on screen)"
msgstr ""
"znak wyświetlany jeśli przedrostek został obcięty (dokładnie jeden znak na "
"ekranie)"

msgid ""
"display the truncature char (by default \"+\") after the text (by replacing "
"the space that should be displayed here); if disabled, the truncature char "
"replaces last char of text"
msgstr ""
"znak wyświetlany jako skrócenie (domyślnie „+”) po tekście (zamiast "
"spacji, która powinna zostać wyświetlona); jeśli wyłączone, znak zastępuje "
"ostatni znak tekstu"

msgid ""
"prefix alignment for buffer name, when many buffers are merged with same "
"number (none, left, right (default))"
msgstr ""
"wyrównanie przedrostków nazw buforów, kiedy wiele buforów jest połączonych z "
"tą samą nazwą (none, left, right (domyślnie))"

msgid ""
"max size for buffer name, when many buffers are merged with same number (0 = "
"no max size)"
msgstr ""
"maksymalna długość nazwy bufora, kiedy wiele buforów jest połączonych z "
"identycznym numerem (0 = brak maksymalnej długości)"

msgid ""
"char to display if buffer name is truncated (when many buffers are merged "
"with same number) (must be exactly one char on screen)"
msgstr ""
"znak wyświetlany jeśli nazwa bufora została obcięta (kiedy wiele buforów "
"jest scalonych z takim samym numerem)(dokładnie jeden znak na ekranie)"

msgid ""
"prefix displayed for a message with same nick as previous message: use a "
"space \" \" to hide prefix, another string to display this string instead of "
"prefix, or an empty string to disable feature (display prefix)"
msgstr ""
"prefiks wyświetlany dla wiadomości z takim samym nickiem jak poprzednia "
"wiadomość: spacja („”) chowa prefiks, inny ciąg wyświetlany zamiast "
"prefiksu lub pusty ciąg dla wyłączenia opcji (wyświetlanie przedrostka)"

msgid "string displayed after prefix"
msgstr "ciąg wyświetlany po przedrostku"

msgid "text to display before nick when quoting a message (see /help cursor)"
msgstr ""
"teks wyświetlany przed nickiem podczas cytowania wiadomości (zobacz /help "
"cursor)"

msgid "text to display after nick when quoting a message (see /help cursor)"
msgstr ""
"teks wyświetlany za nickiem podczas cytowania wiadomości (zobacz /help "
"cursor)"

msgid "time format when quoting a message (see /help cursor)"
msgstr "format czasu podczas cytowania wiadomości (zobacz /help cursor)"

msgid "use a marker (line or char) on buffers to show first unread line"
msgstr ""
"używaj znacznika (linii albo znaku) do zaznaczania pierwszej nieprzeczytanej "
"linii w buforze"

msgid "always show read marker, even if it is after last buffer line"
msgstr ""
"zawsze pokazuj wskaźnik przeczytania, nawet jeśli jest po ostatniej linii w "
"buforze"

msgid ""
"string used to draw read marker line (string is repeated until end of line)"
msgstr ""
"ciąg używany do rysowania znacznika przeczytanej linii (ciąg jest powtarzany "
"do końca linii)"

msgid "save configuration file on exit"
msgstr "zapisz plik konfiguracyjny przy wyjściu"

msgid "save layout on exit (buffers, windows, or both)"
msgstr "zapisz układ przy wyjściu (bufory, okna lub oba)"

msgid "how many lines to scroll by with scroll_up and scroll_down"
msgstr "ile linii przewijać za pomocą scroll_up i scroll_down"

msgid ""
"scroll to bottom of window after switch to another buffer (do not remember "
"scroll position in windows); the scroll is done only for buffers with "
"formatted content (not free content)"
msgstr ""
"przewiń na spód okna po przełączeniu do innego bufora (nie zapamiętuj "
"pozycji w oknie); przewijanie wykonywane jest tylko w buforach ze "
"sformatowaną zawartością"

msgid ""
"percent of screen to scroll when scrolling one page up or down (for example "
"100 means one page, 50 half-page)"
msgstr ""
"procent ekranu do przewinięcia podczas przewijania strony w górę lub w dół "
"(na przykład 100 oznacza jedną stronę, 50 pół strony)"

msgid "alert user when text sought is not found in buffer"
msgstr ""
"powiadamia użytkownika, kiedy wyszukiwany tekst nie został znaleziony w "
"buforze"

msgid ""
"char used to draw horizontal separators around bars and windows (empty value "
"will draw a real line with ncurses, but may cause bugs with URL selection "
"under some terminals); width on screen must be exactly one char"
msgstr ""
"znak używany do rysowania poziomych separatorów dookoła pasków i okien "
"(pusta wartość oznacza rysowanie prawdziwych linii za pomocą ncurses, jednak "
"może powodować błędy w zaznaczaniu URLi w niektórych terminalach); szerokość "
"na ekranie musi wynosić dokładnie jeden znak"

msgid ""
"char used to draw vertical separators around bars and windows (empty value "
"will draw a real line with ncurses); width on screen must be exactly one char"
msgstr ""
"znak używany do rysowania poziomych separatorów dookoła pasków i okien "
"(pusta wartość oznacza rysowanie prawdziwych linii za pomocą ncurses); "
"szerokość na ekranie musi wynosić dokładnie jeden znak"

msgid "number of spaces used to display tabs in messages"
msgstr "liczba spacji używana do wyświetlania tabulacji w wiadomościach"

msgid ""
"time format for dates converted to strings and displayed in messages (see "
"man strftime for date/time specifiers)"
msgstr ""
"format czasu dla dat, konwertowany do ciągu i wyświetlany w wiadomościach "
"(zobacz man strftime dla specyfikatorów daty/czasu)"

msgid ""
"automatically zoom on current window if the terminal becomes too small to "
"display all windows (use alt-z to unzoom windows when the terminal is big "
"enough)"
msgstr ""
"automatycznie skup się na obecnym oknie jeśli terminal stanie się zbyt mały "
"do wyświetlenia wszystkich okien (użyj alt-z w celu oddalenia okien, kiedy "
"terminal będzie dostatecznie duży)"

msgid "display an horizontal separator between windows"
msgstr "wyświetl poziomy separator pomiędzy oknami"

msgid "display a vertical separator between windows"
msgstr "wyświetl pionowy separator pomiędzy oknami"

msgid ""
"title for window (terminal for Curses GUI), set on startup; an empty string "
"will keep title unchanged (note: content is evaluated, see /help eval)"
msgstr ""
"tytuł dla okna (terminal dla GUI Curses), ustawiany na starcie; pusty ciąg "
"pozostawi tytuł bez zmian (zawartość jest przetwarzana, zobacz /help eval)"

msgid ""
"comma-separated list of chars (or range of chars) that are considered part "
"or words for highlights; each item can be a single char, a range of chars "
"(format: a-z), a class of wide character (for example \"alnum\", see man "
"wctype); a \"!\" before the item makes it negative (ie the char is NOT "
"considered part of words); the value \"*\" matches any char; unicode chars "
"are allowed with the format \\u1234, for example \\u00A0 for unbreakable "
"space (see /help print for supported formats)"
msgstr ""
"oddzielona przecinkami lista znaków (lub zakres znaków) rozważanych jako "
"część słowa podświetlenia; każdy element może być pojedynczym znakiem, "
"zakresem znaków (format: a-z), klasą znaków (przykład „alnum”, zobacz man "
"wctype); znak „!” przed elementem neguje go (znak NIE jest uznawany za "
"część słowa); wartość „*” pasuje do dowolnego znaku; znaki unikodu są "
"dozwolone w formacie \\u1234, na przykład \\u00A0 dla niełamliwej spacji "
"(wspierane formaty można znaleźć w /help print)"

msgid ""
"comma-separated list of chars (or range of chars) that are considered part "
"or words for command line; each item can be a single char, a range of chars "
"(format: a-z), a class of wide character (for example \"alnum\", see man "
"wctype); a \"!\" before the item makes it negative (ie the char is NOT "
"considered part of words); the value \"*\" matches any char; unicode chars "
"are allowed with the format \\u1234, for example \\u00A0 for unbreakable "
"space (see /help print for supported formats)"
msgstr ""
"oddzielona przecinkami lista znaków (lub zakres znaków) rozważanych jako "
"część słowa linii poleceń; każdy element może być pojedynczym znakiem, "
"zakresem znaków (format: a-z), klasą znaków (przykład „alnum”, zobacz man "
"wctype); znak „!” przed elementem neguje go (znak NIE jest uznawany za "
"część słowa); wartość „*” pasuje do dowolnego znaku; znaki unikodu są "
"dozwolone w formacie \\u1234, na przykład \\u00A0 dla niełamliwej spacji "
"(wspierane formaty można znaleźć w /help print)"

msgid "text color for \"+\" when scrolling bars"
msgstr "kolor tekstu dla \"+\" przy przewijaniu pasków"

msgid "text color for chat"
msgstr "kolor tekstu czatu"

msgid "background color for chat"
msgstr "kolor tła czatu"

msgid "text color for buffer names"
msgstr "kolor nazw buforów"

msgid "text color for channel names"
msgstr "kolor nazw kanałów"

msgid "text color for message displayed when the day has changed"
msgstr "kolor tekstu dla wiadomości o zmianie daty"

msgid "text color for delimiters"
msgstr "kolor separatorów"

msgid "text color for highlighted prefix"
msgstr "kolor przedrostka podświetlenia"

msgid "background color for highlighted prefix"
msgstr "kolor tła przedrostka podświetlenia"

msgid "text color for hostnames"
msgstr "kolor nazw hostów"

msgid ""
"text color for chat when line is inactive (buffer is merged with other "
"buffers and is not selected)"
msgstr ""
"kolor tekstu dla rozmowy, kiedy linia nie jest aktywna (bufor jest połączony "
"z innymi i nie został wybrany)"

msgid ""
"text color for chat when window is inactive (not current selected window)"
msgstr ""
"kolor tekstu dla rozmowy, kiedy okno jest nieaktywne (obecnie nie wybrane "
"okno)"

msgid ""
"text color for nicks in chat window: used in some server messages and as "
"fallback when a nick color is not found; most of times nick color comes from "
"option weechat.color.chat_nick_colors"
msgstr ""

#. TRANSLATORS: please do not translate "lightred:blue"
msgid ""
"text color for nicks (comma separated list of colors, background is allowed "
"with format: \"fg:bg\", for example: \"lightred:blue\")"
msgstr ""
"kolor tekstu nicków (oddzielona przecinkami lista kolorów, tło jest "
"dozwolone za pomocą formatu: „fg:bg” na przykład: „lightred:blue”)"

msgid ""
"text color for offline nick (not in nicklist any more); this color is used "
"only if option weechat.look.color_nick_offline is enabled"
msgstr ""
"kolor tekstu dla nieobecnego nicka (nie występuje już na liście nicków); ten "
"kolor używany jest tylko jeśli włączona jest opcja weechat.look."
"color_nick_offline"

msgid ""
"text color for offline nick with highlight; this color is used only if "
"option weechat.look.color_nick_offline is enabled"
msgstr ""
"kolor tekstu dla podświetlenia nieobecnego nicka; ten kolor używany jest "
"tylko jeśli włączona jest opcja weechat.look.color_nick_offline"

msgid ""
"background color for offline nick with highlight; this color is used only if "
"option weechat.look.color_nick_offline is enabled"
msgstr ""
"kolor tła dla podświetlenia nieobecnego nicka; ten kolor używany jest tylko "
"jeśli włączona jest opcja weechat.look.color_nick_offline"

msgid "text color for other nick in private buffer"
msgstr "kolor innego nicka w prywatnym buforze"

msgid "color for nick prefix (string displayed before nick in prefix)"
msgstr ""
"kolor przedrostka nicka (przedrostek to ciąg wyświetlany przed nickiem w "
"prafiksie)"

msgid "text color for local nick in chat window"
msgstr "kolor lokalnego nicka w oknie rozmowy"

msgid "color for nick suffix (string displayed after nick in prefix)"
msgstr ""
"kolor przyrostka nicka (przyrostek to ciąg wyświetlany za nickiem w "
"prefiksie)"

msgid "text color for error prefix"
msgstr "kolor przedrostka błędu"

msgid ""
"text color for buffer name (before prefix, when many buffers are merged with "
"same number)"
msgstr ""
"kolor nazwy bufora (przed przedrostkiem, kiedy wiele buforów jest "
"połączonych)"

msgid ""
"text color for inactive buffer name (before prefix, when many buffers are "
"merged with same number and if buffer is not selected)"
msgstr ""
"kolor tekstu dla nazwy nieaktywnego bufora (przed przedrostkiem, kiedy wiele "
"buforów jest połączonych z tym samym numerem, oraz jeśli bufor nie jest "
"wybrany)"

msgid "text color for network prefix"
msgstr "kolor przedrostka sieci"

msgid "text color for action prefix"
msgstr "kolor przedrostka akcji"

msgid "text color for join prefix"
msgstr "kolor przedrostka wejścia na kanał"

msgid "text color for quit prefix"
msgstr "kolor przedrostka wyjścia z IRC"

msgid "text color for \"+\" when prefix is too long"
msgstr "kolor tekstu dla \"+\" dla za długich przedrostków"

msgid "text color for suffix (after prefix)"
msgstr "kolor przyrostka (po przedrostku)"

msgid "text color for unread data marker"
msgstr "kolor znacznika nieprzeczytanych wiadomości"

msgid "background color for unread data marker"
msgstr "kolor tła znacznika nieprzeczytanych wiadomości"

msgid "text color for server names"
msgstr "kolor nazw serwerów"

msgid "text color for tags after messages (displayed with command /debug tags)"
msgstr ""
"kolor tekstu dla tagów po wiadomościach (wyświetlanych za pomocą komendy /"
"debug tags)"

msgid "text color for marker on lines where text sought is found"
msgstr "kolor znacznika linii, w których znaleziono szukany tekst"

msgid "background color for marker on lines where text sought is found"
msgstr "kolor tła znacznika linii, w których znaleziono szukany tekst"

msgid "text color for time in chat window"
msgstr "kolor czasu w oknie czatu"

msgid "text color for time delimiters"
msgstr "kolor separatora czasu"

msgid "text color for values"
msgstr "kolor wyświetlania wartości"

msgid "text color for null values (undefined)"
msgstr "kolor wyświetlania wartości null (niezdefiniowane)"

msgid ""
"text color for emphasized text (for example when searching text); this "
"option is used only if option weechat.look.emphasized_attributes is an empty "
"string (default value)"
msgstr ""
"kolor dla wyróżnionego tekstu (na przykład podczas wyszukiwania); opcja "
"używana tylko jeśli opcja weechat.look.emphasized_attributes jest pustym "
"ciągiem (wartość domyślna)"

msgid ""
"background color for emphasized text (for example when searching text); used "
"only if option weechat.look.emphasized_attributes is an empty string "
"(default value)"
msgstr ""
"kolor tła dla wyróżnionego tekstu (na przykład podczas wyszukiwania tekstu); "
"opcja używana tylko jeśli opcja weechat.look.emphasized_attributes jest "
"pustym ciągiem (wartość domyślna)"

msgid "text color for actions in input line"
msgstr "kolor akcji w wprowadzonej linii"

msgid "text color for unsuccessful text search in input line"
msgstr "kolor nieudanego wyszukiwania tekstu w wprowadzonej linii"

msgid "text color for away item"
msgstr "kolor elementu nieobecności"

msgid "text color for away nicknames"
msgstr "kolor nicków ze statusem nieobecności"

msgid "text color for groups in nicklist"
msgstr "kolor grup na liście nicków"

msgid ""
"color for window separators (when split) and separators beside bars (like "
"nicklist)"
msgstr ""
"kolor tła dla separatorów (kiedy podzielone) i separatorów obok pasków (jak "
"lista nicków)"

msgid "text color for count of highlight messages in hotlist (status bar)"
msgstr "kolor tekstu dla licznika podświetleń w hotliście (pasek statusu)"

msgid "text color for count of messages in hotlist (status bar)"
msgstr "kolor tekstu dla licznika wiadomości w hotliście (pasek statusu)"

msgid "text color for count of other messages in hotlist (status bar)"
msgstr ""
"kolor tekstu dla licznika innych wiadomości w hotliście (pasek statusu)"

msgid "text color for count of private messages in hotlist (status bar)"
msgstr ""
"kolor tekstu dla licznika prywatnych wiadomości w hotliście (pasek statusu)"

msgid "text color for buffer with highlight (status bar)"
msgstr "kolor bufora z podświetleniem (pasek statusu)"

msgid "text color for buffer with new messages (status bar)"
msgstr "kolor bufora z nowymi wiadomościami (pasek statusu)"

msgid "text color for buffer with new data (not messages) (status bar)"
msgstr "kolor bufora z nowymi zdarzeniami (nie wiadomościami) (pasek statusu)"

msgid "text color for buffer with private message (status bar)"
msgstr "kolor bufora z prywatną wiadomością (pasek statusu)"

msgid "text color for filter indicator in status bar"
msgstr "kolor wskaźnika filtru w pasku statusu"

msgid "text color for buffer with new data (status bar)"
msgstr "kolor bufora z nowymi zdarzeniami (pasek statusu)"

msgid "text color for mouse indicator in status bar"
msgstr "kolor wskaźnika myszy w pasku statusu"

msgid "text color for current buffer name in status bar"
msgstr "kolor nazwy obecnego bufora w pasku statusu"

msgid ""
"text color for current buffer name in status bar, if data are secured with a "
"protocol like SSL"
msgstr ""
"kolor nazwy obecnego bufora w pasku statusu, jeśli połączenie jest "
"szyfrowane np poprzez SSL"

msgid "text color for number of nicks in nicklist (status bar)"
msgstr "kolor tekstu dla numeru nicków w liście nicków (pasek statusu)"

msgid "text color for current buffer number in status bar"
msgstr "kolor numeru obecnego bufora w pasku statusu"

msgid "text color for time (status bar)"
msgstr "kolor czasu (pasek statusu)"

msgid ""
"if enabled, the base word to complete ends at char before cursor; otherwise "
"the base word ends at first space after cursor"
msgstr ""
"jeśli włączone, bazowe słowo do dopełniania kończy się na znaku przed "
"kursorem; w innym wypadku słowo bazowe kończy się na pierwszej spacji po "
"kursorze"

msgid ""
"if enabled, the commands inside command line are completed (the command at "
"beginning of line has higher priority and is used first); note: when this "
"option is enabled, there is no more automatic completion of paths beginning "
"with \"/\" (outside commands arguments)"
msgstr ""
"jeśli włączone, komendy wewnątrz linii komend są dopełniane (komenda na "
"początku linii ma wyższy priorytet i zostanie użyta pierwsza); uwaga: "
"włączenie tej opcji wyłącza automatyczne dopełnianie ścieżek zaczynających "
"się od \"/\" (poza argumentami komend)"

msgid ""
"default completion template (please see documentation for template codes and "
"values: plugin API reference, function \"weechat_hook_command\")"
msgstr ""
"domyślny szablon dopełnień (zajrzyj do dokumentacji w celu uzyskania kodów i "
"wartości szablonów: opis API wtyczek, funkcja „weechat_hook_command”)"

msgid ""
"add space after nick completion (when nick is not first word on command line)"
msgstr ""
"dodaj spację po dopełnionym nicku (kiedy nick nie jest pierwszym słowem w "
"linii poleceń)"

msgid ""
"string inserted after nick completion (when nick is first word on command "
"line)"
msgstr ""
"ciąg wstawiany  po dopełnionym nicku (kiedy nick jest pierwszym słowem w "
"linii poleceń)"

msgid "complete only with first nick found"
msgstr "dopełniaj tylko pierwszym znalezionym nickiem"

msgid "chars ignored for nick completion"
msgstr "znaki ignorowane przy dopełnieniu nicków"

msgid "alert user when a partial completion occurs"
msgstr "powiadom użytkownika o częściowym dopełnieniu"

msgid ""
"partially complete command names (stop when many commands found begin with "
"same letters)"
msgstr ""
"częściowe dopełnienie nazwy komend (zatrzymaj, kiedy wiele komend zaczyna "
"się od tych samych liter)"

msgid ""
"partially complete command arguments (stop when many arguments found begin "
"with same prefix)"
msgstr ""
"częściowe dopełnienie argumentów komend (zatrzymaj, gdy wiele argumentów "
"zaczyna się jednakowym przedrostkiem)"

msgid "display count for each partial completion in bar item"
msgstr "wyświetlaj ilość wszystkich częściowych dopełnień w elemencie paska"

msgid ""
"partially complete outside commands (stop when many words found begin with "
"same letters)"
msgstr ""
"częściowe dopełnienie zewnętrznych komend (zatrzymaj, kiedy wiele słów "
"zaczyna się takimi samymi literami)"

msgid ""
"maximum number of commands to display by default in history listing (0 = "
"unlimited)"
msgstr ""
"maksymalna ilość komend domyślnie wyświetlanych w listingu historii (0 = bez "
"ograniczeń)"

msgid ""
"maximum number of minutes in history per buffer (0 = unlimited); examples: "
"1440 = one day, 10080 = one week, 43200 = one month, 525600 = one year; use "
"0 ONLY if option weechat.history.max_buffer_lines_number is NOT set to 0"
msgstr ""
"maksymalna ilość minut w historii każdego bufora (0 = bez ograniczeń); "
"przykłady: 1440 = dzień, 10080 = tydzień, 43200 = miesiąc, 525600 = rok; 0 "
"można użyć TYLKO jeśli opcja weechat.history.max_buffer_lines_number NIE "
"JEST ustawiona na 0"

msgid ""
"maximum number of lines in history per buffer (0 = unlimited); use 0 ONLY if "
"option weechat.history.max_buffer_lines_minutes is NOT set to 0"
msgstr ""
"maksymalna ilość linii w historii każdego bufora (0 = bez ograniczeń); 0 "
"można użyć TYLKO jeśli opcja weechat.history.max_buffer_lines_minutes NIE "
"JEST ustawiona na 0"

msgid ""
"maximum number of user commands in history (0 = unlimited, NOT RECOMMENDED: "
"no limit in memory usage)"
msgstr ""
"maksymalna ilość komend użytkownika w historii (0 = bez ograniczeń, NIE "
"ZALECANE: brak limitu w zajmowanej pamięci)"

msgid "maximum number of visited buffers to keep in memory"
msgstr "maksymalna ilość odwiedzonych buforów trzymana w pamięci"

msgid ""
"timeout (in seconds) for connection to a remote host (made in a child "
"process)"
msgstr ""
"czas oczekiwania (w sekundach) na połączenie ze zdalnym serwerem (wykonywane "
"w procesie potomnym)"

msgid ""
"file containing the certificate authorities (\"%h\" will be replaced by "
"WeeChat home, \"~/.weechat\" by default)"
msgstr ""
"plik zawierający CA („%h” zostanie zastąpione katalogiem domowym WeeChat - "
"domyślnie „~/.weechat”)"

msgid "timeout (in seconds) for gnutls handshake"
msgstr "czas oczekiwania (w sekundach) na uwierzytelnienie gnutls"

msgid ""
"name of proxy used for download of URLs with Curl (used to download list of "
"scripts and in scripts calling function hook_process); the proxy must be "
"defined with command /proxy"
msgstr ""
"nazwa pośrednika używanego do pobierania URLi za pomocą Curl (używane do "
"pobierania listy skryptów oraz w skryptach wywołujących funkcję "
"hook_process); pośrednik musi być zdefiniowany za pomocą komendy /proxy"

msgid ""
"comma separated list of plugins to load automatically at startup, \"*\" "
"means all plugins found, a name beginning with \"!\" is a negative value to "
"prevent a plugin from being loaded, wildcard \"*\" is allowed in names "
"(examples: \"*\" or \"*,!lua,!tcl\")"
msgstr ""
"oddzielona przecinkami lista wtyczek do automatycznego załadowania podczas "
"startu, „*” oznacza wszystkie znalezione wtyczki, nazwa zaczynająca się od "
"„!” powoduje nie ładowanie tej wtyczki, wildcard „*” jest dozwolony w "
"nazwach (przykłady: „*” lub „*,!lua,!tcl”)"

msgid ""
"enable debug messages by default in all plugins (option disabled by default, "
"which is highly recommended)"
msgstr ""
"włącz wiadomości debugujące domyślnie we wszystkich wtyczkach (opcja "
"domyślnie wyłączona, co jest wysoce zalecane)"

msgid "comma separated list of file name extensions for plugins"
msgstr "oddzielona przecinkami lista rozszerzeń nazw plików dla wtyczek"

msgid ""
"path for searching plugins (\"%h\" will be replaced by WeeChat home, \"~/."
"weechat\" by default)"
msgstr ""
"ścieżka wyszukiwania wtyczek („%h” zostanie zastąpione katalogiem domowym "
"WeeChat - domyślnie „~/.weechat”)"

msgid "save configuration files when unloading plugins"
msgstr "zapisuj pliki konfiguracyjne przy wyładowywaniu wtyczek"

msgid "FATAL: error initializing configuration options"
msgstr "KRYTYCZNE: błąd podczas inicjacji zmiennych konfiguracyjnych"

#, c-format
msgid "Writing configuration file %s%s%s"
msgstr "Zapisuję plik konfiguracyjny %s%s%s"

msgid "(default options)"
msgstr "(domyślne opcje)"

#, c-format
msgid "%sError: cannot create file \"%s\""
msgstr "%sBłąd: nie można utworzyć pliku „%s”"

#, c-format
msgid "%sError writing configuration file \"%s\""
msgstr "%sBłąd podczas zapisu pliku konfiguracyjnego „%s”"

#, c-format
msgid "%sWARNING: failed to read configuration file \"%s\" (%s)"
msgstr "%sUWAGA: nie powiódł się odczyt pliku konfiguracyjnego „%s” (%s)"

#, c-format
msgid ""
"%sWARNING: file \"%s\" will be overwritten on exit with default values (it "
"is HIGHLY recommended to backup this file now)"
msgstr ""
"%sUWAGA: plik „%s” zostanie nadpisany przy wyjściu domyślnymi wartościami "
"(BARDZO zaleca się zrobienie kopi tego pliku)"

#, c-format
msgid "Reading configuration file %s"
msgstr "Wczytuję plik konfiguracyjny %s"

#, c-format
msgid "%sWarning: %s, line %d: invalid syntax, missing \"]\""
msgstr "%sOstrzeżenie: %s, w linii %d: błędna składnia, brakuje „]”"

#, c-format
msgid "%sWarning: %s, line %d: unknown section identifier (\"%s\")"
msgstr "%sOstrzeżenie: %s, w linii %d: nieznany identyfikator sekcji („%s”)"

#, c-format
msgid "%sWarning: %s, line %d: unknown option for section \"%s\": %s"
msgstr "%sOstrzeżenie: %s, linia %d: nieznana opcja dla sekcji „%s\": %s"

#, c-format
msgid "%sWarning: %s, line %d: option outside section: %s"
msgstr "%sOstrzeżenie: %s, linia %d: opcja poza sekcją: %s"

#, c-format
msgid "%sWarning: %s, line %d: invalid value for option: %s"
msgstr "%sOstrzeżenie: %s, linai %d: nieprawidłowa wartość dla opcji: %s"

#, c-format
msgid "Reloading configuration file %s"
msgstr "Przeładowanie pliku konfiguracyjnego %s"

msgid "Windows tree:"
msgstr "Drzewo okien:"

msgid "Memory usage (see \"man mallinfo\" for help):"
msgstr "Zużycie pamięci (zobacz „man mallinfo”):"

msgid "Memory usage not available (function \"mallinfo\" not found)"
msgstr "Zużycie pamięci niedostępne (nie znaleziono funkcji „mallinfo”)"

msgid "Directories:"
msgstr "Katalogi:"

msgid "default"
msgstr "domyślny"

#, c-format
msgid "%sError: another command \"%s\" already exists for plugin \"%s\""
msgstr "%sBłąd: istnieje juz inna komenda „%s” dla wtyczki „%s”"

#, c-format
msgid "System clock skew detected (%+ld seconds), reinitializing all timers"
msgstr ""
"Wykryto odchylenie zegara systemowego (%+ld sekund), ponownie inicjuje "
"wszystkie timery"

#, c-format
msgid "%sError: bad file descriptor (%d) used in hook_fd"
msgstr "%sBłąd: zły deskryptor pliku (%d) użyty w hook_fd"

#, c-format
msgid "End of command '%s', timeout reached (%.1fs)"
msgstr "Kończenie komendy '%s', przekroczono dopuszczalny czas (%.1fs)"

#, c-format
msgid "%sError sending signal %d to pid %d: %s"
msgstr "%sBłąd wysyłania sygnału %d do pid %d: %s"

#, c-format
msgid "%sYou can not write text in this buffer"
msgstr "%s nie możesz nic pisać w tym buforze"

#, c-format
msgid "%sError: unknown command \"%s\" (type /help for help)"
msgstr "%sBłąd: nieznana komenda „%s” (wpisz /help , aby uzyskać pomoc)"

#, c-format
msgid ""
"%sError: ambiguous command \"%s\": it exists in many plugins and not in \"%s"
"\" plugin"
msgstr ""
"%sBłąd: niejasna komenda „%s\": występuje w wielu wtyczkach, ale nie we "
"wtyczce „%s”"

#, c-format
msgid ""
"%sError: incomplete command \"%s\" and multiple commands start with this name"
msgstr ""
"%sBłąd: niekompletna komenda „%s”, wiele komend zaczyna się od tej nazwy"

#, c-format
msgid "%sError: too many calls to command \"%s\" (looping)"
msgstr "%sBłąd: za dużo wywołań komendy „%s” (zapętlam)"

msgid ""
"Error: unable to create/append to log file (weechat.log)\n"
"If another WeeChat process is using this file, try to run WeeChat\n"
"with another home using the \"--dir\" command line option.\n"
msgstr ""
"Błąd: nie można utworzyć/dopisać do pliku z logiem (weechat.log)\n"
"Jeżeli inny proces WeeChat używa tego pliku, spróbuj uruchomić WeeChat\n"
"w innym katalogu domowym używając w linii komend opcji „--dir”.\n"

msgid "set server name indication (SNI) failed"
msgstr "ustawianie wskaźnika nazwy serwera (SNI) się nie powiodło"

msgid "invalid priorities"
msgstr "nieprawidłowe priorytety"

msgid "proxy type (http (default), socks4, socks5)"
msgstr "typ proxy (http (domyślny), socks4, socks5)"

msgid "connect to proxy using ipv6"
msgstr "połącz się z proxy używając ipv6"

msgid "proxy server address (IP or hostname)"
msgstr "adres serwera proxy (adres IP lub nazwa hosta)"

msgid "port for connecting to proxy server"
msgstr "port do połączeń z serwerem proxy"

msgid "username for proxy server (note: content is evaluated, see /help eval)"
msgstr ""
"nazwa użytkownika dla serwera proxy (zawartość jest przetwarzana, zobacz /"
"help eval)"

msgid "password for proxy server (note: content is evaluated, see /help eval)"
msgstr ""
"hasło do serwera proxy (zawartość jest przetwarzana, zobacz /help eval)"

msgid "Please enter your passphrase to decrypt the data secured by WeeChat:"
msgstr ""
"Podaj swoje hasło w celu rozszyfrowania danych zabezpieczonych przez WeeChat:"

msgid ""
"(enter just one space to skip the passphrase, but this will DISABLE all "
"secured data!)"
msgstr ""
"(wprowadź tylko jedną spację, aby pominąć hasło, poskutkuje to BRAKIEM "
"DOSTĘPU do wszystkich zabezpieczonych danych!)"

msgid "(press ctrl-C to exit WeeChat now)"
msgstr "(naciśnij ctrl-C aby wyjść teraz z WeeChat)"

msgid ""
"To recover your secured data, you can use /secure decrypt (see /help secure)"
msgstr ""
"W celu odzyskania zabezpieczonych danych, możesz użyć /secure decrypt "
"(zobacz /help secure)"

#, c-format
msgid "%sWarning: unable to read passphrase from file \"%s\""
msgstr "%sUwaga: niemożna odczytać hasła z pliku „%s”"

#, c-format
msgid ""
"%sError: not possible to reload file sec.conf because there is still "
"encrypted data (use /secure decrypt, see /help secure)"
msgstr ""
"%sBłąd: nie można przeładować pliku sec.conf. ponieważ znajdują się w nim "
"zaszyfrowane dane (użyj /secure decrypt, zobacz /help secure)"

#, c-format
msgid "%sPassphrase is not set, unable to decrypt data \"%s\""
msgstr "%sHasło nie jest ustawione, niemożna odszyfrować „%s”"

#, c-format
msgid "%sWrong passphrase, unable to decrypt data \"%s\""
msgstr "%sZłe hasło, nie można rozszyfrować „%s”"

#, c-format
msgid "*** Wrong passphrase (decrypt error: %s) ***"
msgstr "*** Złe hasło (błąd odszyfrowywania: %s) ***"

#, c-format
msgid "%sError encrypting data \"%s\" (%d)"
msgstr "%sBłąd podczas szyfrowania „%s” (%d)"

msgid ""
"cipher used to crypt data (the number after algorithm is the size of the key "
"in bits)"
msgstr ""
"szyfr używany do szyfrowania danych (numer za nazwą algorytmu to długość "
"klucza w bitach)"

msgid "hash algorithm used to check the decrypted data"
msgstr "algorytm haszujący użyty do sprawdzenia rozszyfrowanych danych"

msgid ""
"path to a file containing the passphrase to encrypt/decrypt secured data; "
"this option is used only when reading file sec.conf; only first line of file "
"is used; this file is used only if the environment variable "
"\"WEECHAT_PASSPHRASE\" is not set (the environment variable has higher "
"priority); security note: it is recommended to keep this file readable only "
"by you and store it outside WeeChat home (for example in your home); "
"example: \"~/.weechat-passphrase\""
msgstr ""
"ścieżka do pliku zawierającego hasło do szyfrowania/rozszyfrowywania "
"zabezpieczonych danych; opcja ta jest używana tylko podczas odczytu pliku "
"sec.conf; używana jest tylko pierwsza linia z tego pliku; plik jest używany "
"tylko jeśli zmienna środowiskowa „WEECHAT_PASSPHRASE” nie została "
"ustawiona (zmienna środowiskowa ma najwyższy priorytet); uwaga "
"bezpieczeństwa: zaleca się trzymanie tego pliku poza katalogiem domowym "
"WeeChat (np. w katalogu domowym) i nadanie mu praw do odczytu tylko przez "
"siebie; przykład: „~/.weechat-passphrase”"

msgid ""
"use salt when generating key used in encryption (recommended for maximum "
"security); when enabled, the content of crypted data in file sec.conf will "
"be different on each write of the file; if you put the file sec.conf in a "
"version control system, then you can turn off this option to have always "
"same content in file"
msgstr ""
"użyj „solenia” podczas generowania klucza używanego w szyfrowaniu "
"(zalecane dla maksimum bezpieczeństwa); jeśli włączone zawartość "
"zaszyfrowanych danych w pliku sec.conf będzie się zmieniać z każdym zapisem "
"pliku; jeśli plik sec.conf zostanie umieszczony w systemie kontroli wersji, "
"można wyłączyć tą opcję (zawartość pliku będzie zawsze taka sama)"

msgid "WeeChat secured data (sec.conf) | Keys: [alt-v] Toggle values"
msgstr ""
"Zabezpieczone dane Weechat (sec.conf) | Klawisze: [alt-v] Przełączają "
"wartości"

msgid "on"
msgstr "włączone"

msgid "off"
msgstr "wyłączone"

msgid "Passphrase is set"
msgstr "Hasło zostało ustawione"

msgid "Secured data:"
msgstr "Zabezpieczone dane:"

msgid "Secured data STILL ENCRYPTED: (use /secure decrypt, see /help secure)"
msgstr ""
"Zabezpieczone dane WCIĄŻ ZASZYFROWANE: (użyj /secure decrypt, zobacz /help "
"secure)"

msgid "No secured data set"
msgstr "Brak zabezpieczonych danych"

#. TRANSLATORS: file size unit "kilobyte"
msgid "KB"
msgstr "KB"

#. TRANSLATORS: file size unit "megabyte"
msgid "MB"
msgstr "MB"

#. TRANSLATORS: file size unit "gigabyte"
msgid "GB"
msgstr "GB"

#. TRANSLATORS: file size unit "terabyte"
msgid "TB"
msgstr "TB"

msgid "byte"
msgid_plural "bytes"
msgstr[0] "bajt"
msgstr[1] "bajty"
msgstr[2] "bajtów"

#, c-format
msgid "debug: removing file: %s"
msgstr "debug: usuwam plik: %s"

#. TRANSLATORS: %.02fs is a float number + "s" ("seconds")
#, c-format
msgid "Upgrade done (%.02fs)"
msgstr "Aktualizacja ukończona (%.02fs)"

#, c-format
msgid "%sError upgrading WeeChat with file \"%s\":"
msgstr "%sBłąd przy uaktualnianiu WeeChat z użyciem pliku „%s\":"

#, c-format
msgid "%s    error: %s%s%s%s"
msgstr "%s    błąd: %s%s%s%s"

#, c-format
msgid "%s    last read: position: %ld, length: %d"
msgstr "%s    ostatni odczyt: pozycja: %ld, długość: %d"

#, c-format
msgid "%s    source: %s, line: %d"
msgstr "%s    źródło: %s, linia: %d"

#, c-format
msgid "%s    *** Please report above info to developers ***"
msgstr "%s    *** Proszę zgłosić powyższy raport deweloperom ***"

msgid "write - object type"
msgstr "zapis - typ obiektu"

msgid "write - object id"
msgstr "zapis - id obiektu"

msgid "write - variable name"
msgstr "zapis - nazwa zmiennej"

msgid "write - infolist type"
msgstr "zapis - typ infolisty"

msgid "write - variable"
msgstr "zapis - zmienna"

msgid "read - object type"
msgstr "odczyt - typ obiektu"

msgid "read - bad object type ('object start' expected)"
msgstr "odczyt - zły typ obiektu (oczekiwano 'object start')"

msgid "read - object id"
msgstr "odczyt - id obiektu"

msgid "read - infolist creation"
msgstr "odczyt - tworzenie infolisty"

msgid "read - infolist item creation"
msgstr "odczyt - tworzenie elementów infolisty"

msgid "read - variable name"
msgstr "odczyt - nazwa zmiennej"

msgid "read - variable type"
msgstr "odczyt - typ zmiennej"

msgid "read - variable"
msgstr "odczyt - zmienna"

msgid "read - signature not found"
msgstr "odczyt - nie znaleziono sygnatury"

msgid ""
"read - bad signature (upgrade file format may have changed since last "
"version)"
msgstr ""
"odczyt - zła sygnatura (format pliku mógł ulec zmianie od poprzedniej wersji)"

#, c-format
msgid "curl error %d (%s) (URL: \"%s\")\n"
msgstr "błąd curl %d (%s) (URL: „%s”)\n"

#, c-format
msgid "%sError: invalid limit for resource \"%s\": %s (must be >= -1)"
msgstr "%sBłąd: zły limit dla zasobu „%s\": %s (musi być >= -1)"

#, c-format
msgid "Limit for resource \"%s\" has been set to %s"
msgstr "Limit dla zasobu „%s” ustawiono na %s"

#, c-format
msgid "%sError: unable to set resource limit \"%s\" to %s: error %d %s"
msgstr "%sBłąd: nie można ustawić limitu zasobu „%s” na %s: błąd %d %s"

#, c-format
msgid ""
"%sError: unknown resource limit \"%s\" (see /help weechat.startup.sys_rlimit)"
msgstr ""
"%sBłąd: nieznany limit zasobu „%s” (zobacz /help weechat.startup."
"sys_rlimit)"

#, c-format
msgid ""
"Warning: the %d color pairs are used, do \"/color reset\" to remove unused "
"pairs"
msgstr ""
"Ostrzeżenie: użyto %d par kolorów, wykonaj „/color reset” w celu usunięcia "
"nieużywanych par"

msgid "Terminal infos:"
msgstr "Informacje terminala:"

msgid "No color support in terminal."
msgstr "Brak wsparcia dla kolorów w terminalu."

msgid "Default colors:"
msgstr "Domyślne kolory:"

msgid "Terminal colors:"
msgstr "Kolory terminala:"

msgid ""
"WeeChat colors | Actions: [e] Display extra infos [r] Refresh [z] Reset "
"colors [q] Close buffer | Keys: [alt-c] Temporarily switch to terminal colors"
msgstr ""
"Kolory WeeChat | Akcje: [e] Wyświetla dodatkowe informacje [r] Odświeża [z] "
"Resetuje kolory [q] zamyka bufor| Klawisze: [alt-c] Tymczasowo przełącza na "
"kolory terminala"

#, c-format
msgid "WeeChat color pairs auto-allocated (in use: %d, left: %d):"
msgstr ""
"Automatyczne alokowane pary kolorów WeeChat (w użyciu: %d, zostało: %d):"

msgid "(press alt-c to see the colors you can use in options)"
msgstr "(naciśnij alt-c, aby zobaczyć kolory, które możesz użyć w opcjach)"

#, c-format
msgid "Last auto reset of pairs: %s"
msgstr "Ostatnie automatyczne resetowanie par: %s"

msgid "WeeChat basic colors:"
msgstr "Podstawowe kolory WeeChat:"

msgid "Nick colors:"
msgstr "Kolory nicków:"

msgid "Color aliases:"
msgstr "Aliasy kolorów:"

msgid "Content of colors (r/g/b):"
msgstr "Zawartość kolorów (r/g/b):"

#, c-format
msgid "WeeChat colors (in use: %d, left: %d):"
msgstr "Kolory WeeChat (w użyciu: %d, zostało: %d):"

msgid "Terminal lost, exiting WeeChat..."
msgstr "Utracono terminal, wychodzę z WeeChat..."

#, c-format
msgid "Signal %s received, exiting WeeChat..."
msgstr "Otrzymano sygnał %s, wychodzę z WeeChat..."

msgid "Mouse is enabled"
msgstr "Obsługa myszy włączona"

msgid "Mouse is disabled"
msgstr "Obsługa myszy wyłączona"

#, c-format
msgid "  TERM='%s', size: %dx%d"
msgstr "  TERM='%s', rozmiar: %dx%d"

#, c-format
msgid ""
"%sUnable to change bar type: you must delete bar and create another to do "
"that"
msgstr ""
"%sNie można zmienić typu paska: musisz usunąć pasek i utworzyć następny aby "
"to zrobić"

msgid "true if bar is hidden, false if it is displayed"
msgstr "true jeśli pasek jest ukryty, false jeśli jest pokazywany"

msgid "bar priority (high number means bar displayed first)"
msgstr ""
"priorytet paska (wysoki numer oznacza,  że pasek zostanie najpierw "
"wyświetlony)"

msgid "bar type (root, window, window_active, window_inactive)"
msgstr "typ paska (root, window, window_active, window_inactive)"

msgid ""
"conditions to display the bar: a simple condition: \"active\", \"inactive\", "
"\"nicklist\" (window must be active/inactive, buffer must have a nicklist), "
"or an expression with condition(s) (see /help eval), like: \"${nicklist} && "
"${info:term_width} > 100\" (local variables for expression are ${active}, "
"${inactive} and ${nicklist})"
msgstr ""
"warunek(i) dla wyświetlania paska: prosty warunek: „active”, „inactive\", "
"„nicklist” (okna muszą być aktywne/nieaktywne, bufor musi posiadać listę "
"nicków), lub wyrażenie z warunkiem(ami) (zobacz /help eval), jak: "
"„${nicklist} && ${info:term_width} > 100” (lokalne zmienne dla wyrażenia "
"to ${active}, ${inactive} i ${nicklist})"

msgid "bar position (bottom, top, left, right)"
msgstr "pozycja paska (bottom (dół), top (góra), left (lewo), right (prawo))"

msgid ""
"bar filling direction (\"horizontal\" (from left to right) or \"vertical"
"\" (from top to bottom)) when bar position is top or bottom"
msgstr ""
"kierunek wypełniania paska („horizontal” (od lewej do prawej) lub "
"„vertical” (od góry do dołu)), kiedy pozycja paska to góra albo dół"

msgid ""
"bar filling direction (\"horizontal\" (from left to right) or \"vertical"
"\" (from top to bottom)) when bar position is left or right"
msgstr ""
"kierunek wypełniania paska („horizontal” (od lewej do prawej) lub "
"„vertical” (od góry do dołu)), kiedy pozycja paska to lewo albo prawo"

msgid "bar size in chars (0 = auto size)"
msgstr "rozmiar paska w znakach (0 = automatyczny rozmiar)"

msgid "max bar size in chars (0 = no limit)"
msgstr "maksymalny rozmiar paska w znakach (0 = brak limitu)"

msgid "default text color for bar"
msgstr "domyślny kolor napisów na pasku"

msgid "default delimiter color for bar"
msgstr "domyślny kolor separatorów na pasku"

msgid "default background color for bar"
msgstr "domyślny kolor tła paska"

msgid "separator line between bar and other bars/windows"
msgstr "separator pomiędzy paskiem a innymi paskami/oknami"

msgid ""
"items of bar, they can be separated by comma (space between items) or \"+"
"\" (glued items); special syntax \"@buffer:item\" can be used to force "
"buffer used when displaying the bar item"
msgstr ""
"elementy paska, mogą być oddzielone przecinkiem (spacja pomiędzy elementami) "
"lub „+” (skleja elementy); specjalna składnia „@buffer:item” może być "
"użyta w celu wymuszenia bufora używanego podczas wyświetlania elementu paska"

#, c-format
msgid "Bar \"%s\" updated"
msgstr "Uaktualniono pasek „%s”"

#, c-format
msgid "%sPaste %d line ? [ctrl-Y] Yes [ctrl-N] No"
msgid_plural "%sPaste %d lines ? [ctrl-Y] Yes [ctrl-N] No"
msgstr[0] "%sWkleić %d linię ? [ctrl-Y] Tak [ctrl-N] Nie"
msgstr[1] "%sWkleić %d linii ? [ctrl-Y] Tak [ctrl-N] Nie"
msgstr[2] "%sWkleić %d linii ? [ctrl-Y] Tak [ctrl-N] Nie"

msgid "Search"
msgstr "Szukam"

#, c-format
msgid "%s-MORE(%d)-"
msgstr "%s-Więcej(%d)-"

msgid "away"
msgstr "nieobecny"

#, c-format
msgid "Notify changed for \"%s%s%s\": \"%s%s%s\" to \"%s%s%s\""
msgstr "Zmieniono powiadomienia dla „%s%s%s\": „%s%s%s” na „%s%s%s”"

#, c-format
msgid "%sError: a buffer with same name (%s) already exists"
msgstr "%sBłąd: istnieje już bufor o nazwie (%s)"

#, c-format
msgid "%sError: maximum number of buffers is reached (%d)"
msgstr "%sBłąd: osiągnięto maksymalną ilość buforów (%d)"

#, c-format
msgid "%sError: it is only possible to merge buffers with formatted content"
msgstr ""
"%sBłąd: możliwe jest tylko połączenie buforów z sformatowaną zawartością"

#, c-format
msgid "Debug enabled for cursor mode (%s)"
msgstr "Debugowanie włączone dla trybu kursora (%s)"

msgid "verbose"
msgstr "verbose"

msgid "normal"
msgid_plural "normals"
msgstr[0] "normalny"
msgstr[1] "normalnych"
msgstr[2] "normalnych"

msgid "Debug disabled for cursor mode"
msgstr "Debugowanie wyłączone dla trybu kursora"

#, c-format
msgid "%sError adding filter \"%s\": %s"
msgstr "%sBłąd podczas dodawania filtru „%s\": %s"

msgid "not enough arguments"
msgstr "za mało argumentów"

msgid "a filter with same name already exists"
msgstr "filtr o tej nazwie już istnieje"

#. TRANSLATORS: %s is the error returned by regerror
#, c-format
msgid "invalid regular expression (%s)"
msgstr "nieprawidłowe wyrażenie regularne (%s)"

msgid "not enough memory"
msgstr "za mało pamięci"

#, c-format
msgid "New key binding (context \"%s\"): %s%s => %s%s"
msgstr "Nowy skrót klawiszowy (kontekst: „%s”): %s%s => %s%s"

#, c-format
msgid "Key \"%s\" unbound (context: \"%s\")"
msgstr "Klawisz „%s” nieprzypisany (kontekst: „%s”)"

msgid "Hashtable focus:"
msgstr "Skupione Hashtable:"

#, c-format
msgid "Command for key: \"%s\""
msgstr "Komenda dla klawisza: „%s”"

#, c-format
msgid "Sending hsignal: \"%s\""
msgstr "Wyślij hsignal: „%s”"

#, c-format
msgid "Executing command: \"%s\" on buffer \"%s\""
msgstr "Wykonuję komendę: „%s” w buforze „%s”"

msgid "Not enough memory for new line"
msgstr "Za mało pamięci na nowy wiersz"

#, c-format
msgid "Debug enabled for mouse (%s)"
msgstr "Debugowanie włączone dla myszy (%s)"

msgid "Debug disabled for mouse"
msgstr "Debugowanie wyłączone dla myszy"

msgid "Alias commands"
msgstr "Aliasy komend"

#, c-format
msgid "%s%s: error, circular reference when calling alias \"%s\""
msgstr "%s%s: błąd, cykliczna referencja przy wywoływaniu aliasu „%s”"

#, c-format
msgid "%s%s: invalid alias name: \"%s\""
msgstr "%s%s: nieprawidłowe nazwa aliasu: „%s”"

#, c-format
msgid "%s%s: error creating alias \"%s\" => \"%s\""
msgstr "%s%s: błąd podczas tworzenia aliasu „%s” => „%s”"

#, c-format
msgid "Alias \"%s\" => \"%s\" created"
msgstr "Utworzono alias „%s” => „%s”"

#, c-format
msgid "Aliases with \"%s\":"
msgstr "Aliasy z „%s\":"

msgid "All aliases:"
msgstr "Wszystkie aliasy:"

msgid "completion:"
msgstr "dopełnienie:"

#, c-format
msgid "No alias found matching \"%s\""
msgstr "Nie znaleziono aliasu pasującego do „%s”"

msgid "No alias defined"
msgstr "Nie zdefiniowano aliasu"

#, c-format
msgid "%sAlias \"%s\" not found"
msgstr "%sAlias „%s” nie został znaleziony"

#, c-format
msgid "Alias \"%s\" removed"
msgstr "Alias „%s” został usunięty"

msgid "list, add or remove command aliases"
msgstr "wyświetla, dodaje lub usuwa aliasy komend"

msgid ""
"list [<alias>] || add <alias> [<command>[;<command>...]] || addcompletion "
"<completion> <alias> [<command>[;<command>...]] || del <alias> [<alias>...]"
msgstr ""
"list [<alias>] || add <alias> [<komenda>[;<komenda>...]] || addcompletion "
"<dopełnienie> <alias> [<komenda>[;<komenda>...]] || del <alias> [<alias>...]"

#, c-format
msgid ""
"         list: list aliases (without argument, this list is displayed)\n"
"          add: add an alias\n"
"addcompletion: add an alias with a custom completion\n"
"          del: delete an alias\n"
"   completion: completion for alias: by default completion is done with "
"target command\n"
"               note: you can use %%command to use completion of an existing "
"command\n"
"        alias: name of alias\n"
"      command: command name with arguments (many commands can be separated "
"by semicolons)\n"
"\n"
"Note: in command, special variables are replaced:\n"
"        $n: argument 'n' (between 1 and 9)\n"
"       $-m: arguments from 1 to 'm'\n"
"       $n-: arguments from 'n' to last\n"
"      $n-m: arguments from 'n' to 'm'\n"
"        $*: all arguments\n"
"        $~: last argument\n"
"      $var: where \"var\" is a local variable of buffer (see /buffer "
"localvar)\n"
"            examples: $nick, $channel, $server, $plugin, $name\n"
"\n"
"Examples:\n"
"  alias /split to split window horizontally:\n"
"    /alias add split /window splith\n"
"  alias /hello to say \"hello\" on all channels but not on #weechat:\n"
"    /alias add hello /allchan -exclude=#weechat msg * hello\n"
"  alias /forcejoin to send IRC command \"forcejoin\" with completion of /"
"sajoin:\n"
"    /alias addcompletion %%sajoin forcejoin /quote forcejoin"
msgstr ""
"         list: lista aliasów (ta lista wyświetlana jest jeśli nie zostanie "
"podany argument)\n"
"          add: dodaje alias\n"
"addcompletion: dodaje alias z niestandardowym dopełnieniem\n"
"          del: usuwa alias\n"
"   completion: dopełnienie dla aliasu: domyślnie dopełnienie wykonuje się z "
"docelową komendą\n"
"            uwaga: można użyć %%komenda w celu użycia dopełnień dla "
"istniejących komend\n"
"     alias: nazwa aliasu\n"
"   komenda: nazwa komendy (wiele komend można oddzielić za pomocą średnika)\n"
"\n"
"Ważne: dla komend specjalne zmienne są zastępowane odpowiednimi "
"wartościami:\n"
"        $n: argument 'n' (pomiędzy 1 i 9)\n"
"       $-m: argumenty od 1 do 'm'\n"
"       $n-: argumenty od 'n' do ostatniego\n"
"      $n-m: argumenty od 'n' od 'm'\n"
"        $*: wszystkie argumenty\n"
"        $~: ostatni argument\n"
"      $var: gdzie „var” to zmienna lokalna buforu (zobacz /buffer "
"localvar)\n"
"            przykłady: $nick, $channel, $server, $plugin, $name\n"
"\n"
"Przykłady:\n"
"  alias /split do poziomego podziału okna:\n"
"    /alias split /window splith\n"
"  alias /hello pisze „hello” na wszystkich kanałach poza #weechat:\n"
"    /alias hello /allchan -exclude=#weechat msg * hello\n"
"  alias /forcejoin wysyłający komende IRC „forcejoin” z dopełnieniem dla /"
"sajoin:\n"
"    /alias -completion %%sajoin forcejoin /quote forcejoin"

msgid "list of aliases"
msgstr "lista aliasów"

msgid "value of alias"
msgstr "wartość aliasu"

#, c-format
msgid "%s%s: error creating completion for alias \"%s\": alias not found"
msgstr ""
"%s%s: błąd podczas tworzenia dopełnienia dla aliasu „%s\": nie znaleziono "
"aliasu"

msgid "alias pointer (optional)"
msgstr "wskaźnik aliasu (opcjonalny)"

msgid "alias name (wildcard \"*\" is allowed) (optional)"
msgstr "nazwa aliasu (wildcard „*” jest dozwolony) (opcjonalne)"

msgid "Spell checker for input (with Aspell)"
msgstr "Sprawdzanie pisowni dla wejścia (poprzez Aspell)"

#. TRANSLATORS: "%s" is "aspell"
#, c-format
msgid "%s dictionaries list:"
msgstr "%s lista słowników:"

#, c-format
msgid "%s: \"%s\" removed"
msgstr "%s: „%s” usunięty"

#, c-format
msgid "%s: error: dictionary \"%s\" is not available on your system"
msgstr "%s: błąd: słownik „%s” jest niedostępny w Twoim systemie"

#, c-format
msgid "%s%s: no dictionary on this buffer for adding word"
msgstr "%s%s: brak słownika w tym buforze do dodania słowa"

#, c-format
msgid ""
"%s%s: many dictionaries are defined for this buffer, please specify "
"dictionary"
msgstr ""
"%s%s: wiele słowników zdefiniowanych dla tego bufora, podaj konkretny słownik"

#, c-format
msgid "%s: word \"%s\" added to personal dictionary"
msgstr "%s: słowo „%s” dodane do osobistego słownika"

#, c-format
msgid "%s%s: failed to add word to personal dictionary"
msgstr "%s%s: nie udało się dodać słowa do osobistego słownika"

#. TRANSLATORS: second "%s" is "aspell" or "enchant"
#, c-format
msgid "%s (using %s)"
msgstr "%s (używając %s)"

msgid "Spell checking is enabled"
msgstr "Sprawdzanie pisowni jest włączone"

msgid "Spell checking is disabled"
msgstr "Sprawdzanie pisowni jest wyłączone"

#, c-format
msgid "Default dictionary: %s"
msgstr "Domyślny słownik: %s"

msgid "(not set)"
msgstr "(nie ustawione)"

msgid "Specific dictionaries on buffers:"
msgstr "Specyficzne słowniki dla buforów:"

msgid "Aspell enabled"
msgstr "Aspell włączony"

msgid "Aspell disabled"
msgstr "Aspell wyłączony"

msgid "aspell plugin configuration"
msgstr "konfiguracja wtyczki aspell"

msgid ""
"enable|disable|toggle || listdict || setdict <dict>[,<dict>...] || deldict "
"|| addword [<dict>] <word>"
msgstr ""
"enable|disable|toggle || listdict || setdict <język>[,<język>...] || deldict "
"|| addword [<język>] <słowo>"

msgid ""
"  enable: enable aspell\n"
" disable: disable aspell\n"
"  toggle: toggle aspell\n"
"listdict: show installed dictionaries\n"
" setdict: set dictionary for current buffer (multiple dictionaries can be "
"separated by a comma)\n"
" deldict: delete dictionary used on current buffer\n"
" addword: add a word in personal aspell dictionary\n"
"\n"
"Input line beginning with a '/' is not checked, except for some commands "
"(see /set aspell.check.commands).\n"
"\n"
"To enable aspell on all buffers, use option \"default_dict\", then enable "
"aspell, for example:\n"
"  /set aspell.check.default_dict \"en\"\n"
"  /aspell enable\n"
"\n"
"To display a list of suggestions in a bar, use item \"aspell_suggest\".\n"
"\n"
"Default key to toggle aspell is alt-s."
msgstr ""
"  enable: włącza aspell\n"
" disable: wyłącza aspell\n"
"  toggle: przełącza aspell\n"
"listdict: pokazuje zainstalowane słowniki\n"
" setdict: ustawia słownik dla obecnego buforu (kilka słowników może być "
"podanych po przecinku)\n"
" deldict: usuwa słownik używany w obecnym buforze\n"
" addword: dodaje słowo do osobistego słownika aspell\n"
"\n"
"Jeśli wprowadzany tekst zaczyna się od '/' nie będzie on sprawdzany, za "
"wyjątkiem kilku komend (zobacz /set aspell.check.commands).\n"
"\n"
"W celu włączenia aspell dla wszystkich buforów, należy użyć opcji "
"„default_dict”, następnie włączyć aspell, na przykład:\n"
"  /set aspell.check.default_dict „en”\n"
"  /aspell enable\n"
"\n"
"W celu wyświetlenia listy sugestii na pasku, użyj elementu „aspell_suggest"
"„.\n"
"\n"
"Domyślny skrót klawiszowy przełączający aspell to alt-s."

msgid "list of all languages supported by aspell"
msgstr "lista wszystkich języków wspieranych przez aspell"

msgid "list of aspell installed dictionaries"
msgstr "lista zainstalowanych słowników aspell"

msgid "comma separated list of dictionaries to use on this buffer"
msgstr "oddzielona przecinkami lista słowników do użycia w tym buforze"

#, c-format
msgid "%s%s: error creating aspell dictionary \"%s\" => \"%s\""
msgstr "%s%s: błąd podczas tworzenia słownika aspell „%s” => „%s”"

msgid ""
"option for aspell (for list of available options and format, run command "
"\"aspell config\" in a shell)"
msgstr ""
"opcja dla aspell (listę dostępnych opcji i format można uzyskać wykonując "
"polecenie „aspell config” w powłoce)"

#, c-format
msgid "%s%s: error creating aspell option \"%s\" => \"%s\""
msgstr "%s%s: błąd podczas tworzenia opcji aspell „%s” => „%s”"

msgid "text color for misspelled words (input bar)"
msgstr "kolor używany dla błędnie zapisanych słów (pasek wprowadzania)"

msgid "text color for suggestions on a misspelled word (status bar)"
msgstr "kolor tekstu sugestii dla błędnie wprowadzonego słowa (pasek statusu)"

msgid ""
"comma separated list of commands for which spell checking is enabled (spell "
"checking is disabled for all other commands)"
msgstr ""
"oddzielona przecinkiem lista komend, dla których sprawdzana jest poprawna "
"pisownia (sprawdzanie pisowni jest wyłączone dla pozostałych komend)"

msgid ""
"default dictionary (or comma separated list of dictionaries) to use when "
"buffer has no dictionary defined (leave blank to disable aspell on buffers "
"for which you didn't explicitly enabled it)"
msgstr ""
"domyślny słownik (lub oddzielona przecinkami lista słowników) używany, kiedy "
"bufor nie ma zdefiniowanego słownika (zostaw puste, aby wyłączyć słownik w "
"buforach, które nie posiadają konkretnie przypisanego słownika aspell)"

msgid "check words during text search in buffer"
msgstr "sprawdzaj słowa podczas wyszukiwania tekstu w buforze"

msgid "enable aspell check for command line"
msgstr "włącza sprawdzanie aspell dla linii komend"

msgid ""
"real-time spell checking of words (slower, disabled by default: words are "
"checked only if there's delimiter after)"
msgstr ""
"sprawdzanie pisowni w czasie rzeczywistym (wolniejsze, wyłączone domyślnie: "
"słowa są sprawdzane tylko jeśli za nimi znajduje się separator)"

msgid ""
"number of suggestions to display in bar item \"aspell_suggest\" for each "
"dictionary set in buffer (-1 = disable suggestions, 0 = display all possible "
"suggestions in all languages)"
msgstr ""
"numer podpowiedzi wyświetlanych w elemencie paska „aspell_suggest” dla "
"każdego słownika ustawionego w buforze (-1 = wyłącza podpowiedzi, 0 = "
"wyświetla wszystkie możliwe podpowiedzi dla każdego języka)"

msgid ""
"minimum length for a word to be spell checked (use 0 to check all words)"
msgstr ""
"minimalna długość słowa do sprawdzenia ( 0 - sprawdzaj wszystkie słowa)"

msgid "comma-separated list of dictionaries used in buffer"
msgstr "oddzielona przecinkami lista słowników używanych w buforze"

msgid ""
"buffer pointer (\"0x12345678\") or buffer full name (\"irc.freenode.#weechat"
"\")"
msgstr ""
"wskaźnik na bufor („0x12345678”) lub jego pełna nazwa (\"irc.freenode."
"#weechat”)"

#, c-format
msgid "%s: warning: dictionary \"%s\" is not available on your system"
msgstr "%s: ostrzeżenie: słownik „%s” nie jest dostępny w Twoim systemie"

#, c-format
msgid "%s%s: error: unable to create speller for lang \"%s\""
msgstr "%s%s: błąd: nie można utworzyć słownika dla języka „%s”"

msgid "Charset conversions"
msgstr "Konwersja kodowania"

#, c-format
msgid ""
"%s%s: UTF-8 is not allowed in charset decoding options (it is internal and "
"default charset: decode of UTF-8 is OK even if you specify another charset "
"to decode)"
msgstr ""
"%s%s: UTF-8 nie jest dozwolony w opcjach dekodowania (jest to wewnętrzne i "
"domyślne kodowanie: dekodowanie UTF-8 działa nawet jeśli podano inne "
"kodowanie do dekodowania)"

#, c-format
msgid "%s%s: error creating charset \"%s\" => \"%s\""
msgstr "%s%s: błąd przy tworzeniu zestawu znaków (kodowania) „%s” => „%s”"

msgid ""
"global decoding charset: charset used to decode incoming messages when they "
"are not UTF-8 valid"
msgstr ""
"globalne dekodowanie: kodowanie użyte do dekodowania przychodzących "
"wiadomości, kiedy nie są one zgodne z UTF-8"

msgid ""
"global encoding charset: charset used to encode outgoing messages (if empty, "
"default is UTF-8 because it is the WeeChat internal charset)"
msgstr ""
"globalne dekodowanie: kodowanie użyte do dekodowania wychodzących wiadomości "
"(jeśli się nie powiedzie, zostanie przywrócone UTF-8, ponieważ jest to "
"domyślne kodowanie w WeeChat)"

#, c-format
msgid "%s: %s, \"%s\": removed"
msgstr "%s: %s, „%s\": usunięto"

#, c-format
msgid "%s: terminal: %s, internal: %s"
msgstr "%s: terminal: %s, wewnętrzne: %s"

#, c-format
msgid "%s%s: wrong charset type (decode or encode expected)"
msgstr "%s%s: złe kodowanie (oczekiwano decode lub encode)"

#, c-format
msgid "%s%s: invalid charset: \"%s\""
msgstr "%s%s: nieprawidłowe kodowanie: „%s”"

msgid "change charset for current buffer"
msgstr "zmienia kodowanie dla obecnego bufora"

msgid "decode|encode <charset> || reset"
msgstr "decode|encode <kodowanie> || reset"

msgid ""
" decode: change decoding charset\n"
" encode: change encoding charset\n"
"charset: new charset for current buffer\n"
"  reset: reset charsets for current buffer"
msgstr ""
" decode: zmienia dekodowany zestaw znaków\n"
" encode: zmienia kodowany zestaw znaków\n"
"kodowanie: nowe kodowanie dla obecnego bufora\n"
"  reset: resetuje kodowanie dla obecnego bufora"

msgid "Execution of external commands in WeeChat"
msgstr "Wykonywanie zewnętrznych komend w WeeChat"

#, c-format
msgid "%s: end of command %d (\"%s\"), return code: %d"
msgstr "%s: koniec komendy %d („%s”), zwrócony kod: %d"

#, c-format
msgid "%s: unexpected end of command %d (\"%s\")"
msgstr "%s: nieoczekiwany koniec komendy %d („%s”)"

msgid "Executed commands"
msgstr "Wykonane komendy"

msgid "No command is running"
msgstr "Żadna komenda nie jest uruchomiona"

msgid "Commands:"
msgstr "Komendy:"

#. TRANSLATORS: format: hours + minutes, for example: 3h59
#, c-format
msgid "%dh%02d"
msgstr "%dh%02d"

#. TRANSLATORS: format: minutes + seconds, for example: 3m59
#, c-format
msgid "%dm%02d"
msgstr "%dm%02d"

#. TRANSLATORS: format: seconds, for example: 59s
#, c-format
msgid "%ds"
msgstr "%ds"

#. TRANSLATORS: %s before "ago" is elapsed time, for example: "3m59"
#, c-format
msgid "  %s%s%s %d%s%s%s: %s\"%s%s%s\"%s (pid: %d, started %s ago)"
msgstr "  %s%s%s %d%s%s%s: %s\"%s%s%s\"%s (pid: %d, uruchomiono %s temu)"

#, c-format
msgid "%s%s: command id \"%s\" not found"
msgstr "%s%s: nie znaleziono komendy o id „%s”"

#, c-format
msgid "%s%s: command with id \"%s\" is not running any more"
msgstr "%s%s: komenda o id „%s” nie jest już wykonywana"

#, c-format
msgid "%s%s: invalid options in option exec.command.default_options"
msgstr "%s%s: nieprawidłowe parametry opcji exec.command.default_options"

#, c-format
msgid "%s%s: failed to run command \"%s\""
msgstr "%s%s: nie udało się wykonać komendy „%s”"

#, c-format
msgid "%d commands removed"
msgstr "%d komend usunięto"

#, c-format
msgid "%s%s: command with id \"%s\" is still running"
msgstr "%s%s: komenda z id „%s” ciągle się wykonuje"

#, c-format
msgid "Command \"%s\" removed"
msgstr "Komenda „%s” została usunięta"

msgid "execute external commands"
msgstr "wykonywanie zewnętrznych komend"

msgid ""
"-list || [-sh|-nosh] [-bg|-nobg] [-stdin|-nostdin] [-buffer <name>] [-l|-o|-"
"n|-nf] [-cl|-nocl] [-sw|-nosw] [-ln|-noln] [-flush|-noflush] [-color ansi|"
"auto|irc|weechat|strip] [-rc|-norc] [-timeout <timeout>] [-name <name>] [-"
"pipe <command>] [-hsignal <name>] <command> || -in <id> <text> || -inclose "
"<id> [<text>] || -signal <id> <signal> || -kill <id> || -killall || -set "
"<id> <property> <value> || -del <id>|-all [<id>...]"
msgstr ""
"-list || [-sh|-nosh] [-bg|-nobg] [-stdin|-nostdin] [-buffer <nazwa>] [-l|-o|-"
"n|-nf] [-cl|-nocl] [-sw|-nosw] [-ln|-noln] [-flush|-noflush] [-color ansi|"
"auto|irc|weechat|strip] [-rc|-norc] [-timeout <czas>] [-name <nazwa>] [-pipe "
"<komenda>] [-hsignal <nazwa>] <komenda> || -in <id> <tekst> || -inclose <id> "
"[<tekst>] || -signal <id> <sygnał> || -kill <id> || -killall || -set <id> "
"<właściwość> <wartość> || -del <id>|-all [<id>...]"

msgid ""
"   -list: list commands\n"
"     -sh: use the shell to execute the command (WARNING: use this option "
"ONLY if all arguments are safe, see option -nosh)\n"
"   -nosh: do not use the shell to execute the command (required if the "
"command has some unsafe data, for example the content of a message from "
"another user) (default)\n"
"     -bg: run process in background: do not display process output neither "
"return code (not compatible with options -o/-n)\n"
"   -nobg: catch process output and display return code (default)\n"
"  -stdin: create a pipe for sending data to the process (with /exec -in/-"
"inclose)\n"
"-nostdin: do not create a pipe for stdin (default)\n"
" -buffer: display/send output of command on this buffer (if the buffer is "
"not found, a new buffer with name \"exec.exec.xxx\" is created)\n"
"      -l: display locally output of command on buffer (default)\n"
"      -o: send output of command to the buffer (not compatible with option -"
"bg)\n"
"      -n: display output of command in a new buffer (not compatible with "
"option -bg)\n"
"     -nf: display output of command in a new buffer with free content (no "
"word-wrap, no limit on number of lines) (not compatible with option -bg)\n"
"     -cl: clear the new buffer before displaying output\n"
"   -nocl: append to the new buffer without clear (default)\n"
"     -sw: switch to the output buffer (default)\n"
"   -nosw: don't switch to the output buffer\n"
"     -ln: display line numbers (default in new buffer only)\n"
"   -noln: don't display line numbers\n"
"  -flush: display output of command in real time (default)\n"
"-noflush: display output of command after its end\n"
"  -color: action on ANSI colors in output:\n"
"             ansi: keep ANSI codes as-is\n"
"             auto: convert ANSI colors to WeeChat/IRC (default)\n"
"              irc: convert ANSI colors to IRC colors\n"
"          weechat: convert ANSI colors to WeeChat colors\n"
"            strip: remove ANSI colors\n"
"     -rc: display return code (default)\n"
"   -norc: don't display return code\n"
"-timeout: set a timeout for the command (in seconds)\n"
"   -name: set a name for the command (to name it later with /exec)\n"
"   -pipe: send the output to a WeeChat/plugin command (line by line); if "
"there are spaces in command/arguments, enclose them with double quotes; "
"variable $line is replaced by the line (by default the line is added after "
"the command, separated by a space) (not compatible with options -bg/-o/-n)\n"
"-hsignal: send the output as a hsignal (to be used for example in a trigger) "
"(not compatible with options -bg/-o/-n)\n"
" command: the command to execute; if beginning with \"url:\", the shell is "
"disabled and the content of URL is downloaded and sent as output\n"
"      id: command identifier: either its number or name (if set with \"-name "
"xxx\")\n"
"     -in: send text on standard input of process\n"
"-inclose: same as -in, but stdin is closed after (and text is optional: "
"without text, the stdin is just closed)\n"
" -signal: send a signal to the process; the signal can be an integer or one "
"of these names: hup, int, quit, kill, term, usr1, usr2\n"
"   -kill: alias of \"-signal <id> kill\"\n"
"-killall: kill all running processes\n"
"    -set: set a hook property (see function hook_set in plugin API "
"reference)\n"
"property: hook property\n"
"   value: new value for hook property\n"
"    -del: delete a terminated command\n"
"    -all: delete all terminated commands\n"
"\n"
"Default options can be set in the option exec.command.default_options.\n"
"\n"
"Examples:\n"
"  /exec -n ls -l /tmp\n"
"  /exec -sh -n ps xu | grep weechat\n"
"  /exec -n -norc url:http://pastebin.com/raw.php?i=xxxxxxxx\n"
"  /exec -nf -noln links -dump https://weechat.org/files/doc/devel/"
"weechat_user.en.html\n"
"  /exec -o uptime\n"
"  /exec -pipe \"/print Machine uptime:\" uptime\n"
"  /exec -n tail -f /var/log/messages\n"
"  /exec -kill 0"
msgstr ""
"   -list: lista komend\n"
"     -sh: użyj powłoki do wykonania komendy (UWAGA: użyj tej opcji TYLKO "
"jeśli wszystkie argumenty są bezpieczne, zobacz opcję -nosh)\n"
"   -nosh: nie używaj powłoki do wykonania komendy (wymagane jeśli komenda "
"posiada niebezpieczne dane, na przykład zawartość wiadomości od innego "
"użytkownika) (domyślne)\n"
"     -bg: uruchom proces w tle: nie wyświetlaj wyjścia z procesu ani "
"zwracanego kodu (nie kompatybilne z opcjami -o/-n)\n"
"   -nobg: przechwyć całość wyjścia z procesu i wyświetl kod wyjścia "
"(domyślne)\n"
"  -stdin: tworzy strumień do wysyłania danych do procesu (za pomocą /exec -"
"in/-inclose)\n"
"-nostdin: nie twórz strumienia dla stdin (domyślne)\n"
" -buffer: wyświetl/wyślij wyjście komendy do tego bufora (jeśli bufor nie "
"zostanie znaleziony zostanie utworzony nowy bufor o nazwie „exec.exec.xxx"
"„)\n"
"      -l: wyświetl lokalnie wyście z komendy w buforze (domyślne)\n"
"      -o: wyślij wyjście z komendy do bufora (nie kompatybilne z opcją -bg)\n"
"      -n: wyświetl wyjście komendy w nowym buforze (nie kompatybilne z opcją "
"-bg)\n"
"     -nf: wyświetl wyjście komendy w nowym buforze z wolna zawartością (brak "
"zawijania słów, bez limitu ilości linii) (nie kompatybilne z opcją -bg)\n"
"     -cl: wyczyść nowy bufor przed wyświetleniem wyjścia\n"
"   -nocl: dodaj do nowego bufora bez czyszczenia zawartości (domyślne)\n"
"     -sw: przełącz na bufor wyjściowy (domyślne)\n"
"   -nosw: nie przełączaj na bufor wyjściowy\n"
"     -ln: wyświetl numery linii (domyślne tylko w nowym buforze)\n"
"   -noln: nie wyświetlaj numerów linii\n"
"  -flush: wyświetl wyjście z komendy w czasie rzeczywistym (domyślne)\n"
"-noflush: wyświetl wyjście z komendy po jej zakończeniu\n"
"  -color: akcja na kolorach ANSI w wyjściu:\n"
"             ansi: zachowaj kody ANSI\n"
"             auto: konwertuj kolory ANSI na WeeChat/IRC (domyślne)\n"
"              irc: konwertuj kolory ANSI na kolory IRC\n"
"          weechat: konwertuj kolory ANSI na kolory WeeChat\n"
"            strip: usuń kolory ANSI\n"
"     -rc: wyświetl kod wyjścia (domyślne)\n"
"   -norc: nie wyświetlaj kodu wyjścia\n"
"-timeout: ustaw timeout dla komendy (w sekundach)\n"
"   -name: ustaw nazwę dla komendy (do wywołania później za pomocą /exec)\n"
"   -pipe: wyślij wyjście do WeeChat/wtyczki (linia po linii); jeśli "
"występują spacje w komendzie/argumentach, otocz je cudzysłowem; zmienna "
"$line jest zastępowana przez linie (domyślnie linia jest dodawana za "
"komendą, oddzielona spacją) (nie kompatybilne z opcjami -bg/-o/-n)\n"
"-hsignal: wyślij wyjście jako hsignal (w celu użycia na przykład w "
"triggerze) (nie kompatybilne z opcjami -bg/-o/-n)\n"
" komenda: komenda do wykonania; jeśli zaczyna się od „url:”, powłoka jest "
"wyłączana i zawartość URLa jest pobierana i wysyłana jako wyjście\n"
"      id: identyfikator komendy: numer lub nazwa (jeśli ustawiona przez „-"
"name xxx”)\n"
"     -in: wyślij tekst na standardowe wejście procesu\n"
"-inclose: to samo co -in, ale stdin jest zamykane (tekst jest opcjonalny: "
"bez niego stdin jest po prostu zamykane)\n"
" -signal: wysyła sygnał do procesu; sygnał może być liczbą całkowitą lub "
"jedna z nazw: hup, int, quit, kill, term, usr1, usr2\n"
"   -kill: alias dla „-signal <id> kill”\n"
"-killall: zabija wszystkie działające procesy\n"
"    -set: ustawia przypisaną właściwość (zobacz funkcję hook_set w opisie "
"API wtyczek)\n"
"właściwość: przypisana właściwość\n"
"   wartość: nowa wartość\n"
"    -del: usuń zakończoną komendę\n"
"    -all: usuń wszystkie zakończone komendy\n"
"\n"
"Domyślne opcje moga być ustawione za pomocą opcji exec.command."
"default_options.\n"
"\n"
"Przykłady:\n"
"  /exec -n ls -l /tmp\n"
"  /exec -sh -n ps xu | grep weechat\n"
"  /exec -n -norc url:http://pastebin.com/raw.php?i=xxxxxxxx\n"
"  /exec -nf -noln links -dump https://weechat.org/files/doc/devel/"
"weechat_user.en.html\n"
"  /exec -o uptime\n"
"  /exec -pipe „/print Machine uptime:” uptime\n"
"  /exec -n tail -f /var/log/messages\n"
"  /exec -kill 0"

msgid "ids (numbers and names) of executed commands"
msgstr "id (numery i nazwy) wykonywanych komend"

msgid ""
"default options for command /exec (see /help exec); example: \"-nosh -bg\" "
"to run all commands in background (no output), and without using the shell"
msgstr ""
"domyślne opcje dla komendy /exec (zobacz /help exec): przykład: „-nosh -bg"
"” uruchomi wszystkie komendy w tle (brak wyjścia) i bez używania powłoki"

msgid ""
"delay for purging finished commands (in seconds, 0 = purge commands "
"immediately, -1 = never purge)"
msgstr ""
"opóźnienie dla kasowania zakończonych komend (w sekundach, 0 = natychmiast, "
"-1 = nigdy)"

msgid "text color for a running command flag in list of commands"
msgstr "kolor dla flagi wykonywanej komendy na liście komend"

msgid "text color for a finished command flag in list of commands"
msgstr "kolor tekstu dla flagi zakończonej komendy na liście komend"

msgid "FIFO pipe for remote control"
msgstr "kolejka FIFO dla zdalnego sterowania"

#, c-format
<<<<<<< HEAD
msgid "%s: removing old fifo pipe \"%s\""
msgstr "%s: usuwam stary strumień fifo „%s”"
=======
msgid "%s%s: not enough memory (%s)"
msgstr "%s%s: za mało pamięci (%s)"
>>>>>>> 5a8ff45c

#, c-format
msgid "%s: pipe opened (file: %s)"
msgstr "%s: otworzono strumień (plik: %s)"

#, c-format
msgid "%s%s: unable to open pipe (%s) for reading"
msgstr "%s%s: nie można otworzyć do odczytu strumienia (%s)"

#, c-format
msgid "%s%s: unable to create pipe for remote control (%s): error %d %s"
msgstr ""
"%s%s: nie można utworzyć strumienia do zdalnego sterowania (%s): błąd %d %s"

#, c-format
msgid "%s: pipe closed"
msgstr "%s: strumień zamknięty"

#, c-format
msgid "%s%s: invalid text received in pipe"
msgstr "%s%s: otrzymano niewłaściwy tekst ze strumienia"

#, c-format
msgid "%s%s: buffer \"%s\" not found"
msgstr "%s%s: bufor „%s” nie został znaleziony"

#, c-format
msgid "%s%s: error reading pipe (%d %s), closing it"
msgstr "%s%s: błąd odczytu z kolejki (%d %s), zamykam ją"

#, c-format
msgid "%s%s: error opening file, closing it"
msgstr "%s%s: błąd podczas otwarcia pliku, zamykam go"

#, c-format
msgid "%s: pipe is enabled (file: %s)"
msgstr "%s: strumień włączony (plik: %s)"

#, c-format
msgid "%s: pipe is disabled"
msgstr "%s: strumień wyłączony"

msgid "fifo plugin configuration"
msgstr "konfiguracja wtyczki fifo"

msgid "enable|disable|toggle"
msgstr "enable|disable|toggle"

#, fuzzy
msgid ""
" enable: enable FIFO pipe\n"
"disable: disable FIFO pipe\n"
" toggle: toggle FIFO pipe\n"
"\n"
"FIFO pipe is used as remote control of WeeChat: you can send commands or "
"text to the FIFO pipe from your shell.\n"
"By default the FIFO pipe is in ~/.weechat/weechat_fifo\n"
"\n"
"The expected format is one of:\n"
"  plugin.buffer *text or command here\n"
"  *text or command here\n"
"\n"
"For example to change your freenode nick:\n"
"  echo 'irc.server.freenode */nick newnick' >~/.weechat/weechat_fifo\n"
"\n"
"Please read the user's guide for more info and examples.\n"
"\n"
"Examples:\n"
"  /fifo toggle"
msgstr ""
" enable: włącza strumień FIFO\n"
"disable: wyłącza strumień FIFO\n"
" toggle: przełącza stan strumienia FIFO\n"
"\n"
"Strumień FIFO jest używany do zdalnej kontroli nad WeeChat: możesz wysyłać "
"komendy albo tekst do strumienia z konsoli.\n"
"Domyślnie strumień FIFO jest tworzony w ~/.weechat/weechat_fifo_xxx („xxx” "
"to PID WeeChat).\n"
"\n"
"Spodziewane formaty:\n"
"  plugin.buffer *tekst albo komenda\n"
"  *tekst albo komenda\n"
"\n"
"Na przykład zmiana nicka w sieci freenode:\n"
"  echo 'irc.server.freenode */nick nowynick' >~/.weechat/weechat_fifo_12345\n"
"\n"
"Więcej informacji i przykładów można znaleźć w poradniku użytkownika.\n"
"\n"
"Przykłady:\n"
"  /fifo toggle"

#, fuzzy
msgid "enable FIFO pipe"
msgstr "nazwa strumienia FIFO"

#, fuzzy
msgid ""
"path for FIFO file; \"%h\" at beginning of string is replaced by WeeChat "
"home (\"~/.weechat\" by default); WeeChat PID can be used in path with "
"${info:pid} (note: content is evaluated, see /help eval)"
msgstr ""
"ścieżka, do której zapisywane będą pliki przychodzące; \"%h\" na początku "
"ciągu zostanie zastąpione przez katalog domowy WeeChat (domyślnie \"~/."
"weechat\")  (uwaga: zawartość jest przetwarzana, zobacz /help eval)"

msgid "name of FIFO pipe"
msgstr "nazwa strumienia FIFO"

#, c-format
msgid "%s%s: script \"%s\" already registered (register ignored)"
msgstr "%s%s: skrypt „%s” już zarejestrowany (ignoruję)"

#, c-format
msgid ""
"%s%s: unable to register script \"%s\" (another script already exists with "
"this name)"
msgstr ""
"%s%s: nie można zarejestrować skryptu „%s” (istnieje inny skrypt o takiej "
"samej nazwie))"

#, c-format
msgid "%s: registered script \"%s\", version %s (%s)"
msgstr "%s: zarejestrowano skrypt „%s”, wersja %s (%s)"

msgid "Support of scheme scripts (with Guile)"
msgstr "Wsparcie dla skryptów scheme (za pomocą Guile)"

#, c-format
msgid "%s: stdout/stderr: %s%s"
msgstr "%s: stdout/stderr: %s%s"

#, c-format
msgid "%s%s: function \"%s\" must return a valid value"
msgstr "%s%s: funkcja „%s” musi zwrócić poprawną wartość"

#, c-format
msgid "%s%s: error in function \"%s\""
msgstr "%s%s: błąd w funkcji „%s”"

#, c-format
msgid "%s: loading script \"%s\""
msgstr "%s: ładuję skrypt „%s”"

#, c-format
msgid "%s%s: function \"register\" not found (or failed) in file \"%s\""
msgstr ""
"%s%s: funkcja „register” nie znaleziona (lub nie powiodła się) w pliku „%s"
"”"

#, c-format
msgid "%s: unloading script \"%s\""
msgstr "%s: wyładowuję skrypt „%s”"

#, c-format
msgid "%s: script \"%s\" unloaded"
msgstr "%s: skrypt „%s” wyładowano"

#, c-format
msgid "%s%s: script \"%s\" not loaded"
msgstr "%s%s: skrypt „%s” nie załadowany"

msgid "server"
msgid_plural "servers"
msgstr[0] "serwer"
msgstr[1] "serwery"
msgstr[2] "serwery"

msgid "Lag"
msgstr "Lag"

msgid "IRC (Internet Relay Chat) protocol"
msgstr "Protokół IRC (Internet Relay Chat)"

#, c-format
msgid ""
"%s%s: disconnecting from server because upgrade can't work for servers "
"connected via SSL"
msgstr ""
"%s%s: rozłączam się z serwerem, ponieważ uaktualnienie nie zadziała dla "
"serwerów połączonych po SSL"

#. TRANSLATORS: "%s" after "%d" is "server" or "servers"
#. TRANSLATORS: "%s" after "%d" is "client" or "clients"
#, c-format
msgid ""
"%s%s: disconnected from %d %s (SSL connection not supported with upgrade)"
msgstr ""
"%s%s: rozłączono z %d %s (połączenie SSL nie wspierane z uaktualnianiem)"

#, c-format
msgid ""
"%s%s: unable to add temporary server \"%s\" (check if there is already a "
"server with this name)"
msgstr ""
"%s%s: nie można dodać tymczasowego serwera „%s” (sprawdź czy serwer z ta "
"nazwą już nie istnieje)"

#, c-format
msgid ""
"%s%s: WARNING: some network connections may still be opened and not visible, "
"you should restart WeeChat now (with /quit)."
msgstr ""
"%s%s: OSTRZEŻENIE: część połączeń może być nadal otwarta ale niewidoczna, "
"należy teraz zrestartować WeeChat (za pomocą /quit)."

#, c-format
msgid "%s%s: cannot allocate new channel"
msgstr "%s%s: nie można przydzielić nowego kanału"

#, c-format
msgid "%s%s%s %s(%s%s%s)%s is back on server"
msgstr "%s%s%s %s(%s%s%s)%s jest z powrotem na serwerze"

#, c-format
msgid ""
"%s%s: \"-yes\" argument is required for nick \"*\" (security reason), see /"
"help %s"
msgstr ""
"%s%s: argument „-yes” jest wymagany dla nicka „*” (względy "
"bezpieczeństwa), zobacz /help %s"

#, c-format
msgid "%s: future away: %s"
msgstr "%s: przyszła nieobecność: %s"

#, c-format
msgid "%s: future away removed"
msgstr "%s: przyszła nieobecność usunięta"

#, c-format
msgid "%s%s: \"%s\" command can only be executed in a channel buffer"
msgstr "%s%s: komenda „%s” może być tylko wykonana w buforze kanału"

#, c-format
msgid "%s%s: already connected to server \"%s\"!"
msgstr "%s%s: już połączony z serwerem „%s”!"

#, c-format
msgid "%s%s: currently connecting to server \"%s\"!"
msgstr "%s%s: obecnie łączę się z serwerem „%s”!"

#, c-format
msgid "%s: server %s%s%s added (temporary server, NOT SAVED!)"
msgstr "%s: dodano serwer %s%s%s (tymczasowy serwer, NIE ZAPISANO!)"

#, c-format
msgid ""
"%s%s: unable to add temporary server \"%s\" because the addition of "
"temporary servers with command /connect is currently disabled"
msgstr ""
"%s%s: nie można dodać tymczasowego serwera „%s” ponieważ możliwość "
"dodawania tymczasowych serwerów za pomocą komendy /connect jest obecnie "
"wyłączona"

#, c-format
msgid ""
"%s%s: if you want to add a standard server, use the command \"/server add"
"\" (see /help server); if you really want to add a temporary server (NOT "
"SAVED), turn on the option irc.look.temporary_servers"
msgstr ""
"%s%s: jeśli chcesz dodać standardowy serwer, użyj komendy „/server add"
"” (zobacz /help server); jeśli naprawdę chcesz utworzyć serwer tymczasowy "
"(NIE ZAPISANY), włącz opcję irc.look.temporary_servers"

#, c-format
msgid ""
"%s%s: \"%s\" command can only be executed in a channel or private buffer"
msgstr ""
"%s%s: komenda „%s” może być wykonana tylko na kanale lub prywatnym buforze"

#, c-format
msgid "%sCTCP query to %s%s%s: %s%s%s%s%s"
msgstr "%sZapytanie CTCP do %s%s%s: %s%s%s%s%s"

#, c-format
msgid "%s%s: \"%s\" command can not be executed on a server buffer"
msgstr "%s%s: komenda „%s” nie można być wykonana w buforze serwera"

#, c-format
msgid "%s%s: unable to resolve local address of server socket: error %d %s"
msgstr ""
"%s%s: nie można odczytać lokalnego adresu serwera dla gniazda: błąd %d %s"

#, c-format
msgid "%s%s: not connected to server \"%s\"!"
msgstr "%s%s: nie połączony z serwerem „%s”!"

#, c-format
msgid "%s: auto-reconnection is cancelled"
msgstr "%s: automatyczne ponowne łączenie z serwerem anulowane"

#, c-format
msgid "%s%s: server \"%s\" not found"
msgstr "%s%s: serwer „%s” nie został znaleziony"

#, c-format
msgid "  %s[%s%d%s]%s mask: %s / server: %s / channel: %s"
msgstr "  %s[%s%d%s]%s maska: %s / serwer: %s / kanał: %s"

#, c-format
msgid "%s: ignore list:"
msgstr "%s: lista ignorowanych:"

#, c-format
msgid "%s: no ignore in list"
msgstr "%s: brak osób ignorowanych"

#, c-format
msgid "%s%s: ignore already exists"
msgstr "%s%s: już jest ignorowane"

#, c-format
msgid "%s: ignore added:"
msgstr "%s: dodano nowy wpis na listę ignorowanych:"

#, c-format
msgid "%s%s: error adding ignore"
msgstr "%s%s: błąd podczas dodawania do ignorowanych"

#, c-format
msgid "%s: all ignores deleted"
msgstr "%s: lista ignorowanych została usunięta"

#, c-format
msgid "%s: ignore \"%s\" deleted"
msgstr "%s: usunięto ignore „%s”"

#, c-format
msgid "%s%s: ignore not found"
msgstr "%s%s: nie znaleziono ignorowania"

#, c-format
msgid "%s%s: wrong ignore number"
msgstr "%s%s: zły numer z listy ignorowanych"

#, c-format
msgid "%s%s: command \"%s\" must be executed on connected irc server"
msgstr "%s%s: komenda „%s” musi zostać wykonana na połączonym serwerze irc"

#, c-format
msgid "%s%s: mask must begin with nick"
msgstr "%s%s: maska musi zaczynać się od nicka"

#, c-format
msgid "%s%s: \"%s\" is not a valid regular expression (%s)"
msgstr "%s%s: „%s” nie jest prawidłowym wyrażeniem regularnym (%s)"

#, c-format
msgid "%s%s: not enough memory for regular expression"
msgstr "%s%s: za mało pamięci dla wyrażenia regularnego"

#, c-format
msgid ""
"%s%s: you must specify channel for \"%s\" command if you're not in a channel"
msgstr ""
"%s%s: musisz podać kanał dla komendy „%s” jeśli nie znajdujesz się na "
"kanale"

#. TRANSLATORS: "Notice" is command name in IRC protocol (translation is frequently the same word)
msgid "Notice"
msgstr "Powiadomienie"

#, c-format
msgid ""
"%s%s: server must be specified because you are not on an irc server or "
"channel"
msgstr ""
"%s%s: serwer musi być podany, ponieważ nie znajdujesz się na serwerze IRC "
"lub kanale"

#, c-format
msgid "%s%s: notify already exists"
msgstr "%s%s: powiadomienie juz istnieje"

#, c-format
msgid "%sMonitor list is full (%d)"
msgstr "%sLista monitorowania jest pełna (%d)"

#, c-format
msgid "%s: notification added for %s%s%s"
msgstr "%s: powiadomienie dodane dla %s%s%s"

#, c-format
msgid "%s%s: error adding notification"
msgstr "%s%s: błąd podczas dodawania powiadomienia"

#, c-format
msgid "%s: all notifications deleted"
msgstr "%s: usunięto wszystkie powiadomienia"

#, c-format
msgid "%s: no notification in list"
msgstr "%s: brak powiadomień na liście"

#, c-format
msgid "%s: notification deleted for %s%s%s"
msgstr "%s: powiadomienie usunięte dla %s%s%s"

#, c-format
msgid "%s%s: notification not found"
msgstr "%s%s: nie znaleziono powiadomienia"

#, c-format
msgid "%s%s: \"%s\" command can not be executed with a channel name (\"%s\")"
msgstr "%s%s: komenda „%s” może być tylko wykonana z nazwą kanału („%s”)"

#, c-format
msgid "%s%s: cannot create new private buffer \"%s\""
msgstr "%s%s: nie można utworzyć nowego bufora prywatnego „%s”"

#, c-format
msgid "Server: %s%s %s[%s%s%s]%s%s"
msgstr "Serwer: %s%s %s[%s%s%s]%s%s"

msgid "connected"
msgstr "połączony"

msgid "not connected"
msgstr "nie połączony"

msgid " (temporary)"
msgstr " (tymczasowy)"

msgid "minute"
msgid_plural "minutes"
msgstr[0] "minutę"
msgstr[1] "minuty"
msgstr[2] "minut"

msgid "channel"
msgid_plural "channels"
msgstr[0] "kanał"
msgstr[1] "kanały"
msgstr[2] "kanałów"

msgid "All servers:"
msgstr "Wszystkie serwery:"

msgid "No server"
msgstr "Brak serwerów"

#, c-format
msgid "Servers with \"%s\":"
msgstr "Serwery z „%s\":"

#, c-format
msgid "No server found with \"%s\""
msgstr "Nie znaleziono serwera z  „%s”"

#, c-format
msgid "%s%s: server \"%s\" already exists, can't add it!"
msgstr "%s%s: serwer „%s” już istnieje, nie mogę go dodać!"

#, c-format
msgid "%s%s: unable to add server"
msgstr "%s%s: nie można dodać serwera"

#, c-format
msgid "%s: server %s%s%s added"
msgstr "%s: dodano serwer %s%s%s"

#, c-format
msgid "%s%s: server \"%s\" not found for \"%s\" command"
msgstr "%s%s: serwer „%s” nie został znaleziony dla komendy „%s”"

#, c-format
msgid "%s%s: server \"%s\" already exists for \"%s\" command"
msgstr "%s%s: serwer „%s” już istnieje dla komendy „%s”"

#, c-format
msgid "%s: server %s%s%s has been copied to %s%s%s"
msgstr "%s: serwer %s%s%s został skopiowany do %s%s%s"

#, c-format
msgid "%s: server %s%s%s has been renamed to %s%s%s"
msgstr "%s: nazwę serwer %s%s%s zmieniono na %s%s%s"

#, c-format
msgid "%d server moved"
msgid_plural "%d servers moved"
msgstr[0] "%d serwer przesunięto"
msgstr[1] "%d serwery przesunięto"
msgstr[2] "%d serwerów przesunięto"

#, c-format
msgid "%s%s: server \"%s\" is not a temporary server"
msgstr "%s%s: serwer „%s” nie jest serwerem tymczasowym"

#, c-format
msgid "%s: server %s%s%s is not temporary any more"
msgstr "%s: serwer %s%s%s nie jest juz tymczasowy"

#, c-format
msgid ""
"%s%s: you can not delete server \"%s\" because you are connected to. Try \"/"
"disconnect %s\" before."
msgstr ""
"%s%s: nie możesz usunąć serwera „%s”, ponieważ jesteś z nim połączony. "
"Spróbuj najpierw wpisać „/disconnect %s”."

#, c-format
msgid "%s: server %s%s%s has been deleted"
msgstr "%s: serwer %s%s%s został usunięty"

#, c-format
msgid ""
"%s: messages outqueue DELETED for all servers. Some messages from you or "
"WeeChat may have been lost!"
msgstr ""
"%s: USUNIĘTO wiadomości zakolejkowane dla wszystkich serwerów. Niektóre "
"wiadomości z WeeChat mogły zostać utracone!"

#, c-format
msgid "%s%s: you are not on channel \"%s\""
msgstr "%s%s: nie jesteś na kanale „%s”"

msgid "find information about the administrator of the server"
msgstr "wyszukuje informacje o administratorze serwera"

msgid "[<target>]"
msgstr "[<cel>]"

msgid "target: server name"
msgstr "cel: nazwa serwera"

msgid "execute a command on all channels of all connected servers"
msgstr "wykonuje komendę na wszystkich kanałach na połączonych serwerach"

msgid "[-current] [-exclude=<channel>[,<channel>...]] <command> [<arguments>]"
msgstr "[-current] [-exclude=<kanał>[,<kanał>...]] <komenda> [<argumenty>]"

msgid ""
" -current: execute command for channels of current server only\n"
" -exclude: exclude some channels (wildcard \"*\" is allowed)\n"
"  command: command to execute\n"
"arguments: arguments for command (special variables $nick, $channel and "
"$server are replaced by their value)\n"
"\n"
"Examples:\n"
"  execute '/me is testing' on all channels:\n"
"    /allchan me is testing\n"
"  say 'hello' everywhere but not on #weechat:\n"
"    /allchan -exclude=#weechat msg * hello\n"
"  say 'hello' everywhere but not on #weechat and channels beginning with "
"#linux:\n"
"    /allchan -exclude=#weechat,#linux* msg * hello"
msgstr ""
" -current: wykonuje komendę tylko na kanałach obecnego serwera\n"
" -exclude: wyklucza niektóre kanały (wildcard „*” jest dozwolony)\n"
"  komenda: komenda do wykonania\n"
"argumenty: argumenty dla komendy (specjalne zmienne $nick, $channel i "
"$server są zamieniane na odpowiednie wartości)\n"
"\n"
"Przykłady:\n"
"  wykonuje '/me testuje' na wszystkich kanałach:\n"
"    /allchan me testuje\n"
"  mówi 'witam' wszędzie tylko nie na #weechat:\n"
"    /allchan -exclude=#weechat msg * witam\n"
"  mówi 'witam' wszędzie poza #weechat oraz kanałami zaczynającymi się od "
"#linux:\n"
"    /allchan -exclude=#weechat,#linux* msg * witam"

msgid "execute a command on all private buffers of all connected servers"
msgstr ""
"wykonuje komendę na wszystkich prywatnych buforach wszystkich połączonych "
"serwerów"

msgid "[-current] [-exclude=<nick>[,<nick>...]] <command> [<arguments>]"
msgstr "[-current] [-exclude=<nick>[,<nick>...]] <komenda> [<argumenty>]"

msgid ""
" -current: execute command for private buffers of current server only\n"
" -exclude: exclude some nicks (wildcard \"*\" is allowed)\n"
"  command: command to execute\n"
"arguments: arguments for command (special variables $nick, $channel and "
"$server are replaced by their value)\n"
"\n"
"Examples:\n"
"  execute '/me is testing' on all private buffers:\n"
"    /allpv me is testing\n"
"  say 'hello' everywhere but not for nick foo:\n"
"    /allpv -exclude=foo msg * hello\n"
"  say 'hello' everywhere but not for nick foo and nicks beginning with bar:\n"
"    /allpv -exclude=foo,bar* msg * hello\n"
"  close all private buffers:\n"
"    /allpv close"
msgstr ""
" -current: wykonuje komendę tylko na prywatnych buforach obecnego serwera\n"
" -exclude: wyklucza niektóre nicki (wildcard „*” jest dozwolony)\n"
"  komenda: komenda do wykonania\n"
"argumenty: argumenty dla komendy (specjalne zmienne $nick, $channel i "
"$server są zamieniane na odpowiednie wartości)\n"
"\n"
"Przykłady:\n"
"  wykonuje '/me testuje' we wszystkich prywatnych buforach:\n"
"    /allpv me is testing\n"
"  wysyła wszędzie 'hello' tylko nie nickowi foo:\n"
"    /allpv -exclude=foo msg * hello\n"
"  wysyła wszędzie 'hello' tylko nie nickowi foo i nickom zaczynającym się od "
"bar:\n"
"    /allpv -exclude=foo,bar* msg * hello\n"
"  zamyka wszystkie prywatne bufory:\n"
"    /allpv close"

msgid "execute a command on all connected servers"
msgstr "wykonuje komendę na wszystkich połączonych serwerach"

msgid "[-exclude=<server>[,<server>...]] <command> [<arguments>]"
msgstr "[-exclude=<serwer>[,<serwer>...]] <komenda> [<argumenty>]"

msgid ""
" -exclude: exclude some servers (wildcard \"*\" is allowed)\n"
"  command: command to execute\n"
"arguments: arguments for command (special variables $nick, $channel and "
"$server are replaced by their value)\n"
"\n"
"Examples:\n"
"  change nick on all servers:\n"
"    /allserv nick newnick\n"
"  set away on all servers:\n"
"    /allserv away I'm away\n"
"  do a whois on my nick on all servers:\n"
"    /allserv whois $nick"
msgstr ""
" -exclude: wyklucza niektóre serwery (wildcard „*” jest dozwolony)\n"
"  komenda: komenda do wykonania\n"
"argumenty: argumenty dla komendy (specjalne zmienne $nick, $channel i "
"$server są zamieniane na odpowiednie wartości)\n"
"\n"
"Przykłady:\n"
"  zmienia nick na wszystkich serwerach:\n"
"    /allserv nick nowy_nick\n"
"  ustawia stan nieobecności na wszystkich serwerach:\n"
"    /allserv away Jestem nieobecny\n"
"  wykonuje whois na własnym nicku na wszystkich serwerach:\n"
"    /allserv whois $nick"

msgid "ban nicks or hosts"
msgstr "banuje nick albo host"

msgid "[<channel>] [<nick> [<nick>...]]"
msgstr "[<kanał>] [<nick> [<nick>...]]"

msgid ""
"channel: channel name\n"
"   nick: nick or host\n"
"\n"
"Without argument, this command displays the ban list for current channel."
msgstr ""
"kanał: nazwa kanału\n"
"   nick: nick lub host\n"
"\n"
"Bez podania argumentu komenda wyświetla listę banów na obecnym kanale."

msgid "client capability negotiation"
msgstr "negocjacja możliwości klienta"

msgid "ls || list || req|ack [<capability> [<capability>...]] || end"
msgstr "ls || list || req|ack [<opcja> [<opcja>...]] || end"

msgid ""
"   ls: list the capabilities supported by the server\n"
" list: list the capabilities currently enabled\n"
"  req: request a capability\n"
"  ack: acknowledge capabilities which require client-side acknowledgement\n"
"  end: end the capability negotiation\n"
"\n"
"Without argument, \"ls\" and \"list\" are sent.\n"
"\n"
"Capabilities supported by WeeChat are: account-notify, away-notify, cap-"
"notify, extended-join, multi-prefix, server-time, userhost-in-names.\n"
"\n"
"The capabilities to automatically enable on servers can be set in option irc."
"server_default.capabilities (or by server in option irc.server.xxx."
"capabilities).\n"
"\n"
"Examples:\n"
"   /cap\n"
"   /cap req multi-prefix away-notify"
msgstr ""
"   ls: wyświetla opcje wspierane przez zerwer\n"
" list: wyświetla obeznie włączone opcje\n"
"  req: żądanie opcji\n"
"  ack: potwierdzenie opcji wymagających potwierdzenia po stronie klienta\n"
"  end: kończy negocjacje opcji\n"
"\n"
"Bez argumentu, wysyłane są „ls” i „list”.\n"
"\n"
"Opcje wspierane przez WeeChat to: account-notify, away-notify, cap-notify, "
"extended-join, multi-prefix, server-time, userhost-in-names.\n"
"\n"
"Opcje automatycznie włączane na serwerach można ustawić za pomocą opcji irc."
"server_default.capabilities (albo dla konkretnego serwera, opcja irc.server."
"xxx.capabilities).\n"
"\n"
"Przykłady:\n"
"   /cap\n"
"   /cap req multi-prefix away-notify"

msgid "connect to IRC server(s)"
msgstr "łączy się z serwerem(ami) IRC"

msgid ""
"<server> [<server>...] [-<option>[=<value>]] [-no<option>] [-nojoin] [-"
"switch] || -all|-auto|-open [-nojoin] [-switch]"
msgstr ""
"[<serwer> [<serwer>...] [-<opcja>[=<wartość>]] [-no<opcja>] [-nojoin] [-"
"switch] || -all|-auto|-open [-nojoin] [-switch]"

msgid ""
"    server: server name, which can be:\n"
"            - internal server name (added by /server add, recommended "
"usage)\n"
"            - hostname/port or IP/port, port is 6667 by default\n"
"            - URL with format: irc[6][s]://[nickname[:password]@]irc.example."
"org[:port][/#channel1][,#channel2[...]]\n"
"            Note: for an address/IP/URL, a temporary server is added (NOT "
"SAVED), see /help irc.look.temporary_servers\n"
"    option: set option for server (for boolean option, value can be "
"omitted)\n"
"  nooption: set boolean option to 'off' (for example: -nossl)\n"
"      -all: connect to all servers defined in configuration\n"
"     -auto: connect to servers with autoconnect enabled\n"
"     -open: connect to all opened servers that are not currently connected\n"
"   -nojoin: do not join any channel (even if autojoin is enabled on server)\n"
"   -switch: switch to next server address\n"
"\n"
"To disconnect from a server or stop any connection attempt, use command /"
"disconnect.\n"
"\n"
"Examples:\n"
"  /connect freenode\n"
"  /connect irc.oftc.net/6667\n"
"  /connect irc6.oftc.net/6667 -ipv6\n"
"  /connect irc6.oftc.net/6697 -ipv6 -ssl\n"
"  /connect my.server.org/6697 -ssl -password=test\n"
"  /connect irc://nick@irc.oftc.net/#channel\n"
"  /connect -switch"
msgstr ""
"    serwer: nazwa serwera, może nią być:\n"
"            - wewnętrzna nazwa serwera (tworzona przez /server add, zalecane "
"użycie)\n"
"            - nazwa hosta/port lub IP/port (stworzy to TYMCZASOWY serwer), "
"domyślny port to 6667\n"
"            - URL o formacie: irc[6][s]://[nick[:hasło]@]irc.example.org[:"
"port][/#kanał1][,#kanał2[...]]\n"
"            Uwaga: dla adresu/IP/URLa, tworzony jest serwer tymczasowy (NIE "
"ZAPISYWANY), zobacz /help irc.look.temporary_servers\n"
"    opcja: ustawia opcję dla serwera (dla opcji boolowskich można pominąć "
"wartość)\n"
"  nooption: ustawia opcje boolowskie na 'off' (na przykład: -nossl)\n"
"      -all: łączy się ze wszystkimi serwerami zdefiniowanymi w konfiguracji\n"
"     -auto: łączy się z serwerami z włączonym automatycznym połączeniem\n"
"     -open: łączy się ze wszystkimi otwartymi ale nie połączonymi serwerami\n"
"   -nojoin: nie wchodź na żaden kanał (nawet jeśli autojoin jest włączony "
"dla tego serwera)\n"
"   -switch: przełącza adres serwera na kolejny\n"
"\n"
"W celu rozłączenia z serwerem lub przerwania próby połączenia, użyj komendy /"
"disconnect.\n"
"\n"
"Przykłady:\n"
"  /connect freenode\n"
"  /connect irc.oftc.net/6667\n"
"  /connect irc6.oftc.net/6667 -ipv6\n"
"  /connect irc6.oftc.net/6697 -ipv6 -ssl\n"
"  /connect my.server.org/6697 -ssl -password=test\n"
"  /connect irc://nick@irc.oftc.net/#kanał\n"
"  /connect -switch"

msgid "send a CTCP message (Client-To-Client Protocol)"
msgstr "wyślij wiadomość CTCP (protokół klient-klient)"

msgid "[-server <server>] <target>[,<target>...] <type> [<arguments>]"
msgstr "[-server <serwer>] <cel>[,<cel>...] <typ> [<argumenty>]"

msgid ""
"   server: send to this server (internal name)\n"
"   target: nick or channel ('*' = current channel)\n"
"     type: CTCP type (examples: \"version\", \"ping\", ..)\n"
"arguments: arguments for CTCP\n"
"\n"
"Examples:\n"
"  /ctcp toto time\n"
"  /ctcp toto version\n"
"  /ctcp * version"
msgstr ""
"   serwer: wyślij do tego serwera (nazwa wewnętrzna)\n"
"      cel: nick albo kanał ('*' = obecny kanał)\n"
"      typ: rodzaj CTCP (przykłady: „version”, „ping\", ..)\n"
"argumenty: argumenty dla CTCP\n"
"\n"
"Przykłady:\n"
"  /ctcp toto time\n"
"  /ctcp toto version\n"
"  /ctcp * version"

msgid "leave and rejoin a channel"
msgstr "wyjdź i wejdź ponownie na kanał"

msgid "[<channel>[,<channel>...]] [<message>]"
msgstr "[<kanał>[,<kanał>...]] [<wiadomość>]"

msgid ""
"channel: channel name\n"
"message: part message (displayed to other users)"
msgstr ""
"kanał: nazwa kanału\n"
"wiadomość: wiadomość pożegnalna (pokazywana innym użytkownikom)"

msgid "start a DCC (file transfer or direct chat)"
msgstr "rozpoczyna DCC (przesył pliku lub rozmowę)"

msgid "chat <nick> || send <nick> <file>"
msgstr "chat <nick> || send <nick> <plik>"

msgid ""
"nick: nick\n"
"file: filename (on local host)\n"
"\n"
"Examples:\n"
"  chat with nick \"toto\":\n"
"    /dcc chat toto\n"
"  send file \"/home/foo/bar.txt\" to nick \"toto\":\n"
"    /dcc send toto /home/foo/bar.txt"
msgstr ""
"nick: nick\n"
"plik: nazwa pliku (na lokalnym hoście)\n"
"\n"
"Przykłady:\n"
"  rozmowa z użytkownikiem „toto\":\n"
"    /dcc chat toto\n"
"  wyśle plik „/home/foo/bar.txt” użytkownikowi „toto\":\n"
"    /dcc send toto /home/foo/bar.txt"

msgid "remove channel half-operator status from nick(s)"
msgstr "usuwa status halfopa kanału"

msgid "<nick> [<nick>...]"
msgstr "<nick> [<nick>...]"

msgid ""
"nick: nick or mask (wildcard \"*\" is allowed)\n"
"   *: remove channel half-operator status from everybody on channel except "
"yourself"
msgstr ""
"nick: nick lub maska (wildcard „*” jest dozwolony)\n"
"   *: zabiera status pół-operatora kanału wszystkim na kanale poza tobą"

msgid "remove channel operator status from nick(s)"
msgstr "usuwa status operatora kanału"

msgid "<nick> [<nick>...] || * -yes"
msgstr "<nick> [<nick>...] || * -yes"

msgid ""
"nick: nick or mask (wildcard \"*\" is allowed)\n"
"   *: remove channel operator status from everybody on channel except "
"yourself"
msgstr ""
"nick: nick lub maska (wildcard „*” jest dozwolony)\n"
"   *: zabiera status operatora kanału wszystkim na kanale poza tobą"

msgid "remove voice from nick(s)"
msgstr "usuwa flagę voice"

msgid ""
"nick: nick or mask (wildcard \"*\" is allowed)\n"
"   *: remove voice from everybody on channel"
msgstr ""
"nick: nick lub maska (wildcard „*” jest dozwolony)\n"
"   *: odbiera głos wszystkim na kanale"

msgid "shutdown the server"
msgstr "wyłącza serwer"

msgid "disconnect from one or all IRC servers"
msgstr "rozłącza się z jednym lub wszystkimi serwerami IRC"

msgid "[<server>|-all|-pending [<reason>]]"
msgstr "[<serwer>|-all|-pending [<powód>]]"

msgid ""
"  server: internal server name\n"
"    -all: disconnect from all servers\n"
"-pending: cancel auto-reconnection on servers currently reconnecting\n"
"  reason: reason for the \"quit\""
msgstr ""
"  serwer: wewnętrzna nazwa serwera\n"
"    -all: rozłącza się ze wszystkimi serwerami\n"
"-pending: anuluje automatyczne łączenie dla serwerów ponownie łączących się\n"
"  powód: powód dla „quit”"

msgid "give channel half-operator status to nick(s)"
msgstr "nadaje status halfopa nickowi(m)"

msgid ""
"nick: nick or mask (wildcard \"*\" is allowed)\n"
"   *: give channel half-operator status to everybody on channel"
msgstr ""
"nick: nick lub maska (wildcard „*” jest dozwolony)\n"
"   *: nadaje status pół-operatora kanału wszystkim na kanale"

msgid "ignore nicks/hosts from servers or channels"
msgstr "ignoruje nicki/hosty z serwera lub kanałów"

msgid "list || add [re:]<nick> [<server> [<channel>]] || del <number>|-all"
msgstr "list || add [re:]<nick> [<serwer> [<kanał>]] || del <numer>|-all"

#, fuzzy
msgid ""
"     list: list all ignores\n"
"      add: add an ignore\n"
"     nick: nick or hostname (can be a POSIX extended regular expression if "
"\"re:\" is given or a mask using \"*\" to replace zero or more chars)\n"
"      del: delete an ignore\n"
"   number: number of ignore to delete (look at list to find it)\n"
"     -all: delete all ignores\n"
"   server: internal server name where ignore is working\n"
"  channel: channel name where ignore is working\n"
"\n"
"Note: the regular expression can start with \"(?-i)\" to become case "
"sensitive.\n"
"\n"
"Examples:\n"
"  ignore nick \"toto\" everywhere:\n"
"    /ignore add toto\n"
"  ignore host \"toto@domain.com\" on freenode server:\n"
"    /ignore add toto@domain.com freenode\n"
"  ignore host \"toto*@*.domain.com\" on freenode/#weechat:\n"
"    /ignore add toto*@*.domain.com freenode #weechat"
msgstr ""
"     list: wyświetla wszystkie ignorowane osoby\n"
"      add: dodaje nową osobę do ignorowania\n"
"     nick: nick lub host (jeśli dodamy „re:” można użyć rozszerzonego "
"wyrażenia regularnego POSIX lub maska używając „*”, aby zastąpić jeden lub "
"więcej znaków)\n"
"      del: usuwa wpis o ignorowanej osobie\n"
"   numer: numer wpisu do usunięcia (znajduję się na liście)\n"
"     -all: usuwa wszystkie wpisy z listy ignorowanych\n"
"   serwer: wewnętrzna nazwa serwera, na którym dana osoba ma być ignorowana\n"
"  kanał: nazwa kanału, na którym dana osoba ma być ignorowana\n"
"\n"
"Uwaga: wyrażenie regularne może zaczynać się od „(?-i)” jeśli wielkość "
"znaków ma mieć znaczenie.\n"
"\n"
"Przykłady:\n"
"  ignoruje wszędzie nick „toto\":\n"
"    /ignore add toto\n"
"  ignoruje host „toto@domain.com” na serwerze freenode:\n"
"    /ignore add toto@domain.com freenode\n"
"  ignoruje host „toto*@*.domain.com” na freenode/#weechat:\n"
"    /ignore add toto*@*.domain.com freenode #weechat"

msgid "get information describing the server"
msgstr "pobiera informacje opisujące serwer"

msgid "invite a nick on a channel"
msgstr "zaprasza użytkownika na kanał"

msgid "<nick> [<nick>...] [<channel>]"
msgstr "<nick> [<nick>...] [<kanał>]"

msgid ""
"   nick: nick\n"
"channel: channel name"
msgstr ""
"   nick: nick\n"
"kanał: nazwa kanału"

msgid "check if a nick is currently on IRC"
msgstr "sprawdza czy użytkownik jest obecnie na IRC"

msgid "nick: nick"
msgstr "nick: nazwa użytkownika"

msgid "join a channel"
msgstr "wchodzi na kanał"

msgid ""
"[-noswitch] [-server <server>] [<channel1>[,<channel2>...]] [<key1>[,"
"<key2>...]]"
msgstr ""
"[-noswitch] [-server <serwer>] [<kanał1>[,<kanał2>...]] [<hasło1>[,"
"<hasło2>...]]"

msgid ""
"-noswitch: do not switch to new buffer\n"
"   server: send to this server (internal name)\n"
"  channel: channel name to join\n"
"      key: key to join the channel (channels with a key must be the first in "
"list)\n"
"\n"
"Examples:\n"
"  /join #weechat\n"
"  /join #protectedchan,#weechat key\n"
"  /join -server freenode #weechat\n"
"  /join -noswitch #weechat"
msgstr ""
"-noswitch: nie przełączaj się na nowy bufor\n"
"   serwer: wyślij to do tego serwera (wewnętrzna nazwa)\n"
"  kanał: nazwa kanału\n"
"      hasło: hasło do wejścia na kanał (kanały z hasłami muszą być na "
"początku listy)\n"
"\n"
"Przykłady:\n"
"  /join #weechat\n"
"  /join #tajnykanał,#weechat klucz\n"
"  /join -server freenode #weechat\n"
"  /join -noswitch #weechat"

msgid "kick a user out of a channel"
msgstr "wyrzuca użytkownika z kanału"

msgid "[<channel>] <nick> [<reason>]"
msgstr "[<kanał>] <nick> [<powód>]"

msgid ""
"channel: channel name\n"
"   nick: nick\n"
" reason: reason (special variables $nick, $channel and $server are replaced "
"by their value)"
msgstr ""
"kanał: nazwa kanału\n"
"   nick: nick\n"
" powód: powód(specjalne zmienne jak $nick, $channel i $server są podmieniane "
"na odpowiednie wartości)"

msgid "kick a user out of a channel and ban the host"
msgstr "wyrzuca użytkownika z kanału i banuje hosta"

msgid ""
"channel: channel name\n"
"   nick: nick\n"
" reason: reason (special variables $nick, $channel and $server are replaced "
"by their value)\n"
"\n"
"It is possible to kick/ban with a mask, nick will be extracted from mask and "
"replaced by \"*\".\n"
"\n"
"Example:\n"
"  ban \"*!*@host.com\" and then kick \"toto\":\n"
"    /kickban toto!*@host.com"
msgstr ""
"kanał: nazwa kanału\n"
"   nick: nick\n"
" powód: powód (specjalne zmienne jak $nick, $channel i $server są "
"podmieniane na odpowiednie wartości)\n"
"\n"
"Możliwe jest kopanie/banowanie za pomocą maski, nick zostanie wyciągnięty z "
"maski i zastąpiony „*”.\n"
"\n"
"Przykład:\n"
"  zbanuje „*!*@host.com”, następnie wykopie „toto\":\n"
"    /kickban toto!*@host.com"

msgid "close client-server connection"
msgstr "zamyka połączenie klient-serwer"

msgid "<nick> [<reason>]"
msgstr "<nick> [<powód>]"

msgid ""
"  nick: nick\n"
"reason: reason"
msgstr ""
"  nick: nick\n"
"powód: powód"

msgid "list all servernames which are known by the server answering the query"
msgstr ""
"wyświetla wszystkie nazwy serwerów, które są połączone z tym samym serwerem "
"co my"

msgid "[[<server>] <server_mask>]"
msgstr "[[<serwer>] <maska_serwera>]"

msgid ""
"     server: this server should answer the query\n"
"server_mask: list of servers must match this mask"
msgstr ""
"     serwer: ten serwer powinien odpowiedzieć na zapytanie\n"
"maska: lista serwerów musi pasować do maski"

msgid "list channels and their topic"
msgstr "wyświetla kanały i ich tematy"

msgid "[<channel>[,<channel>...]] [<server>] [-re <regex>]"
msgstr "[<kanał>[,<kanał>...]] [<serwer>] [-re <regex>]"

msgid ""
"channel: channel to list\n"
" server: server name\n"
"  regex: POSIX extended regular expression used to filter results (case "
"insensitive, can start by \"(?-i)\" to become case sensitive)\n"
"\n"
"Examples:\n"
"  list all channels on server (can be very slow on large networks):\n"
"    /list\n"
"  list channel #weechat:\n"
"    /list #weechat\n"
"  list all channels beginning with \"#weechat\" (can be very slow on large "
"networks):\n"
"    /list -re #weechat.*"
msgstr ""
"kanał: kanał do listowania\n"
" serwer: nazwa serwera\n"
"  regexp: rozszerzone wyrażenie regularne POSIX użyte do filtrowania wyników "
"(wielkość znaków nie ma znaczenia, jeśli poprzedzone „(?-i)” to wielkość "
"znaków ma znaczenie)\n"
"\n"
"Przykłady:\n"
"  wyświetla wszystkie kanały na serwerze (może być bardzo wolny w dużych "
"sieciach):\n"
"    /list\n"
"  wyświetla kanał #weechat:\n"
"    /list #weechat\n"
"  wyświetla wszystkie kanały zaczynające się od „#weechat” (może być "
"bardzo wolny w dużych sieciach):\n"
"    /list -re #weechat.*"

msgid "get statistics about the size of the IRC network"
msgstr "pobiera statystyki o wielkości sieci IRC"

msgid "[<mask> [<target>]]"
msgstr "[<maska> [<cel>]]"

msgid ""
"  mask: servers matching the mask only\n"
"target: server for forwarding request"
msgstr ""
"  maska: tylko serwery pasujące do maski\n"
"cel: serwer, do którego ma być przesłane żądanie"

msgid "show a graphical map of the IRC network"
msgstr "pokazuje graficzną mapę sieci IRC"

msgid "send a CTCP action to the current channel"
msgstr "wysyła akcję CTCP na aktualny kanał"

msgid "<message>"
msgstr "<wiadomość>"

msgid "message: message to send"
msgstr "wiadomość: wiadomość do wysłania"

msgid "change channel or user mode"
msgstr "zmień ustawienia kanału lub użytkownika"

msgid ""
"[<channel>] [+|-]o|p|s|i|t|n|m|l|b|e|v|k [<arguments>] || <nick> [+|-]i|s|w|o"
msgstr ""
"[<kanał>] +|-]o|p|s|i|t|n|m|l|b|e|v|k [<argumenty>] || <nick> [+|-]i|s|w|o"

msgid ""
"channel modes:\n"
"  channel: channel name to modify (default is current one)\n"
"  o: give/take channel operator privileges\n"
"  p: private channel flag\n"
"  s: secret channel flag\n"
"  i: invite-only channel flag\n"
"  t: topic settable by channel operator only flag\n"
"  n: no messages to channel from clients on the outside\n"
"  m: moderated channel\n"
"  l: set the user limit to channel\n"
"  b: set a ban mask to keep users out\n"
"  e: set exception mask\n"
"  v: give/take the ability to speak on a moderated channel\n"
"  k: set a channel key (password)\n"
"user modes:\n"
"  nick: nick to modify\n"
"  i: mark a user as invisible\n"
"  s: mark a user for receive server notices\n"
"  w: user receives wallops\n"
"  o: operator flag\n"
"\n"
"List of modes is not comprehensive, you should read documentation about your "
"server to see all possible modes.\n"
"\n"
"Examples:\n"
"  protect topic on channel #weechat:\n"
"    /mode #weechat +t\n"
"  become invisible on server:\n"
"    /mode nick +i"
msgstr ""
"atrybuty kanału:\n"
"  kanał: nazwa kanału do modyfikacji (domyślnie aktualny kanał)\n"
"  o: daje/zabiera przywileje operatora kanału\n"
"  p: flaga prywatności kanału\n"
"  s: flaga kanału sekretnego\n"
"  i: kanał tylko dla zaproszonych\n"
"  t: temat ustawiany tylko przez operatorów\n"
"  n: żadnych wiadomości z poza kanału\n"
"  m: kanał moderowany\n"
"  l: ustawia limit ilości osób na kanale\n"
"  b: ustawia maskę bana\n"
"  e: ustawia maski wyjątków\n"
"  v: daje/zabiera możliwość rozmowy na kanale moderowanym\n"
"  k: ustawia klucz kanału (hasło)\n"
"atrybuty użytkownika:\n"
"  nick: nazwa użytkownika do modyfikacji\n"
"  i: użytkownik niewidoczny\n"
"  s: użytkownik może otrzymywać informację od serwera\n"
"  w: użytkownik otrzymuje wallopy\n"
"  o: flaga operatora\n"
"\n"
"Lista atrybutów nie jest ogólna, należy zawsze przeczytać dokumentację na "
"temat danego serwera aby poznać dostępne atrybuty.\n"
"\n"
"Przykład:\n"
"  chroni temat kanału #weechat:\n"
"    /mode #weechat +t\n"
"  staje się niewidoczny na serwerze:\n"
"    /mode nick +i"

msgid "get the \"Message Of The Day\""
msgstr "pobierz „Wiadomość Dnia” (motd)"

msgid "send message to a nick or channel"
msgstr "wysyła wiadomość do użytkownika albo kanału"

msgid "[-server <server>] <target>[,<target>...] <text>"
msgstr "[-server <serwer>] <cel>[,<cel>...] <tekst>"

msgid ""
"server: send to this server (internal name)\n"
"target: nick or channel (may be mask, '*' = current channel)\n"
"  text: text to send"
msgstr ""
"serwer: wyślij do tego serwera (nazwa wewnętrzna)\n"
"cel: nick lub kanał (może być maska, '*' = aktualny kanał)\n"
"  tekst: wiadomość do wysłania"

msgid "list nicks on channels"
msgstr "wyświetla nazwy użytkowników na kanałach"

msgid "[<channel>[,<channel>...]]"
msgstr "[<kanał>[,<kanał>...]]"

msgid "channel: channel name"
msgstr "kanał: nazwa kanału"

msgid "change current nick"
msgstr "zmienia obecną nazwę użytkownika"

msgid "[-all] <nick>"
msgstr "[-all] <nick>"

msgid ""
"-all: set new nick for all connected servers\n"
"nick: new nick"
msgstr ""
"-all: ustaw nową nazwę użytkownika na wszystkich serwerach\n"
"nick: nowy nick"

msgid "send notice message to user"
msgstr "wysyła powiadomienie do użytkownika"

msgid "[-server <server>] <target> <text>"
msgstr "[-server <serwer>] <cel> <tekst>"

msgid ""
"server: send to this server (internal name)\n"
"target: nick or channel name\n"
"  text: text to send"
msgstr ""
"serwer: wyślij do tego serwera (nazwa wewnętrzna)\n"
"cel: nick lub kanał\n"
"  tekst: wiadomość do wysłania"

msgid "add a notification for presence or away status of nicks on servers"
msgstr ""
"dodaje powiadomienie o obecności lub statusie nieobecności nicków na serwerze"

msgid "add <nick> [<server> [-away]] || del <nick>|-all [<server>]"
msgstr "add <nick> [<serwer> [-away]] || del <nick>|-all [<serwer>]"

msgid ""
"   add: add a notification\n"
"  nick: nick\n"
"server: internal server name (by default current server)\n"
" -away: notify when away message is changed (by doing whois on nick)\n"
"   del: delete a notification\n"
"  -all: delete all notifications\n"
"\n"
"Without argument, this command displays notifications for current server (or "
"all servers if command is issued on core buffer).\n"
"\n"
"Examples:\n"
"  notify when \"toto\" joins/quits current server:\n"
"    /notify add toto\n"
"  notify when \"toto\" joins/quits freenode server:\n"
"    /notify add toto freenode\n"
"  notify when \"toto\" is away or back on freenode server:\n"
"    /notify add toto freenode -away"
msgstr ""
"   add: dodaje powiadomienie\n"
"  nick: nazwa użytkownika\n"
"serwer: wewnętrzna nazwa serwera (domyślnie obecny serwer)\n"
" -away: powiadom o zmianie powodu nieobecności (poprzez wykonanie whois na "
"nicku)\n"
"   del: usuwa powiadomienie\n"
"  -all: usuwa wszystkie powiadomienia\n"
"\n"
"Bez argumentu, komenda wyświetla powiadomienia dla obecnego serwera (lub "
"wszystkich serwerów, jeśli komendy użyto w głównym buforze).\n"
"\n"
"Przykłady:\n"
"  powiadom, kiedy „toto” wejdzie/wyjdzie z obecnego serwera:\n"
"    /notify add toto\n"
"  powiadom, kiedy „toto” wejdzie/wyjdzie z serwera freenode:\n"
"    /notify add toto freenode\n"
"  powiadom, kiedy „toto” jest niedostępny lub powróci na serwerze "
"freenode:\n"
"    /notify add toto freenode -away"

msgid "give channel operator status to nick(s)"
msgstr "nadaje uprawienia operatora kanału"

msgid ""
"nick: nick or mask (wildcard \"*\" is allowed)\n"
"   *: give channel operator status to everybody on channel"
msgstr ""
"nick: nick lub maska (wildcard „*” jest dozwolony)\n"
"   *: nadaje status operatora kanału wszystkim na kanale"

msgid "get operator privileges"
msgstr "uzyskaj uprawnienia operatora"

msgid "<user> <password>"
msgstr "<użytkownik> <hasło>"

msgid ""
"    user: user\n"
"password: password"
msgstr ""
"    użytkownik: użytkownik\n"
"hasło: hasło"

msgid "leave a channel"
msgstr "opuszcza kanał"

msgid ""
"channel: channel name to leave\n"
"message: part message (displayed to other users)"
msgstr ""
"kanał: nazwa kanału do opuszczenia\n"
"wiadomość: wiadomość pożegnalna (pokazywana innym użytkownikom)"

msgid "send a ping to server"
msgstr "wyślij ping do serwera"

msgid "<server1> [<server2>]"
msgstr "<serwer1> [<serwer2>]"

msgid ""
"server1: server\n"
"server2: forward ping to this server"
msgstr ""
"serwer1: serwer\n"
"serwer2: przekieruj ping do tego serwera"

msgid "answer to a ping message"
msgstr "odpowiedz na ping"

msgid "<daemon> [<daemon2>]"
msgstr "<demon> [<demon2>]"

msgid ""
" daemon: daemon who has responded to Ping message\n"
"daemon2: forward message to this daemon"
msgstr ""
" demon: demon, który odpowiedział na ping\n"
"demon2: prześlij do tego demona"

msgid "send a private message to a nick"
msgstr "wysyła prywatną wiadomość do użytkownika"

msgid "[-noswitch] [-server <server>] <nick>[,<nick>...] [<text>]"
msgstr "[-noswitch] [-server <serwer>] <nick>[,<nick>...] [<tekst>]"

msgid ""
"-noswitch: do not switch to new buffer\n"
"   server: send to this server (internal name)\n"
"     nick: nick\n"
"     text: text to send"
msgstr ""
"-noswitch: nie przełączaj do nowego bufora\n"
"   serwer: wyślij do tego serwera (nazwa wewnętrzna)\n"
"     nick: nick\n"
"     tekst: wiadomość do wysłania"

msgid "quiet nicks or hosts"
msgstr "ucisza nicki albo hosty"

msgid ""
"channel: channel name\n"
"   nick: nick or host\n"
"\n"
"Without argument, this command displays the quiet list for current channel."
msgstr ""
"kanał: nazwa kanału\n"
"   nick: nazwa użytkownika lub host\n"
"\n"
"Bez podania argumentu komenda wyświetla listę uciszeń dla obecnego kanału."

msgid "send raw data to server without parsing"
msgstr "wyślij nieprzetworzone dane do serwera bez prasowania"

msgid "[-server <server>] <data>"
msgstr "[-server <serwer>] <dane>"

msgid ""
"server: send to this server (internal name)\n"
"  data: raw data to send"
msgstr ""
"serwer: wyślij do tego serwera (nazwa wewnętrzna)\n"
"  dane: nieprzetworzone dane do wysłania"

msgid "reconnect to server(s)"
msgstr "ponownie połącz się z serwerem(ami)"

msgid "<server> [<server>...] [-nojoin] [-switch] || -all [-nojoin] [-switch]"
msgstr "<serwer> [<serwer>...] [-nojoin] [-switch] || -all [-nojoin] [-switch]"

msgid ""
" server: server to reconnect (internal name)\n"
"   -all: reconnect to all servers\n"
"-nojoin: do not join any channel (even if autojoin is enabled on server)\n"
"-switch: switch to next server address"
msgstr ""
" serwer: nazwa serwera do ponownego połączenia (wewnętrzna nazwa)\n"
"   -all: ponownie łączy się ze wszystkimi serwerami\n"
"-nojoin: nie wchodź na żadne kanały (nawet jeśli są zdefiniowane kanały do "
"automatycznego wejścia dla serwera)\n"
"-switch: przełącza na kolejny adres serwera"

msgid "tell the server to reload its config file"
msgstr "mówi serwerowi, żeby przeładował pliki konfiguracyjne"

msgid "[<option>]"
msgstr "[<opcja>]"

msgid "option: extra option, for some servers"
msgstr "opcje: dodatkowe opcje, dla niektórych serwerów"

msgid "force a user to leave a channel"
msgstr "zmusza użytkownika do opuszczenia kanału"

msgid "tell the server to restart itself"
msgstr "mówi serwerowi, aby się ponownie uruchomił"

msgid "force a user to join channel(s)"
msgstr "zmusza użytkownika do wejścia na kanał(y)"

msgid "<nick> <channel>[,<channel>...]"
msgstr "<nick> <kanał>[,<kanał>...]"

msgid "change mode on channel, without having operator status"
msgstr "zmienia atrybuty kanału, bez posiadania statusu operatora"

msgid "[<channel>] <mode>"
msgstr "[<kanał>] <atrybuty>"

msgid ""
"channel: channel name\n"
"   mode: mode for channel"
msgstr ""
"kanał: nazwa kanału\n"
"   atrybuty: atrybuty kanału"

msgid "force a user to use another nick"
msgstr "zmusza użytkownika do użycia innego nicku"

msgid "<nick> <new_nick>"
msgstr "<nick> <nowy_nick>"

msgid ""
"    nick: nick\n"
"new_nick: new nick"
msgstr ""
"    nick: nick\n"
"nowy_nick: nowy nick"

msgid "force a user to leave channel(s)"
msgstr "zmusza użytkownika do opuszczenia kanału(ów)"

msgid "force a user to quit server with a reason"
msgstr "zmusza użytkownika do opuszczenia serwera z powodem"

msgid "<nick> <reason>"
msgstr "<nick> <powód>"

msgid "register a new service"
msgstr "rejestruje nową usługę"

msgid "<nick> <reserved> <distribution> <type> <reserved> <info>"
msgstr "<nick> <zarezerwowany> <distribution> <typ> <zarezerwowany> <info>"

msgid ""
"distribution: visibility of service\n"
"        type: reserved for future usage"
msgstr ""
"distribution: widoczność serwisu\n"
"        typ: zarezerwowany do dalszego użycia"

msgid "list, add or remove IRC servers"
msgstr "wyświetla, dodaje lub usuwa serwery IRC"

msgid ""
"list|listfull [<server>] || add <server> <hostname>[/<port>] [-temp] [-"
"<option>[=<value>]] [-no<option>] || copy|rename <server> <new_name> || "
"reorder <server> [<server>...] || del|keep <server> || deloutq|jump|raw"
msgstr ""
"list|listfull [<serwer>] || add <serwera> <host>[/<port>] [-temp] [-"
"<opcja>[=<wartość>]] [-no<opcja>]|| copy|rename <serwer> <nowa_nazwa> || "
"reorder <serwer> [<serwer>...] || del|keep <serwer>] || deloutq|jump|raw"

msgid ""
"    list: list servers (without argument, this list is displayed)\n"
"listfull: list servers with detailed info for each server\n"
"     add: add a new server\n"
"  server: server name, for internal and display use\n"
"hostname: name or IP address of server, with optional port (default: 6667), "
"many addresses can be separated by a comma\n"
"    temp: add a temporary server (not saved)\n"
"  option: set option for server (for boolean option, value can be omitted)\n"
"nooption: set boolean option to 'off' (for example: -nossl)\n"
"    copy: duplicate a server\n"
"  rename: rename a server\n"
" reorder: reorder list of servers\n"
"    keep: keep server in config file (for temporary servers only)\n"
"     del: delete a server\n"
" deloutq: delete messages out queue for all servers (all messages WeeChat is "
"currently sending)\n"
"    jump: jump to server buffer\n"
"     raw: open buffer with raw IRC data\n"
"\n"
"Examples:\n"
"  /server listfull\n"
"  /server add freenode chat.freenode.net\n"
"  /server add freenode chat.freenode.net/6697 -ssl -autoconnect\n"
"  /server add chatspike irc.chatspike.net/6667,irc.duckspike.net/6667\n"
"  /server copy freenode freenode-test\n"
"  /server rename freenode-test freenode2\n"
"  /server reorder freenode2 freenode\n"
"  /server del freenode\n"
"  /server deloutq"
msgstr ""
"    list: wyświetla listę serwerów (bez argumentu wyświetlana jest ta "
"lista)\n"
"listfull: wyświetla listę serwerów ze szczegółowymi informacjami dla każdego "
"serwera\n"
"     add: tworzy nowy serwer\n"
"  serwer: nazwa serwera, do użytku wewnętrznego i  wyświetlania\n"
"host: nazwa albo adres IP serwera, z opcjonalnym numerem portu (domyślnie: "
"6667), wiele adresów należy rozdzielić przecinkiem\n"
"    temp: tworzy serwer tymczasowy (nie zapisany)\n"
"  opcja: ustawia opcję dla serwera (dla opcji boolowskich wartość może "
"zostać pominięta)\n"
"noopcja: ustawia opcje boolowskie na 'off' (na przykład: -nossl)\n"
"    copy: duplikuje serwer\n"
"  rename: zmienia nazwę serwera\n"
" reorder: zmienia kolejność na liście serwerów\n"
"    keep: zachowuje serwer w pliku konfiguracyjnym (tylko dla serwerów "
"tymczasowych)\n"
"     del: usuwa serwer\n"
" deloutq: usuń wiadomości z kolejki dla wszystkich serwerów (wszystkie "
"wiadomości jakie WeeChat obecnie wysyła)\n"
"    jump: przechodzi do bufora serwera\n"
"     raw: otwiera bufor z nieprzetworzonymi danymi IRC\n"
"\n"
"Przykłady:\n"
"  /server listfull\n"
"  /server add freenode chat.freenode.net\n"
"  /server add freenode chat.freenode.net/6697 -ssl -autoconnect\n"
"  /server add chatspike irc.chatspike.net/6667,irc.duckspike.net/6667\n"
"  /server copy freenode freenode-test\n"
"  /server rename freenode-test freenode2\n"
"  /server reorder freenode2 freenode\n"
"  /server del freenode\n"
"  /server deloutq"

msgid "list services currently connected to the network"
msgstr "wyświetla serwisy obecnie połączone z siecią"

msgid "[<mask> [<type>]]"
msgstr "[<maska> [<typ>]]"

msgid ""
"mask: list only services matching this mask\n"
"type: list only services of this type"
msgstr ""
"maska: wyświetl tylko serwisy pasujące do maski\n"
"typ: wyświetl tylko serwisy tego typu"

msgid "deliver a message to a service"
msgstr "dostarcza wiadomość do usługi"

msgid "<service> <text>"
msgstr "<usługa> <tekst>"

msgid ""
"service: name of service\n"
"   text: text to send"
msgstr ""
"usługa: nazwa usługi\n"
"   tekst: tekst do wysłania"

msgid "disconnect server links"
msgstr "rozłącza od podłączonych serwerów"

msgid "<server> <comment>"
msgstr "<serwer> <komentarz>"

msgid ""
" server: server name\n"
"comment: comment"
msgstr ""
" serwer: nazwa serwera\n"
"komentarz: komentarz"

msgid "query statistics about server"
msgstr "zapytanie o statystyki serwera"

msgid "[<query> [<server>]]"
msgstr "[<zapytanie> [<serwer>]]"

msgid ""
" query: c/h/i/k/l/m/o/y/u (see RFC1459)\n"
"server: server name"
msgstr ""
" zapytanie: c/h/i/k/l/m/o/y/u (zobacz RFC1459)\n"
"serwer: nazwa serwera"

msgid ""
"give users who are on a host running an IRC server a message asking them to "
"please join IRC"
msgstr "wyślij do użytkowników serwera wiadomość proszącą ich o wejście na IRC"

msgid "<user> [<target> [<channel>]]"
msgstr "<użytkownik> [<cel> [<kanał>]]"

msgid ""
"   user: username\n"
" target: server name\n"
"channel: channel name"
msgstr ""
"   użytkownik: nazwa użytkownika\n"
" cel: nazwa serwera\n"
"kanał: nazwa kanału"

msgid "query local time from server"
msgstr "uzyskaj lokalny czas serwera"

msgid "target: query time from specified server"
msgstr "cel: pobierz czas podanego serwera"

msgid "get/set channel topic"
msgstr "pobiera/ustawia temat kanału"

msgid "[<channel>] [<topic>|-delete]"
msgstr "[<kanał>] [<temat>|-delete]"

msgid ""
"channel: channel name\n"
"  topic: new topic\n"
"-delete: delete channel topic"
msgstr ""
"kanał: nazwa kanału\n"
"  temat: nowy temat kanału\n"
"-delete: kasuje temat kanału"

msgid "find the route to specific server"
msgstr "znajduje drogę do konkretnego serwera"

msgid "unban nicks or hosts"
msgstr "odbanowuje nicki lub hosty"

msgid "[<channel>] <nick> [<nick>...]"
msgstr "[<kanał>] <nick> [<nick> ...]"

msgid ""
"channel: channel name\n"
"   nick: nick or host"
msgstr ""
"kanał: nazwa kanału\n"
"   nick: użytkownik lub host"

msgid "unquiet nicks or hosts"
msgstr "nicki albo hosty przestają być uciszone"

msgid "return a list of information about nicks"
msgstr "zwraca listę informacji o użytkownikach"

msgid "list of users logged into the server"
msgstr "wyświetla użytkowników zalogowanych do serwera"

msgid "give the version info of nick or server (current or specified)"
msgstr ""
"podaje informację o wersji nicka lub serwera (obecnego lub określonego)"

msgid "[<server>|<nick>]"
msgstr "[<serwer>|<nick>]"

msgid ""
"server: server name\n"
"  nick: nick"
msgstr ""
"serwer: nazwa serwera\n"
"  nick: nazwa użytkownika"

msgid "give voice to nick(s)"
msgstr "daje głos (voice) nickowi(-m)"

msgid ""
"nick: nick or mask (wildcard \"*\" is allowed)\n"
"   *: give voice to everybody on channel"
msgstr ""
"nick: nick lub maska (wildcard „*” jest dozwolony)\n"
"   *: daje głos każdemu na kanale"

msgid "send a notice to channel ops"
msgstr "wysyła powiadomienie do operatorów kanału"

msgid "[<channel>] <text>"
msgstr "[<kanał>] <tekst>"

msgid ""
"channel: channel name\n"
"   text: text to send"
msgstr ""
"kanał: nazwa kanału\n"
"   tekst:tekst do wysłania"

msgid ""
"send a message to all currently connected users who have set the 'w' user "
"mode for themselves"
msgstr ""
"wysyła wiadomość do wszystkich obecnie połączonych użytkowników, którzy "
"ustawili sobie tryb 'w'"

msgid "<text>"
msgstr "<tekst>"

msgid "text: text to send"
msgstr "tekst: wiadomość do wysłania"

msgid "generate a query which returns a list of information"
msgstr "tworzy zapytanie, które zwraca listę informacji"

msgid "[<mask> [o]]"
msgstr "[<mask> [o]]"

msgid ""
"mask: only information which match this mask\n"
"   o: only operators are returned according to the mask supplied"
msgstr ""
"maska: tylko informacje pasujące do maski\n"
"   o: tylko operatorzy są zwracani zgodnie z podaną maską"

msgid "query information about user(s)"
msgstr "zapytanie o informacje o użytkowniku(ach)"

msgid "[<server>] [<nick>[,<nick>...]]"
msgstr "[<serwer>] [<nick>[,<nick>...]]"

msgid ""
"server: server name\n"
"  nick: nick (may be a mask)\n"
"\n"
"Without argument, this command will do a whois on:\n"
"- your own nick if buffer is a server/channel\n"
"- remote nick if buffer is a private.\n"
"\n"
"If option irc.network.whois_double_nick is enabled, two nicks are sent (if "
"only one nick is given), to get idle time in answer."
msgstr ""
"serwer: nazwa serwera\n"
"  nick: nick (może być maska)\n"
"\n"
"Bez argumentu, komenda ta wykona whois na:\n"
"- twoim własnym nicki, jeśli bufor to serwer/kanał\n"
"- zdalnym nicku, jeśli bufor to rozmowa prywatna.\n"
"\n"
"Jeśli opcja irc.network.whois_double_nick jest włączona, wysyłane są dwa "
"nicki (jeśli został podany tylko jeden), aby uzyskać czas bezczynności w "
"odpowiedzi."

msgid "ask for information about a nick which no longer exists"
msgstr "pyta o informacje o użytkowniku, który już nie istnieje"

msgid "<nick>[,<nick>...] [<count> [<target>]]"
msgstr "<nick>[,<nick>...] [<ilość> [<cel>]]"

msgid ""
"  nick: nick\n"
" count: number of replies to return (full search if negative number)\n"
"target: reply should match this mask"
msgstr ""
"  nick: nick\n"
" ilość: ilość zwracanych odpowiedzi (pełne wyszukiwanie dla numerów "
"ujemnych)\n"
"cel: odpowiedź powinna pasować do maski"

#, c-format
msgid "%s%s: command \"%s\" must be executed on irc buffer (server or channel)"
msgstr ""
"%s%s: komenda „%s” musi zostać wykonana w buforze irc (serwer lub kanał)"

msgid "current IRC server"
msgstr "obecny serwer IRC"

msgid "nick on current IRC server"
msgstr "użytkownicy obecnego serwera IRC"

msgid "channels on current IRC server"
msgstr "kanały na obecnym serwerze IRC"

msgid "privates on current IRC server"
msgstr "rozmowy prywatne na obecnym serwerze IRC"

msgid "nicks on all channels of current IRC server"
msgstr "użytkownicy na wszystkich kanałach obecnego serwera IRC"

msgid "IRC servers (internal names)"
msgstr "serwery IRC (nazwy wewnętrzne)"

msgid "current IRC channel"
msgstr "obecny kanał IRC"

msgid "nicks of current IRC channel"
msgstr "użytkownicy obecnego kanału IRC"

msgid "nicks and hostnames of current IRC channel"
msgstr "użytkownicy i hosty obecnego kanału IRC"

msgid "topic of current IRC channel"
msgstr "temat obecnego kanału IRC"

msgid "channels on all IRC servers"
msgstr "kanały na wszystkich serwerach IRC"

msgid "privates on all IRC servers"
msgstr "rozmowy prywatne na wszystkich serwerach IRC"

msgid "default kick message"
msgstr "domyślna wiadomość wykopania"

msgid "default part message for IRC channel"
msgstr "domyślna wiadomość opuszczenia kanału IRC"

msgid "numbers for defined ignores"
msgstr "numery zdefiniowanych ignorów"

msgid "nicks in notify list"
msgstr "nicki na liście powiadomień"

#, c-format
msgid ""
"%sWARNING: the value \"channel\" for option \"irc.look.display_away\" will "
"send all your away changes to the channels, which is often considered as "
"spam; therefore you could be banned from channels, you are warned!"
msgstr ""
"%sUWAGA: wartość „channel” (kanał) dla opcji „irc.look.display_away” "
"wyśle wszystkie zmiany stanu nieobecności na kanały, jest to często uznawane "
"za spam; przez to możesz zostać zbanowany na kanale!"

#, c-format
msgid ""
"%s%s: warning: proxy \"%s\" does not exist (you can add it with command /"
"proxy)"
msgstr ""
"%s%s: ostrzeżenie: pośrednik „%s” nie istnieje (możesz go stworzyć "
"komendą /proxy)"

#, c-format
msgid ""
"%s%s: invalid priorities string, error at this position in string: \"%s\""
msgstr "%s%s: nieprawidłowy ciąg priorytetów, błąd na pozycji: „%s”"

#, fuzzy, c-format
msgid "%s%s: the evaluated fingerprint must not be empty"
msgstr "%s%s: wyłączony trigger nie może być zrestartowany"

#, c-format
msgid ""
"%s%s: invalid fingerprint size, the number of hexadecimal digits must be one "
"of: %s"
msgstr ""
"%s%s: niewłaściwy rozmiar skrótu, ilość znaków heksadecymalnych musi być "
"jedną z: %s"

#, c-format
msgid ""
"%s%s: invalid fingerprint, it must contain only hexadecimal digits (0-9, a-f)"
msgstr ""
"%s%s: niepoprawny skrót, może on zawierać tylko znaki heksadecymalne (0-9, a-"
"f)"

#, c-format
msgid ""
"%s%s: warning: server \"%s\" not found in configuration file, not deleted in "
"memory because it's currently used"
msgstr ""
"%s%s: ostrzeżenie: serwer „%s” nie znaleziony w pliku konfiguracyjnym, nie "
"usunięty z pamięci, ponieważ jest obecnie używany"

msgid "buffer used to display message received from IRC server"
msgstr "bufor używany do wyświetlania wiadomości otrzymanych od serwera IRC"

#, c-format
msgid "%s%s: error creating \"%s\" => \"%s\""
msgstr "%s%s: błąd podczas tworzenia „%s” => „%s”"

msgid ""
"format for CTCP reply or empty string for blocking CTCP (no reply), "
"following variables are replaced: $version (WeeChat version), $compilation "
"(compilation date), $osinfo (info about OS), $site (WeeChat site), $download "
"(WeeChat site, download page), $time (current date and time as text), "
"$username (username on server), $realname (realname on server)"
msgstr ""
"format dla odpowiedzi CTCP lub pusta wartość dla blokowania CTCP (brak "
"odpowiedzi), następujące zmienne są zastępowane: $version (wersja WeeChat), "
"$compilation (data skompilowania), $osinfo (informacje o systemie), $site "
"(strona WeeChat), $download (strona pobrań WeeChat), $time (aktualny czas "
"jako tekst), $username (nazwa użytkownika na serwerze), $realname ( realname "
"na serwerze)"

#, c-format
msgid "%s%s: error creating CTCP \"%s\" => \"%s\""
msgstr "%s%s: błąd podczas tworzenia CTCP „%s” => „%s”"

msgid ""
"list of hostname/port or IP/port for server (separated by comma) (note: "
"content is evaluated, see /help eval)"
msgstr ""
"lista nazw hostów/port lub IP/port dla serwera (oddzielone przecinkiem) "
"(uwaga: zawartość jest przetwarzana, zobacz /help eval)"

msgid ""
"name of proxy used for this server (optional, proxy must be defined with "
"command /proxy)"
msgstr ""
"nazwa pośrednika używanego dla tego serwera (opcjonalne, pośrednik musi być "
"zdefiniowany za pomocą komendy /proxy)"

msgid ""
"use IPv6 protocol for server communication (try IPv6 then fallback to IPv4); "
"if disabled, only IPv4 is used"
msgstr ""
"używaj protokołu IPv6 do komunikacji z serwerem (próbuj IPv6 później wróć do "
"IPv4); jeśli wyłączone używane jest tylko IPv4"

msgid "use SSL for server communication"
msgstr "użyj protokołu SSL do komunikacji z serwerem"

msgid ""
"SSL certificate file used to automatically identify your nick (\"%h\" will "
"be replaced by WeeChat home, \"~/.weechat\" by default)"
msgstr ""
"plik certyfikatu SSL używany do automatycznego uwierzytelnienia nicka („%h"
"” zostanie zastąpione katalogiem domowym WeeChat, domyślnie „~/.weechat”)"

msgid ""
"string with priorities for gnutls (for syntax, see documentation of function "
"gnutls_priority_init in gnutls manual, common strings are: \"PERFORMANCE\", "
"\"NORMAL\", \"SECURE128\", \"SECURE256\", \"EXPORT\", \"NONE\")"
msgstr ""
"ciąg z priorytetami dla gnutls (składnię można znaleźć w dokumentacji gnutls "
"dla funkcji  gnutls_priority_init, często używane ciągi to: „PERFORMANCE”, "
"„NORMAL”, „SECURE128\", „SECURE256\", „EXPORT\", „NONE”)"

msgid "size of the key used during the Diffie-Hellman Key Exchange"
msgstr ""
"rozmiar klucza używanego podczas połączenia Wymiany Kluczy Diffie-Hellmana"

#, fuzzy
msgid ""
"fingerprint of certificate which is trusted and accepted for the server; "
"only hexadecimal digits are allowed (0-9, a-f): 64 chars for SHA-512, 32 "
"chars for SHA-256, 20 chars for SHA-1 (insecure, not recommended); many "
"fingerprints can be separated by commas; if this option is set, the other "
"checks on certificates are NOT performed (option \"ssl_verify\") (note: "
"content is evaluated, see /help eval)"
msgstr ""
"skrót certyfikatu, który jest zaufany i akceptowany dla serwera; tylko cyfry "
"heksadecymalne są dozwolone (0-9, a-f): 64 znaki dla SHA-512, 32 znaki dla "
"SHA-256, 20 znaków dla SHA-1 (mało bezpieczne, nie zalecane); wiele skrótów "
"można oddzielić przecinkami; jeśli ta opcja jest ustawiona, certyfikat NIE "
"jest dalej sprawdzany (opcja „ssl_verify”)"

msgid "check that the SSL connection is fully trusted"
msgstr "sprawdź czy połączenie ssl jest w pełni zaufane"

msgid "password for server (note: content is evaluated, see /help eval)"
msgstr "hasło dla serwera ( zawartość jest przetwarzana, zobacz /help eval)"

#. TRANSLATORS: please keep words "client capabilities" between brackets if translation is different (see fr.po)
msgid ""
"comma-separated list of client capabilities to enable for server if they are "
"available (see /help cap for a list of capabilities supported by WeeChat) "
"(example: \"away-notify,multi-prefix\")"
msgstr ""
"oddzielona przecinkami lista opcji klienta do włączenia dla serwera, jeśli "
"są dostępne  (zobacz /help cap żeby poznać listę opcji wspieranych przez "
"WeeChat) (przykład: „away-notify,multi-prefix”)"

msgid ""
"mechanism for SASL authentication: \"plain\" for plain text password, "
"\"ecdsa-nist256p-challenge\" for key-based challenge authentication, "
"\"external\" for authentication using client side SSL cert, \"dh-blowfish\" "
"for blowfish crypted password (insecure, not recommended), \"dh-aes\" for "
"AES crypted password (insecure, not recommended)"
msgstr ""
"mechanizm autentykacji SASL: „plain” dla hasła w czystym tekście, „ecdsa-"
"nist256p-challenge” uwierzytelnianie na podstawie pary kluczy, „external” "
"dla uwierzytelnienia za pomocą certyfikatu SSL po stronie klienta”,  „dh-"
"blowfish” dla hasła szyfrowanego za pomocą blowfish (mało bezpieczne, "
"niepolecane), „dh-aes” dla hasła szyfrowanego za pomocą AES (mało "
"bezpieczne, niepolecane)"

msgid ""
"username for SASL authentication; this option is not used for mechanism "
"\"external\" (note: content is evaluated, see /help eval)"
msgstr ""
"nazwa użytkownika dla uwierzytelniania SASL; ta opcja nie jest używana dla "
"mechanizmów „ecdsa-nist256p-challenge” oraz „external”  (uwaga: "
"zawartość jest przetwarzana, zobacz /help eval)"

msgid ""
"password for SASL authentication; this option is not used for mechanisms "
"\"ecdsa-nist256p-challenge\" and \"external\" (note: content is evaluated, "
"see /help eval)"
msgstr ""
"hasło dla uwierzytelniania SASL; ta opcja nie jest używana dla mechanizmów "
"„ecdsa-nist256p-challenge” oraz „external”  (uwaga: zawartość jest "
"przetwarzana, zobacz /help eval)"

msgid ""
"file with ECC private key for mechanism \"ecdsa-nist256p-challenge\" (\"%h\" "
"will be replaced by WeeChat home, \"~/.weechat\" by default)"
msgstr ""
"plik z kluczem prywatnym ECC dla mechanizmu „ecdsa-nist256p-challenge"
"” („%h” zostanie zastąpione katalogiem domowym WeeChat, domyślnie „~/."
"weechat”)"

msgid "timeout (in seconds) before giving up SASL authentication"
msgstr ""
"czas oczekiwania (w sekundach) przed zaprzestaniem uwierzytelniania SASL"

msgid ""
"action to perform if SASL authentication fails: \"continue\" to ignore the "
"authentication problem, \"reconnect\" to schedule a reconnection to the "
"server, \"disconnect\" to disconnect from server (see also option irc."
"network.sasl_fail_unavailable)"
msgstr ""
"akcja do wykonania jeśli uwierzytelnianie SASL się nie powiedzie: „continue"
"” dla zignorowania problemu, „reconnect” ponownie połącz się z serwerem, "
"„disconnect” odłącz od serwera (zobacz też opcję irc.network."
"sasl_fail_unavailable)"

msgid "automatically connect to server when WeeChat is starting"
msgstr "automatycznie połącz się z serwerem przy uruchamianiu WeeChat"

msgid "automatically reconnect to server when disconnected"
msgstr "automatycznie połącz się z serwerem po rozłączeniu"

msgid "delay (in seconds) before trying again to reconnect to server"
msgstr ""
"opóźnienie (w sekundach) przed próbą ponownego połączenia się z serwerem"

msgid ""
"nicknames to use on server (separated by comma) (note: content is evaluated, "
"see /help eval)"
msgstr ""
"nazwy użytkownika do użycia na serwerze (oddzielone przecinkiem) (uwaga: "
"zawartość jest przetwarzana, zobacz /help eval)"

msgid ""
"get an alternate nick when all the declared nicks are already used on "
"server: add some \"_\" until the nick has a length of 9, and then replace "
"last char (or the two last chars) by a number from 1 to 99, until we find a "
"nick not used on server"
msgstr ""
"alternatywny nick, kiedy nick jest już zajęty na serwerze: dodaje kilka „_"
"”, aż nick będzie miał długość 9, następnie zamienia ostatni znak (lub "
"ostatnie dwa znaki) na numer od 1 do 99, do czasu aż zostanie znaleziony "
"nick nie użyty na swerwerze"

msgid "user name to use on server (note: content is evaluated, see /help eval)"
msgstr ""
"nazwa użytkownika do użycia na serwerze (uwaga: zawartość jest przetwarzana, "
"zobacz /help eval)"

msgid "real name to use on server (note: content is evaluated, see /help eval)"
msgstr ""
"prawdziwa nazwa do użycia na serwerze (uwaga: zawartość jest przetwarzana, "
"zobacz /help eval)"

msgid ""
"custom local hostname/IP for server (optional, if empty local hostname is "
"used)"
msgstr ""
"własna lokalna nazwa hosta/adres IP dla serwera (opcjonalne, jeśli puste "
"użyta zostanie lokalna nazwa hosta)"

#, fuzzy
msgid ""
"user mode(s) to set after connection to server and before executing command "
"and the auto-join of channels; examples: \"+R\" (to set mode \"R\"), \"+R-i"
"\" (to set mode \"R\" and remove \"i\"); see /help mode for the complete "
"mode syntax (note: content is evaluated, see /help eval)"
msgstr ""
"komenda(y) do wykonania po połączeniu z serwerem przed automatycznym "
"wejściem na kanały (wiele komend powinno zostać oddzielone \";\", użyj \"\\;"
"\" dla średnika, specjalne zmienne $nick, $channel oraz $server są "
"zastępowane ich wartościami) (uwaga: zawartość jest przetwarzana, zobacz /"
"help eval)"

msgid ""
"command(s) to run after connection to server and before auto-join of "
"channels (many commands can be separated by \";\", use \"\\;\" for a "
"semicolon, special variables $nick, $channel and $server are replaced by "
"their value) (note: content is evaluated, see /help eval)"
msgstr ""
"komenda(y) do wykonania po połączeniu z serwerem przed automatycznym "
"wejściem na kanały (wiele komend powinno zostać oddzielone „;”, użyj „\\;"
"” dla średnika, specjalne zmienne $nick, $channel oraz $server są "
"zastępowane ich wartościami) (uwaga: zawartość jest przetwarzana, zobacz /"
"help eval)"

msgid ""
"delay (in seconds) after execution of command and before auto-join of "
"channels (example: give some time for authentication before joining channels)"
msgstr ""
"odstęp (w sekundach) po wykonaniu komendy i przed automatycznym wejściem na "
"kanały (na przykład: daj trochę czasu na uwierzytelnienie przed wejściem na "
"kanały)"

msgid ""
"comma separated list of channels to join after connection to server (and "
"after executing command + delay if they are set); the channels that require "
"a key must be at beginning of the list, and all the keys must be given after "
"the channels (separated by a space) (example: \"#channel1,#channel2,"
"#channel3 key1,key2\" where #channel1 and #channel2 are protected by key1 "
"and key2) (note: content is evaluated, see /help eval)"
msgstr ""
"oddzielona przecinkami lista kanałów do wejścia po połączeniu z serwerem (po "
"wykonaniu komendy + opóźnienie jeśli są ustawione); kanały wymagające hasła "
"muszą znajdować się na początku listy, wszystkie hasła muszą zostać podane "
"po kanałach (oddzielone spacją) (przykład: „#kanał1,#kanał2,#kanał3 hasło1,"
"hasło2”, gdzie #kanał1 i #kanał2 wymagają odpowiednio hasło1 i hasło2) "
"(zawartość jest przetwarzana, zobacz /help eval)"

msgid ""
"automatically rejoin channels after kick; you can define a buffer local "
"variable on a channel to override this value (name of variable: \"autorejoin"
"\", value: \"on\" or \"off\")"
msgstr ""
"automatycznie wejdź na kanały po wykopaniu; możesz zdefiniować lokalną "
"zmienną bufora do nadpisania tej wartości (nazwa zmiennej: „autorejoin”, "
"wartości: „on” lub „off”)"

msgid "delay (in seconds) before autorejoin (after kick)"
msgstr "opóźnienie (w sekundach) przed wejściem na kanał (po wykopaniu)"

msgid ""
"timeout (in seconds) between TCP connection to server and message 001 "
"received, if this timeout is reached before 001 message is received, WeeChat "
"will disconnect from server"
msgstr ""
"czas oczekiwania (w sekundach) pomiędzy połączeniem TCP z serwerem a "
"otrzymaniem wiadomości 001, jeśli czas zostanie przekroczony przed "
"odebraniem wiadomości 001, WeeChat rozłączy się z serwerem"

msgid ""
"anti-flood for high priority queue: number of seconds between two user "
"messages or commands sent to IRC server (0 = no anti-flood)"
msgstr ""
"anty-flood dla kolejki o wysokim priorytecie: liczba sekund pomiędzy dwoma "
"wiadomościami użytkownika, bądź komendami wysłanymi do serwera IRC (0 = brak "
"anty-flooda)"

msgid ""
"anti-flood for low priority queue: number of seconds between two messages "
"sent to IRC server (messages like automatic CTCP replies) (0 = no anti-flood)"
msgstr ""
"anty-flood dla kolejek o niskim priorytecie: liczba sekund pomiędzy dwoma "
"wiadomościami wysłanymi do serwera IRC  (wiadomości jak automatyczne "
"odpowiedzi na CTCP) (0 = brak anty-flooda)"

msgid "interval between two checks for away (in minutes, 0 = never check)"
msgstr ""
"przerwa pomiędzy dwoma sprawdzeniami stanu nieobecności (w minutach, 0 = "
"nigdy nie sprawdzaj)"

msgid ""
"do not check away nicks on channels with high number of nicks (0 = unlimited)"
msgstr ""
"nie sprawdzaj nieobecności osób na kanałach z dużą ilością użytkowników (0 = "
"nieograniczone)"

msgid ""
"default kick message used by commands \"/kick\" and \"/kickban\" (note: "
"content is evaluated, see /help eval; special variables ${nick}, ${channel} "
"and ${server} are replaced by their value)"
msgstr ""
<<<<<<< HEAD
"domyślna wiadomość dla wykopania z kanału używana przez komendy „/kick” i "
"„/kickban” (specjalne zmienne jak $nick, $channel i $server są zamieniane "
"na odpowiednie wartości)"
=======
"domyślna wiadomość dla wykopania z kanału używana przez komendy \"/kick\" i "
"\"/kickban\" (uwaga: zawartość jest przetwarzana zobacz /help eval; "
"specjalne zmienne jak ${nick}, ${channel} i ${server} są zamieniane na "
"odpowiednie wartości)"
>>>>>>> 5a8ff45c

msgid ""
"default part message (leaving channel) (note: content is evaluated, see /"
"help eval; special variables ${nick}, ${channel} and ${server} are replaced "
"by their value; \"%v\" is replaced by WeeChat version if there is no ${...} "
"in string)"
msgstr ""
<<<<<<< HEAD
"domyślna wiadomość dla wykopania z kanału używana przez komendy „/kick” i "
"„/kickban” (specjalne zmienne jak $nick, $channel i $server są zamieniane "
"na odpowiednie wartości)"
=======
"domyślna wiadomość przy wyjściu z kanału (uwaga: zawartość jest przetwarzana "
"zobacz /help eval; specjalne zmienne jak ${nick}, ${channel} i ${server} są "
"zamieniane na odpowiednie wartości); \"%v\" jest zamieniane na wersję "
"WeeChat jeśli w ciągu nie ma ${...})"
>>>>>>> 5a8ff45c

msgid ""
"default quit message (disconnecting from server) (note: content is "
"evaluated, see /help eval; special variables ${nick}, ${channel} and "
"${server} are replaced by their value; \"%v\" is replaced by WeeChat version "
"if there is no ${...} in string)"
msgstr ""
<<<<<<< HEAD
"domyślna wiadomość dla wykopania z kanału używana przez komendy „/kick” i "
"„/kickban” (specjalne zmienne jak $nick, $channel i $server są zamieniane "
"na odpowiednie wartości)"
=======
"domyślna wiadomość przy odłączeniu od serwera (uwaga: zawartość jest "
"przetwarzana zobacz /help eval; specjalne zmienne jak ${nick}, ${channel} i "
"${server} są zamieniane na odpowiednie wartości); \"%v\" jest zamieniane na "
"wersję WeeChat jeśli w ciągu nie ma ${...})"
>>>>>>> 5a8ff45c

msgid ""
"notify list for server (you should not change this option but use /notify "
"command instead)"
msgstr ""
"lista powiadomień dla tego serwera (nie powinieneś zmieniać tej opcji tylko "
"użyć w zamian komendy /notify)"

#, c-format
msgid "%s%s: error adding server \"%s\""
msgstr "%s%s: błąd podczas dodawania serwera „%s”"

#, c-format
msgid "%s%s: error creating server option \"%s\""
msgstr "%s%s: błąd podczas tworzenia opcji dla serwera „%s”"

msgid ""
"open channel buffer before the JOIN is received from server when it is auto "
"joined (with server option \"autojoin\"); this is useful to open channels "
"with always the same buffer numbers on startup"
msgstr ""
"otwórz bufor kanału przed odebraniem JOIN od serwera, kiedy automatyczne "
"wchodzenie na kanały jest włączone (opcja serwera „autojoin”); przydatne "
"żeby bufory kanałów miały zawsze ten sam numer po uruchomieniu"

msgid ""
"open channel buffer before the JOIN is received from server when it is "
"manually joined (with /join command)"
msgstr ""
"otwórz bufor kanału przed otrzymaniem JOIN od serwera, przy manualnym "
"wejściu (za pomocą komendy /join)"

msgid ""
"auto switch to channel buffer when it is auto joined (with server option "
"\"autojoin\")"
msgstr ""
"automatycznie przełącz się na bufor kanału po automatycznym wejściu (opcja "
"serwera „autojoin”)"

msgid ""
"auto switch to channel buffer when it is manually joined (with /join command)"
msgstr ""
"automatycznie przełącz się na bufor kanału po ręcznym wejściu (za pomocą "
"komendy /join)"

msgid ""
"use nick color in output of /names (or list of nicks displayed when joining "
"a channel)"
msgstr ""
"użyj koloru nicka w wynikach komendy /names (lub liście nicków wyświetlanej "
"po wejściu na kanał)"

msgid "use nick color in nicklist"
msgstr "używaj kolorów nicków na liście nicków"

msgid "use nick color in messages from server"
msgstr "użyj koloru nicka w wiadomościach od serwera"

msgid "use same nick color for channel and private"
msgstr "użyj takiego samego koloru nicka na kanałach i prywatnych rozmowach"

msgid ""
"time format used in answer to message CTCP TIME (see man strftime for date/"
"time specifiers)"
msgstr ""
"format czasu używany w odpowiedzi na wiadomość CTCP TIME (zobacz man "
"strftime dla specyfikatorów daty/czasu)"

msgid ""
"display message when (un)marking as away (off: do not display/send anything, "
"local: display locally, channel: send action to channels)"
msgstr ""
"wyświetl wiadomość, kiedy w(y)łączamy tryb oddalenia (off: nie wyświetlaj/"
"wysyłaj nic, local: wyświetl lokalnie, channel: wyślij akcję na kanały)"

msgid "display CTCP message even if it is blocked"
msgstr "wyświetl wiadomość CTCP nawet jeśli jest blokowana"

msgid "display CTCP reply sent by WeeChat"
msgstr "wyświetlaj odpowiedź CTCP wysłaną przez WeeChat"

msgid "display CTCP message even if it is unknown CTCP"
msgstr "wyświetl wiadomość CTCP nawet jeśli jest to nieznana CTCP"

msgid "display host in join messages"
msgstr "wyświetlaj host w wiadomościach o wejściu na kanał"

msgid "display host in join messages from local client"
msgstr "wyświetlaj host podczas wchodzenia na kanał"

msgid "display host in part/quit messages"
msgstr "pokazuj host w wiadomościach o opuszczeniu kanału/wyjściu z IRC"

msgid ""
"comma-separated list of messages to display after joining a channel: 324 = "
"channel modes, 329 = channel creation date, 332 = topic, 333 = nick/date for "
"topic, 353 = names on channel, 366 = names count"
msgstr ""
"oddzielona przecinkami lista wiadomości wyświetlanych po wejściu na kanał: "
"324 = atrybuty kanału, 329 = data utworzenia, 332 = temat, 333 = autor/data "
"tematu, 353 = osoby na kanale, 366 = ilość osób na kanale"

msgid "display old topic when channel topic is changed"
msgstr "wyświetl stary temat, kiedy zmieniany jest temat kanału"

msgid "display remote away message only once in private"
msgstr ""
"pokazuj wiadomości o nieobecności rozmówcy tylko raz w prywatnej rozmowie"

msgid "display a message in private when user is back (after quit on server)"
msgstr "pokaż prywatną wiadomość, kiedy użytkownik wróci na serwer"

msgid ""
"comma separated list of words to highlight in channel buffers (case "
"insensitive, use \"(?-i)\" at beginning of words to make them case "
"sensitive; special variables $nick, $channel and $server are replaced by "
"their value), these words are added to buffer property \"highlight_words\" "
"only when buffer is created (it does not affect current buffers), an empty "
"string disables default highlight on nick, examples: \"$nick\", \"(?-i)$nick"
"\""
msgstr ""
"oddzielona przecinkami lista słów do podświetleń w buforach kanałów "
"(wielkość liter nie ma znaczenia, użyj „(?-i)” na początku słów, dla "
"których wielkość liter ma znaczenie; zmienne specjalne $nick, $channel i "
"$server są zastępowane odpowiednimi wartościami), słowa te są dodawane do "
"zmiennej lokalnej bufora  „highlight_words” tylko kiedy bufor jest "
"tworzony (nie ma wpływu na obecne bufory), pusty ciąg wyłącza domyślne "
"podświetlenia nicka, przykłady: „$nick”, „(?-i)$nick”"

msgid ""
"comma separated list of words to highlight in private buffers (case "
"insensitive, use \"(?-i)\" at beginning of words to make them case "
"sensitive; special variables $nick, $channel and $server are replaced by "
"their value), these words are added to buffer property \"highlight_words\" "
"only when buffer is created (it does not affect current buffers), an empty "
"string disables default highlight on nick, examples: \"$nick\", \"(?-i)$nick"
"\""
msgstr ""
"oddzielona przecinkami lista słów do podświetleń w prywatnych buforach "
"(wielkość liter nie ma znaczenia, użyj „(?-i)” na początku słów, dla "
"których wielkość liter ma znaczenie; zmienne specjalne $nick, $channel i "
"$server są zastępowane odpowiednimi wartościami), słowa te są dodawane do "
"zmiennej lokalnej bufora  „highlight_words” tylko kiedy bufor jest "
"tworzony (nie ma wpływu na obecne bufory), pusty ciąg wyłącza domyślne "
"podświetlenia nicka, przykłady: „$nick”, „(?-i)$nick”"

msgid ""
"comma separated list of words to highlight in server buffers (case "
"insensitive, use \"(?-i)\" at beginning of words to make them case "
"sensitive; special variables $nick, $channel and $server are replaced by "
"their value), these words are added to buffer property \"highlight_words\" "
"only when buffer is created (it does not affect current buffers), an empty "
"string disables default highlight on nick, examples: \"$nick\", \"(?-i)$nick"
"\""
msgstr ""
"oddzielona przecinkami lista słów do podświetleń w buforach serwera "
"(wielkość liter nie ma znaczenia, użyj „(?-i)” na początku słów, dla "
"których wielkość liter ma znaczenie; zmienne specjalne $nick, $channel i "
"$server są zastępowane odpowiednimi wartościami), słowa te są dodawane do "
"zmiennej lokalnej bufora  „highlight_words” tylko kiedy bufor jest "
"tworzony (nie ma wpływu na obecne bufory), pusty ciąg wyłącza domyślne "
"podświetlenia nicka, przykłady: „$nick”, „(?-i)$nick”"

msgid ""
"restrict highlights to these tags on irc buffers (to have highlight on user "
"messages but not server messages); tags must be separated by a comma and \"+"
"\" can be used to make a logical \"and\" between tags; wildcard \"*\" is "
"allowed in tags; an empty value allows highlight on any tag"
msgstr ""
"ogranicza podświetlenia do tych tagów w buforach irc (żeby mieć "
"podświetlenia tylko od wiadomości użytkowników ale nie serwera); tagi muszą "
"być oddzielone przecinkami, „+” może zostać użyty w celu uzyskania "
"logicznego „i” pomiędzy tagami; wildcard „*” jest dozwolony w tagach; "
"pusta wartość zezwala na podświetlenia przez dowolny tag"

msgid ""
"hide channel modes arguments if at least one of these modes is in channel "
"modes (\"*\" to always hide all arguments, empty value to never hide "
"arguments); example: \"kf\" to hide arguments if \"k\" or \"f\" are in "
"channel modes"
msgstr ""
"ukryj atrybuty trybów kanałów jeśli przynajmniej jeden z tych trybów jest "
"ustawiony („*” zawsze ukrywaj argumenty, pusta wartość - nigdy nie "
"ukrywaj); przykład: „kf” dla ukrycia argumentów, jeśli ustawiony jest tryb "
"„k” lub „f”"

msgid "name of bar item where IRC server is displayed (for status bar)"
msgstr "nazwa paska, w którym wyświetlany jest serwer IRC (dla paska stanu)"

msgid "display nick modes in bar item \"input_prompt\""
msgstr "wyświetlaj tryby nicka w elemencie paska „input_prompt”"

msgid "display nick prefix in bar item \"input_prompt\""
msgstr "wyświetlaj przedrostek nicka w elemencie paska „input_prompt”"

msgid ""
"automatically add channel type in front of channel name on command /join if "
"the channel name does not start with a valid channel type for the server; "
"for example: \"/join weechat\" will in fact send: \"/join #weechat\""
msgstr ""
"automatycznie dodawaj typ kanału z przodu nazwy kanału dla komendy /join "
"jeśli nazwa kanału nie zaczyna się od poprawnego typu kanału na serwerze; na "
"przykład: „/join weechat” zostanie wysłane jako: „/join #weechat”"

msgid ""
"default target buffer for msgbuffer options when target is private and that "
"private buffer is not found"
msgstr ""
"domyślny bufor docelowy dla bufora wiadomości, kiedy cel jest prywatny i nie "
"odnaleziono tego prywatnego bufora"

msgid ""
"force position of new channel in list of buffers (none = default position "
"(should be last buffer), next = current buffer + 1, near_server = after last "
"channel/pv of server)"
msgstr ""
"wymusza pozycję nowych kanałów na liście buforów (none = domyślna pozycja "
"(powinien być to ostatni bufor), next = obecny bufor + 1, near_server = po "
"ostatnim kanale/pv serwera)"

msgid ""
"force position of new private in list of buffers (none = default position "
"(should be last buffer), next = current buffer + 1, near_server = after last "
"channel/pv of server)"
msgstr ""
"wymusza pozycję nowych prywatnych wiadomości na liście buforów (none = "
"domyślna pozycja (powinien być to ostatni bufor), next = obecny bufor + 1, "
"near_server = po ostatnim kanale/pv serwera)"

msgid ""
"smart completion for nicks (completes first with last speakers): speakers = "
"all speakers (including highlights), speakers_highlights = only speakers "
"with highlight"
msgstr ""
"inteligentne dopełnianie nicków (dopełnia najpierw ostatnimi rozmówcami): "
"speakers = wszyscy rozmówcy (włączając podświetlenia), speakers_highlights = "
"tylko rozmówcy z podświetleniem"

msgid ""
"display nick mode (op, voice, ...) before nick (none = never, prefix = in "
"prefix only (default), action = in action messages only, both = prefix + "
"action messages)"
msgstr ""
"wyświetlaj atrybuty nicku (op, voice, ...) przed nickiem (none = nigdy, "
"prefix = tylko prefiks (domyślnie), action = w wiadomości akcji, both = "
"prefiks + wiadomość akcji)"

msgid ""
"display a space if nick mode is enabled but nick has no mode (not op, "
"voice, ...)"
msgstr ""
"wyświetl spację jeśli wyświetlanie atrybutów dla nicków jest włączone, ale "
"nick nie ma atrybutu (brak opa, voice, ...)"

msgid ""
"comma separated list of nicks for which passwords will be hidden when a "
"message is sent, for example to hide password in message displayed by \"/msg "
"nickserv identify password\", example: \"nickserv,nickbot\""
msgstr ""
"oddzielona przecinkami lista nicków, dla których hasła będą ukrywane podczas "
"wysyłania wiadomości, na przykład w celu ukrycia hasła w wiadomości "
"wyświetlanej przez „/msg nickserv identify hasło”, przykład: „nickserv,"
"nickbot”"

msgid ""
"display notices as private messages (if auto, use private buffer if found)"
msgstr ""
"wyświetlaj powiadomienia jako prywatne wiadomości (jeśli auto, używa "
"prywatnego bufora jeśli taki istnieje)"

msgid ""
"automatically redirect channel welcome notices to the channel buffer; such "
"notices have the nick as target but a channel name in beginning of notice "
"message, for example notices sent by freenode server which look like: "
"\"[#channel] Welcome to this channel...\""
msgstr ""
"automatyczne przekierowanie powiadomień powitalnych do bufora kanału; takie "
"powiadomienia mają nick jako cel i nazwę kanału na początku wiadomości, na "
"przykład powiadomienia wysyłane przez serwer freenode wyglądają następująco: "
"„[#kanał] Witaj na tym kanale...”"

msgid ""
"comma separated list of tags used in a welcome notices redirected to a "
"channel, for example: \"notify_private\""
msgstr ""
"oddzielona przecinkami lista tagów użytych w wiadomościach powitalnych "
"przekierowywanych na kanał, na przykład: „notify_private”"

msgid ""
"comma separated list of tags used in messages displayed by notify when a "
"nick joins or quits server (result of command ison or monitor), for example: "
"\"notify_message\", \"notify_private\" or \"notify_highlight\""
msgstr ""
"oddzielona przecinkami lista tagów użytych w wiadomościach wyświetlanych "
"przez powiadomienie, kiedy nick wejdzie lub wyjdzie z serwera (rezultat "
"komendy ison lub monitor), na przykład: „notify_message”, „notify_private"
"” lub „notify_higlight”"

msgid ""
"comma separated list of tags used in messages displayed by notify when a "
"nick away status changes (result of command whois), for example: "
"\"notify_message\", \"notify_private\" or \"notify_highlight\""
msgstr ""
"oddzielona przecinkami lista tagów użytych w wiadomościach wyświetlanych "
"przez powiadomienie, kiedy zmienia się status nieobecności nicka (wynik "
"komendy whois), na przykład: „notify_message”, „notify_private” or "
"„notify_highlight”"

msgid "close buffer when /part is issued on a channel"
msgstr "zamyka bufor, kiedy na kanale wykonamy /part"

msgid "merge private buffers"
msgstr "połącz bufory prywatne"

msgid ""
"comma separated list of tags used in private messages, for example: "
"\"notify_message\", \"notify_private\" or \"notify_highlight\""
msgstr ""
"oddzielona przecinkami lista tagów użytych w prywatnych wiadomościach na "
"przykład:  „notify_message”, „notify_private” or „notify_highlight”"

msgid ""
"number of raw messages to save in memory when raw data buffer is closed "
"(messages will be displayed when opening raw data buffer)"
msgstr ""
"ilość nieprzetworzonych wiadomości do zachowania w pamięci, kiedy zamknięty "
"jest bufor nieprzetworzonych danych (wiadomości zostaną wyświetlone po "
"otworzeniu dla nich bufora)"

msgid "merge server buffers"
msgstr "połącz bufory serwerów"

msgid ""
"filter join/part/quit/nick messages for a nick if not speaking for some "
"minutes on channel (you must create a filter on tag \"irc_smart_filter\")"
msgstr ""
"filtruj wiadomości wejścia/opuszczenia/wyjścia/nick od nicków nie będących "
"aktywnymi od kilku minut na kanale (musisz stworzyć filtr na tagu "
"„irc_smart_filter”)"

msgid ""
"delay for filtering join/part/quit messages (in minutes): if the nick did "
"not speak during the last N minutes, the join/part/quit is filtered"
msgstr ""
"opóźnienie dla filtrowania wiadomości o wejściu/opuszczeniu/wyjściu (w "
"minutach): jeśli osoba nie odezwała się podczas ostatnich N minut, wiadomość "
"jest filtrowana"

#. TRANSLATORS: please do not translate "join"
msgid "enable smart filter for \"join\" messages"
msgstr "włącza mądre filtrowanie dla wiadomości „join”"

msgid ""
"delay for unmasking a join message that was filtered with tag "
"\"irc_smart_filter\" (in minutes): if a nick has joined max N minutes ago "
"and then says something on channel (message, notice or update on topic), the "
"join is unmasked, as well as nick changes after this join (0 = disable: "
"never unmask a join)"
msgstr ""
"opóźnienie dla odmaskowywania wiadomości o wejściu na kanał odfiltrowanych "
"przez tag „irc_smart_filter” (w minutach): jeśli ktoś wszedł na kanał "
"maksymalnie N minut temu i powiedział coś na kanale (wiadomość, "
"powiadomienie lub aktualizacja tematu), jego wejście zostaje odmaskowane, "
"podobnie jak zmiany nicków po jego wejściu (0 = wyłączone: nigdy nie "
"odmaskowuj)"

#. TRANSLATORS: please do not translate "mode"
msgid ""
"enable smart filter for \"mode\" messages: \"*\" to filter all modes, \"+\" "
"to filter all modes in server prefixes (for example \"ovh\"), \"xyz\" to "
"filter only modes x/y/z, \"-xyz\" to filter all modes but not x/y/z; "
"examples: \"ovh\": filter modes o/v/h, \"-bkl\": filter all modes but not b/"
"k/l"
msgstr ""
"włącz inteligentny filtr dla wiadomości „mode\": „*” filtruje wszystkie "
"tryby, „+” filtruje wszystkie tryby w prefiksach serwera (na przykład „ovh"
"„), „xyz” filtruje tylko tryby x/y/z, „-xyz” filtruje wszystkie tryby "
"poza x/y/z; przykład: „ovh\": filtruje tryby o/v/h, „-bkl” filtruje "
"wszystkie tryby poza b/k/l"

#. TRANSLATORS: please do not translate "nick"
msgid "enable smart filter for \"nick\" messages (nick changes)"
msgstr "włącza mądre filtrowanie dla wiadomości „nick” (zmiana nicka)"

#. TRANSLATORS: please do not translate "part" and "quit"
msgid "enable smart filter for \"part\" and \"quit\" messages"
msgstr "włącza inteligentne filtrowanie dla wiadomości „part” oraz „quit”"

msgid "enable automatic addition of temporary servers with command /connect"
msgstr "włącza tworzenie tymczasowych serwerów za pomocą komendy /connect"

msgid "strip colors in topic (used only when displaying buffer title)"
msgstr "usuń kolory w tematach (używane przy wyświetlaniu tytułu bufora)"

msgid "color for nick in input bar"
msgstr "kolor nicka w pasku danych wejściowych"

msgid "color for channel modes, near channel name"
msgstr "kolor trybów kanału, przy nazwie kanału"

msgid ""
"color for lag indicator, when counting (pong not received from server, lag "
"is increasing)"
msgstr ""
"kolor wskaźnika opóźnienia, podczas naliczania (pong nie otrzymany od "
"serwera, lag rośnie)"

msgid "color for lag indicator, when pong has been received from server"
msgstr "kolor wskaźnika opóźnienia, kiedy otrzymamy pong od serwera"

msgid "color for nick modes in bar item \"input_prompt\""
msgstr "kolor dla atrybutów nicka w elemencie paska „input_prompt”"

msgid "color for text in join messages"
msgstr "kolor tekstu w wiadomościach o wejściu na kanał"

msgid "color for text in part/quit messages"
msgstr "kolor tekstu w wiadomościach o opuszczeniu kanału/wyjściu z IRC"

#. TRANSLATORS: please do not translate the list of WeeChat color names at the end of string
msgid ""
"remap mirc colors in messages using a hashtable: keys are \"fg,bg\" as "
"integers between -1 (not specified) and 15, values are WeeChat color names "
"or numbers (format is: \"1,-1:color1;2,7:color2\"), example: \"1,-1:"
"darkgray;1,2:white,blue\" to remap black to \"darkgray\" and black on blue "
"to \"white,blue\"; default WeeChat colors for IRC codes: 0=white, 1=black, "
"2=blue, 3=green, 4=lightred, 5=red, 6=magenta, 7=brown, 8=yellow, "
"9=lightgreen, 10=cyan, 11=lightcyan, 12=lightblue, 13=lightmagenta, 14=gray, "
"15=white"
msgstr ""
"zamień kolory mirca w wiadomościach używając tablicy hashy: klucze to  „fg,"
"bg” przyjmują one wartości pomiędzy -1 (nie określono) a 15, wartości to "
"nazwy lub numery kolorów WeeChat (format: „1,-1:kolor1;2,7:kolor2”), "
"przykład: „1,-1:darkgray;1,2:white,blue” w celu przemapowania czarnego na "
"„darkgray” oraz czarnego na niebieskim tle na „white,blue\"; domyślne "
"kolory WeeChat dla kodów IRC: 0-=white, 1=black, 2=blue, 3=green, "
"4=lightred, 5=red, 6=magenta, 7=brown, 8=yellow, 9=lightgreen, 10=cyan, "
"11=lightcyan, 12=lightblue, 13=lightmagenta, 14=gray, 15=white"

msgid ""
"color for nick prefixes using mode char (o=op, h=halfop, v=voice, ..), "
"format is: \"o:color1;h:color2;v:color3\" (if a mode is not found, WeeChat "
"will try with next modes received from server (\"PREFIX\"); a special mode "
"\"*\" can be used as default color if no mode has been found in list)"
msgstr ""
"kolor dla przedrostków nicków zawierających oznaczenie statusu (o=operator, "
"h=halfop, v=voice, ..), format: „o:kolor1;h:kolor2;v:kolor3” (jeśli nie "
"znaleziono statusu, WeeChat sprawdzi następne atrybuty uzyskane od serwera "
"(„PREFIX”); specjalny tryb „*” może zostać użyty jako domyślny kolor "
"jeśli nie znaleziono atrybutu na liście)"

msgid "color for text \"Notice\" in notices"
msgstr "kolor tekstu „Notice” w podświetleniach"

msgid "color for reason in part/quit messages"
msgstr "kolor tekstu powodu opuszczenia kanału/wyjścia z IRC"

msgid ""
"color for current channel topic (when joining a channel or using /topic)"
msgstr ""
"kolor obecnego tematu kanału (podczas wejścia na kanał lub użycia /topic)"

msgid "color for new channel topic (when topic is changed)"
msgstr "kolor nowego tematu kanału (kiedy temat został zmieniony)"

msgid "color for old channel topic (when topic is changed)"
msgstr "kolor starego tematu kanału (kiedy temat został zmieniony)"

msgid ""
"growing factor for autoreconnect delay to server (1 = always same delay, 2 = "
"delay*2 for each retry, ..)"
msgstr ""
"rosnący współczynnik opóźnienia ponownego połączenia z serwerem (1 = stała "
"wartość, 2 = opóźnienie*2 dla każdej próby, ..)"

msgid "maximum autoreconnect delay to server (in seconds, 0 = no maximum)"
msgstr ""
"maksymalne opóźnienie do ponownego połączenia z serwerem (w sekundach, 0 = "
"brak maksimum)"

msgid ""
"default ban mask for commands /ban, /unban and /kickban; variables $nick, "
"$user, $ident and $host are replaced by their values (extracted from \"nick!"
"user@host\"); $ident is the same as $user if $user does not start with \"~"
"\", otherwise it is set to \"*\"; this default mask is used only if WeeChat "
"knows the host for the nick"
msgstr ""
"domyślna maska dla bana dla komend /ban, /unban i /kickban; zmienne $nick, "
"$user, $ident i $host są zastępowane odpowiednimi wartościami (pobranymi z "
"„nick!user@host”); $ident jest taki sam jak $user, jeśli $user nie zaczyna "
"się od „~”, w przeciwnym wypadku jest ustawiany na „*\"; domyślna maska "
"używana jest tylko, kiedy WeeChat zna nazwę hosta dla nicka"

msgid ""
"decode/encode channel name inside messages using charset options; it is "
"recommended to keep that off if you use only UTF-8 in channel names; you can "
"enable this option if you are using an exotic charset like ISO in channel "
"names"
msgstr ""
"dekodowanie/kodowanie nazwy kanału wewnątrz wiadomości za pomocą opcji "
"charset; zaleca się nie włączanie jej w przypadku używania tylko nazw "
"kanałów UTF-8; możesz włączyć tą opcję jeśli używasz egzotycznych kodowań "
"jak ISO w nazwach kanałów"

msgid "when off, colors codes are ignored in incoming messages"
msgstr ""
"kiedy wyłączone (off) kody kolorów są ignorowane w przychodzących "
"wiadomościach"

msgid ""
"allow user to send colors with special codes (ctrl-c + a code and optional "
"color: b=bold, cxx=color, cxx,yy=color+background, i=italic, o=disable color/"
"attributes, r=reverse, u=underline)"
msgstr ""
"zezwala użytkownikowi wysyłać kolory za pomocą specjalnych kodów (ctrl-c + "
"kod i opcjonalny kolor: b=pogrubiony, cxx=kolor, cxx,yy=kolor+tło, "
"i=kursywa, o=wyłącz kolor/atrybuty, u=podkreślenie, r=rewers)"

msgid "interval between two checks for lag (in seconds, 0 = never check)"
msgstr ""
"przerwa między dwoma sprawdzeniami opóźnienia (w sekundach, 0 = nigdy nie "
"sprawdzaj)"

msgid ""
"maximum lag (in seconds): if this lag is reached, WeeChat will consider that "
"the answer from server (pong) will never be received and will give up "
"counting the lag (0 = never give up)"
msgstr ""
"maksymalne opóźnienie (w sekundach): jeśli ta wartość zostanie osiągnięta "
"WeeChat założy, że odpowiedź od serwera (pong) nie zostanie odebrana i "
"przestanie liczyć opóźnienie (0 = nigdy nie przestawaj)"

msgid "minimum lag to show (in milliseconds)"
msgstr "minimalne pokazywane opóźnienie (w milisekundach)"

msgid ""
"reconnect to server if lag is greater than or equal to this value (in "
"seconds, 0 = never reconnect); this value must be less than or equal to irc."
"network.lag_max"
msgstr ""
"łączy ponownie, jeśli serwer posiada opóźnienie większe lub równe tej "
"wartości (w sekundach, 0 = nigdy nie łącz ponownie); wartość musi być "
"mniejsza lub równa irc.network.lag_max"

msgid ""
"interval between two refreshs of lag item, when lag is increasing (in "
"seconds)"
msgstr ""
"przerwa między dwoma odświeżeniami wskaźnika lagu, kiedy się on zwiększa (w "
"sekundach)"

msgid ""
"interval between two checks for notify with IRC command \"ison\" (in minutes)"
msgstr ""
"przerwa pomiędzy dwoma sprawdzeniami powiadomień komendą IRC „ison” (w "
"minutach)"

msgid ""
"interval between two checks for notify with IRC command \"whois\" (in "
"minutes)"
msgstr ""
"przerwa pomiędzy dwoma sprawdzeniami powiadomień komendą IRC „whois” (w "
"minutach)"

msgid ""
"cause SASL authentication failure when SASL is requested but unavailable on "
"the server; when this option is enabled, it has effect only if option "
"\"sasl_fail\" is set to \"reconnect\" or \"disconnect\" in the server"
msgstr ""
"powoduje niepowodzenie autentykacji SASL, kiedy została ona zarządana ale "
"nie jest dostępna po stronie serwera; kiedy ta opcja jest włączona, ma ona "
"wpływ tylko jeśli opcja „sasl_fail” jest ustawiona na „reconnect” lub "
"„disconnect” dla serwera"

msgid "send unknown commands to server"
msgstr "wysyłaj nieznane komendy do serwera"

msgid ""
"double the nick in /whois command (if only one nick is given), to get idle "
"time in answer; for example: \"/whois nick\" will send \"whois nick nick\""
msgstr ""
"podwaja nick w komendzie /whois (jeśli podano tylko jeden nick), w celu "
"otrzymania w odpowiedzi czasu bezczynności; na przykład: „/whois nick” "
"wyśle „whois nick nick”"

#, c-format
msgid "%sCTCP requested by %s%s%s: %s%s%s%s%s%s"
msgstr "%sCTCP zażądane przez %s%s%s: %s%s%s%s%s%s"

msgid " (blocked)"
msgstr " (zablokowane)"

#. TRANSLATORS: %.3fs is a float number + "s" ("seconds")
#, c-format
msgid "%sCTCP reply from %s%s%s: %s%s%s %.3fs"
msgstr "%sOdpowiedź CTCP od %s%s%s: %s%s%s %.3fs"

#, c-format
msgid "%sCTCP reply from %s%s%s: %s%s%s%s%s"
msgstr "%sOdpowiedź CTCP od %s%s%s: %s%s%s%s%s"

#, c-format
msgid "%sCTCP reply to %s%s%s: %s%s%s%s%s"
msgstr "%sOdpowiedź CTCP na %s%s%s: %s%s%s%s%s"

#, c-format
msgid "%s%s: not enough memory for \"%s\" command"
msgstr "%s%s: za mało pamięci dla komendy „%s”"

#, c-format
msgid "%s%s: cannot parse \"%s\" command"
msgstr "%s%s: nie można przetworzyć komendy „%s”"

#, c-format
msgid "%s%s: unknown DCC CHAT type received from %s%s%s: \"%s\""
msgstr "%s%s: nieznany typ DCC CHAT otrzymano od %s%s%s: „%s”"

#, c-format
msgid "%sUnknown CTCP requested by %s%s%s: %s%s%s%s%s"
msgstr "%sNieznane zażądane CTCP przez %s%s%s: %s%s%s%s%s"

msgid "1 if string is a valid IRC channel name for server"
msgstr "1 jeśli ciąg jest poprawną nazwą kanału IRC dla serwera"

msgid "server,channel (server is optional)"
msgstr "serwer,kanał (serWer jest opcjonalny)"

msgid "1 if string is a valid IRC nick name"
msgstr "1 jeśli ciąg jest poprawną nazwą użytkownika IRC"

msgid "nickname"
msgstr "nazwa użytkownika"

msgid "get current nick on a server"
msgstr "pobiera aktualny nick z serwera"

msgid "server name"
msgstr "nazwa serwera"

msgid "get nick from IRC host"
msgstr "pobiera nick z hosta IRC"

msgid "IRC host (like `:nick!name@server.com`)"
msgstr "host IRC (jak `:nick!nazwa@serwer.com`)"

msgid ""
"get nick color code (*deprecated* since version 1.5, replaced by \"nick_color"
"\")"
msgstr ""
"pobierz kod koloru nicka (*przestarzałe* od wersji 1.5, zamienione przez "
"„nick_color”)"

msgid ""
"get nick color name (*deprecated* since version 1.5, replaced by "
"\"nick_color_name\")"
msgstr ""
"pobierz nazwę koloru nicka (*przestarzałe* od wersji 1.5, zamienione przez "
"„nick_color_name”)"

msgid "get buffer pointer for an IRC server/channel/nick"
msgstr "pobiera wskaźnik dla serwera/kanału/nicku IRC"

msgid "server,channel,nick (channel and nicks are optional)"
msgstr "serwer,kanał,nick (kanał oraz nick są opcjonalne)"

msgid "1 if server supports this feature (from IRC message 005)"
msgstr "1 jeśli serwer wspiera tę opcję (z wiadomości IRC 005)"

msgid "server,feature"
msgstr "serwer,właściwość"

msgid "value of feature, if supported by server (from IRC message 005)"
msgstr "wartość opcji, jeśli jest wpierana przez serwer (z wiadomości IRC 005)"

msgid "parse an IRC message"
msgstr "przetwarza wiadomość IRC"

msgid "\"message\": IRC message, \"server\": server name (optional)"
msgstr "\"message\": wiadomość IRC, „server\": nazwa serwera (opcjonalne)"

#. TRANSLATORS: please do not translate key names (enclosed by quotes)
msgid ""
"\"tags\": tags, \"message_without_tags\": message without the tags, \"nick"
"\": nick, \"host\": host, \"command\": command, \"channel\": channel, "
"\"arguments\": arguments (includes channel), \"text\": text (for example "
"user message), \"pos_command\": index of \"command\" message (\"-1\" if "
"\"command\" was not found), \"pos_arguments\": index of \"arguments\" "
"message (\"-1\" if \"arguments\" was not found), \"pos_channel\": index of "
"\"channel\" message (\"-1\" if \"channel\" was not found), \"pos_text\": "
"index of \"text\" message (\"-1\" if \"text\" was not found)"
msgstr ""
"„tags\": tagi, „message_without_tags\": wiadomość bez tagów, „nick\": "
"nick, „host\": host, „command\": komenda, „channel\": kanał, „arguments"
"„: argumenty (razem z kanałem), „text\": tekst (na przykład wiadomość "
"użytkownika), „pos_command\": indeks wiadomości „command” message („-1” "
"jeśli „command” nie zostało znalezione), „pos_arguments\": indeks "
"wiadomości „arguments” („-1” jeśli „arguments” nie zostało "
"znalezione), „pos_channel\": indeks wiadomości „channel” („-1” jeśli "
"„channel” nie został znaleziony), „pos_text\": indeks słowa „text"
"” („-1” jeśli „text” nie został znaleziony)"

msgid "split an IRC message (to fit in 512 bytes)"
msgstr "dziel wiadomość IRC (aby zmieściła się w 512 bajtach)"

#. TRANSLATORS: please do not translate key names (enclosed by quotes)
msgid ""
"\"msg1\" ... \"msgN\": messages to send (without final \"\\r\\n\"), "
"\"args1\" ... \"argsN\": arguments of messages, \"count\": number of messages"
msgstr ""
"„msg1” ... „msgN\": wiadomości do wysłania (bez kończącego „\\r\\n”), "
"„args1” ... „argsN\": argumenty wiadomości, „count\": ilość wiadomości"

msgid "list of IRC servers"
msgstr "lista serwerów IRC"

msgid "server pointer (optional)"
msgstr "wskaźnik serwera (opcjonalny)"

msgid "server name (wildcard \"*\" is allowed) (optional)"
msgstr "nazwa serwera (wildcard „*” jest dozwolony) (opcjonalne)"

msgid "list of channels for an IRC server"
msgstr "lista kanałów IRC"

msgid "channel pointer (optional)"
msgstr "wskaźnik kanału (opcjonalne)"

msgid "server,channel (channel is optional)"
msgstr "serwer,kanał (kanał jest opcjonalny)"

msgid "list of nicks for an IRC channel"
msgstr "lista nicków na kanale IRC"

msgid "nick pointer (optional)"
msgstr "wskaźnik nicka (opcjonalne)"

msgid "server,channel,nick (nick is optional)"
msgstr "serwer,kanał,nick (nick jest opcjonalny)"

msgid "list of IRC ignores"
msgstr "lista ignorów IRC"

msgid "ignore pointer (optional)"
msgstr "wskaźnik ignorowania (opcjonalne)"

msgid "list of notify"
msgstr "lista powiadomień"

msgid "notify pointer (optional)"
msgstr "wskaźnik powiadomienia (opcjonalne)"

msgid "mapping between IRC color codes and WeeChat color names"
msgstr "mapowanie między kodami kolorów IRC i nazwami kolorów WeeChat"

msgid "irc nick"
msgstr "nazwa użytkownika irc"

msgid "irc channel"
msgstr "kanał irc"

msgid "irc channel_speaking"
msgstr "irc channel_speaking"

msgid "irc ignore"
msgstr "ignorowanie irc"

msgid "irc notify"
msgstr "powiadomienia irc"

msgid "pattern for irc redirect"
msgstr "wzorzec dla przekierowania irc"

msgid "irc redirect"
msgstr "przekierowanie irc"

msgid "irc server"
msgstr "serwer irc"

#, c-format
msgid "%s%s: you are not connected to server"
msgstr "%s%s: nie jesteś połączony z serwerem"

#, c-format
msgid "%s%s: this buffer is not a channel!"
msgstr "%s%s: to nie jest bufor kanału"

#. TRANSLATORS: "unknown" is the status for /notify when ison answer has not been received (check pending)
msgid "unknown"
msgstr "nieznany"

msgid "offline"
msgstr "offline"

msgid "online"
msgstr "online"

#, c-format
msgid "Notify list for %s%s%s:"
msgstr "Lista powiadomień dla %s%s%s:"

msgid "Notify list is empty on this server"
msgstr "Lista powiadomień jest pusta dla tego serwera"

msgid "Notify list for all servers:"
msgstr "Lista powiadomień dla wszystkich serwerów:"

msgid "Notify list is empty on all servers"
msgstr "Lista powiadomień jest pusta na wszystkich serwerach"

#, c-format
msgid "%snotify: %s%s%s%s%s%s%s%s%s is connected"
msgstr "%spowiadomienie: %s%s%s%s%s%s%s%s%s jest podłączony"

#, c-format
msgid "%snotify: %s%s%s%s%s%s%s%s%s is offline"
msgstr "%spowiadomienie: %s%s%s%s%s%s%s%s%s jest offline"

#, c-format
msgid "%snotify: %s%s%s%s%s%s%s%s%s has connected"
msgstr "%spowiadomienie: %s%s%s%s%s%s%s%s%s połączył się"

#, c-format
msgid "%snotify: %s%s%s%s%s%s%s%s%s has quit"
msgstr "%spowiadomienie: %s%s%s%s%s%s%s%s%s wyszedł"

#, c-format
msgid "%snotify: %s%s%s is now away: \"%s\""
msgstr "%spowiadomienie: %s%s%s jest teraz nieobecny: „%s”"

#, c-format
msgid "%snotify: %s%s%s is back"
msgstr "%spowiadomienie: %s%s%s wrócił"

#, c-format
msgid "%snotify: %s%s%s is still away: \"%s\""
msgstr "%spowiadomienie: %s%s%s nadal jest niedostępny(-a): „%s”"

#, c-format
msgid ""
"%s%s: error building answer for SASL authentication, using mechanism \"%s\""
msgstr ""
"%s%s: błąd podczas tworzenia odpowiedzi dla uwierzytelniania SASL, używając "
"mechanizmu „%s”"

#, c-format
msgid "%s%s: client capability, server supports: %s"
msgstr "%s%s: możliwości klienta, serwer wspiera: %s"

#, c-format
msgid "%s%s: client capability, requesting: %s"
msgstr "%s%s: możliwości klienta, żądanie: %s"

#, c-format
msgid "%s%s: client capability: SASL not supported"
msgstr "%s%s: możliwości klienta: SASL nie wspierany"

#, c-format
msgid "%s%s: client capability, currently enabled: %s"
msgstr "%s%s: możliwości klienta, aktualnie włączone: %s"

#, c-format
msgid "%s%s: client capability, enabled: %s"
msgstr "%s%s: możliwości klienta, włączone: %s"

#, c-format
msgid "%s%s: client capability, refused: %s"
msgstr "%s%s: możliwości klienta, odrzucone: %s"

#, c-format
msgid "%s%s: client capability, now available: %s"
msgstr "%s%s: możliwości klienta, teraz dostępne: %s"

#, c-format
msgid "%s%s: client capability, removed: %s"
msgstr "%s%s: możliwości klienta, usunięte: %s"

#, c-format
msgid "%sYou have been invited to %s%s%s by %s%s%s"
msgstr "%sZostałeś zaproszony na %s%s%s przez %s%s%s"

#, c-format
msgid "%s%s: cannot create new channel \"%s\""
msgstr "%s%s: nie można utworzyć nowego kanału „%s”"

#, c-format
msgid "%s%s%s%s%s%s%s%s%s%s%s%s has joined %s%s%s"
msgstr "%s%s%s%s%s%s%s%s%s%s%s%s wszedł na %s%s%s"

#, c-format
msgid "%s%s%s%s has kicked %s%s%s %s(%s%s%s)"
msgstr "%s%s%s%s wykopał %s%s%s %s(%s%s%s)"

#, c-format
msgid "%s%s%s%s has kicked %s%s%s"
msgstr "%s%s%s%s wykopał %s%s%s"

#, c-format
msgid "%s%sYou were killed by %s%s%s %s(%s%s%s)"
msgstr "%s%sZostałeś zabity przez %s%s%s %s(%s%s%s)"

#, c-format
msgid "%s%sYou were killed by %s%s%s"
msgstr "%s%sZostałeś zabity przez %s%s%s"

#, c-format
msgid "%sMode %s%s %s[%s%s%s]%s by %s%s"
msgstr "%sTryb %s%s %s[%s%s%s]%s ustawiony przez %s%s"

#, c-format
msgid "%sUser mode %s[%s%s%s]%s by %s%s"
msgstr "%sTryb użytkownika %s[%s%s%s]%s ustawiony przez %s%s"

#, c-format
msgid "%sYou are now known as %s%s%s"
msgstr "%sTwój nowy nick to %s%s%s"

#, c-format
msgid "%s%s%s%s is now known as %s%s%s"
msgstr "%s%s%s%s zmienił nick na %s%s%s"

#, c-format
msgid "%s%s%s%s%s%s%s%s%s%s has left %s%s%s %s(%s%s%s)"
msgstr "%s%s%s%s%s%s%s%s%s%s opuścił %s%s%s %s(%s%s%s)"

#, c-format
msgid "%s%s%s%s%s%s%s%s%s%s has left %s%s%s"
msgstr "%s%s%s%s%s%s%s%s%s%s opuścił %s%s%s"

#, c-format
msgid "%s%s%s%s%s%s%s%s%s%s has quit %s(%s%s%s)"
msgstr "%s%s%s%s%s%s%s%s%s%s wyszedł z IRC %s(%s%s%s)"

#, c-format
msgid "%s%s%s%s%s%s%s%s%s%s has quit"
msgstr "%s%s%s%s%s%s%s%s%s%s wyszedł z IRC"

#, c-format
msgid "%s%s: \"%s\" command received without channel"
msgstr "%s%s: „%s” komenda otrzymana bez kanału"

#, c-format
msgid "%s%s%s%s has changed topic for %s%s%s from \"%s%s%s\" to \"%s%s%s\""
msgstr "%s%s%s%s zmienił temat %s%s%s z „%s%s%s” na „%s%s%s”"

#, c-format
msgid "%s%s%s%s has changed topic for %s%s%s to \"%s%s%s\""
msgstr "%s%s%s%s zmienił temat kanału %s%s%s na „%s%s%s”"

#, c-format
msgid "%s%s%s%s has unset topic for %s%s%s (old topic: \"%s%s%s\")"
msgstr "%s%s%s%s skasował temat dla %s%s%s (stary temat: „%s%s%s”)"

#, c-format
msgid "%s%s%s%s has unset topic for %s%s%s"
msgstr "%s%s%s%s usunął temat %s%s%s"

#, c-format
msgid "%sWallops from %s: %s"
msgstr "%sWallopy od %s: %s"

#, c-format
msgid "%sServer notice mask for %s%s%s: %s"
msgstr "%sMaska powiadomień serwera dla %s%s%s: %s"

#, c-format
msgid "%sUser mode for %s%s%s is %s[%s%s%s]"
msgstr "%sAtrybut użytkownika %s%s%s to %s[%s%s%s]"

#, c-format
msgid "%s%s[%s%s%s]%s is away: %s"
msgstr "%s%s[%s%s%s]%s jest nieobecny: %s"

#, c-format
msgid "%sUsers online: %s%s"
msgstr "%sUżytkowników online: %s%s"

#, c-format
msgid "%s%s[%s%s%s] (%s%s@%s%s)%s was %s"
msgstr "%s%s[%s%s%s] (%s%s@%s%s)%s był %s"

#, c-format
msgid ""
"%s%s[%s%s%s]%s idle: %s%d %s%s, %s%02d %s%s %s%02d %s%s %s%02d %s%s, signon "
"at: %s%s"
msgstr ""
"%s%s[%s%s%s]%s bezczynność: %s%d %s%s, %s%02d %s%s %s%02d %s%s %s%02d %s%s, "
"na IRCu od: %s%s"

msgid "hour"
msgid_plural "hours"
msgstr[0] "godzina"
msgstr[1] "godziny"
msgstr[2] "godzin"

#, c-format
msgid ""
"%s%s[%s%s%s]%s idle: %s%02d %s%s %s%02d %s%s %s%02d %s%s, signon at: %s%s"
msgstr ""
"%s%s[%s%s%s]%s bezczynność: %s%02d %s%s %s%02d %s%s %s%02d %s%s, na IRCu od: "
"%s%s"

#, c-format
msgid "%sMode %s%s %s[%s%s%s]"
msgstr "%sTryb %s%s %s[%s%s%s]"

#, c-format
msgid "%sURL for %s%s%s: %s"
msgstr "%sURL dla %s%s%s: %s"

#. TRANSLATORS: "%s" after "created on" is a date
#, c-format
msgid "%sChannel created on %s"
msgstr "%sKanał utworzony %s"

#. TRANSLATORS: "%s" after "created on" is a date
#, c-format
msgid "%sChannel %s%s%s created on %s"
msgstr "%sKanał %s%s%s utworzono %s"

#, c-format
msgid "%sNo topic set for channel %s%s"
msgstr "%sBrak tematu dla kanału %s%s"

#, c-format
msgid "%sTopic for %s%s%s is \"%s%s%s\""
msgstr "%sTemat kanału %s%s%s to „%s%s%s”"

#. TRANSLATORS: "%s" after "on" is a date
#, c-format
msgid "%sTopic set by %s%s%s%s%s%s%s%s%s on %s"
msgstr "%sTemat ustawiony przez %s%s%s%s%s%s%s%s%s w %s"

#. TRANSLATORS: "%s" after "on" is a date
#, c-format
msgid "%sTopic set on %s"
msgstr "%sTemat ustawiony na %s"

#. TRANSLATORS: "%s" after "on" is a date
#, c-format
msgid "%sTopic for %s%s%s set by %s%s%s%s%s%s%s%s%s on %s"
msgstr "%sTemat kanału %s%s%s ustawiony przez %s%s%s%s%s%s%s%s%s dnia %s"

#. TRANSLATORS: "%s" after "on" is a date
#, c-format
msgid "%sTopic for %s%s%s set on %s"
msgstr "%sTemat kanału %s%s%s to %s"

#, c-format
msgid "%s%s%s%s has invited %s%s%s to %s%s%s"
msgstr "%s%s%s%s zaprosił %s%s%s na %s%s%s"

#, c-format
msgid "%sChannel reop %s%s%s: %s%s"
msgstr "%sReop kanału %s%s%s: %s%s"

#. TRANSLATORS: "%s" after "on" is a date
#, c-format
msgid "%s%s[%s%s%s] %s%s%s invited by %s on %s"
msgstr "%s%s[%s%s%s] %s%s%s zaproszony przez %s na %s"

#, c-format
msgid "%s%s[%s%s%s] %s%s%s invited by %s"
msgstr "%s%s[%s%s%s] %s%s%s zaproszony przez %s"

#, c-format
msgid "%s%s[%s%s%s] %s%s%s invited"
msgstr "%s%s[%s%s%s] %s%s%s zaproszony"

#. TRANSLATORS: "%s" after "on" is a date
#, c-format
msgid "%s%s[%s%s%s]%s exception %s%s%s by %s on %s"
msgstr "%s%s[%s%s%s]%s wyjątek %s%s%s ustawiony przez %s na %s"

#, c-format
msgid "%s%s[%s%s%s]%s exception %s%s%s by %s"
msgstr "%s%s[%s%s%s]%s wyjątek %s%s%s ustawiony przez %s"

#, c-format
msgid "%s%s[%s%s%s]%s exception %s%s"
msgstr "%s%s[%s%s%s]%s wyjątek %s%s"

#, c-format
msgid "%s%s: cannot create nick \"%s\" for channel \"%s\""
msgstr "%s%s: nie można utworzyć nicka „%s” dla kanału „%s”"

#, c-format
msgid "%sNicks %s%s%s: %s[%s%s%s]"
msgstr "%sNicki %s%s%s: %s[%s%s%s]"

#, c-format
msgid "%sNicks %s%s%s: %s[%s%s]"
msgstr "%sNicki %s%s%s: %s[%s%s]"

msgid "op"
msgid_plural "ops"
msgstr[0] "op"
msgstr[1] "op"
msgstr[2] "op"

msgid "halfop"
msgid_plural "halfops"
msgstr[0] "halfop"
msgstr[1] "halfop"
msgstr[2] "halfop"

msgid "voice"
msgid_plural "voices"
msgstr[0] "voice"
msgstr[1] "voice"
msgstr[2] "voice"

#, c-format
msgid "%sChannel %s%s%s: %s%d%s %s %s(%s%s)"
msgstr "%sKanał %s%s%s: %s%d%s %s %s(%s%s)"

msgid "nick"
msgid_plural "nicks"
msgstr[0] "nick"
msgstr[1] "nick"
msgstr[2] "nick"

#. TRANSLATORS: "%s" after "on" is a date
#, c-format
msgid "%s%s[%s%s%s] %s%s%s banned by %s on %s"
msgstr "%s%s[%s%s%s] %s%s%s zbanowany przez %s na %s"

#, c-format
msgid "%s%s[%s%s%s] %s%s%s banned by %s"
msgstr "%s%s[%s%s%s] %s%s%s zbanowany przez %s"

#, c-format
msgid "%s%s[%s%s%s] %s%s%s banned"
msgstr "%s%s[%s%s%s] %s%s%s zbanowany"

#, c-format
msgid ""
"%s%s: all declared nicknames are already in use or invalid, closing "
"connection with server"
msgstr ""
"%s%s: wszystkie zadeklarowane nicki są już w użyciu lub są niewłaściwe, "
"zamykam połączenie z serwerem"

#, c-format
msgid "%s%s: nickname \"%s\" is invalid, trying nickname \"%s\""
msgstr "%s%s: nick „%s” jest nieprawidłowy, próbuję nicku „%s”"

#, c-format
msgid ""
"%s%s: all declared nicknames are already in use, closing connection with "
"server"
msgstr ""
"%s%s: wszystkie zadeklarowane nicki są w użyciu, zamykam połączenie z "
"serwerem"

#, c-format
msgid "%s%s: nickname \"%s\" is already in use, trying nickname \"%s\""
msgstr "%s%s: nick „%s” jest już używany, próbuje nick „%s”"

#, c-format
msgid "%s%s: nickname \"%s\" is unavailable, trying nickname \"%s\""
msgstr "%s%s: nick „%s” jest niedostępny, próbuje nicku „%s”"

#. TRANSLATORS: "%s" after "on" is a date
#, c-format
msgid "%s%s[%s%s%s] %s%s%s quieted by %s on %s"
msgstr "%s%s[%s%s%s] %s%s%s uciszony przez %s na %s"

#, c-format
msgid "%s%s[%s%s%s] %s%s%s quieted by %s"
msgstr "%s%s[%s%s%s] %s%s%s uciszony przez %s"

#, c-format
msgid "%s%s[%s%s%s] %s%s%s quieted"
msgstr "%s%s[%s%s%s] %s%s%s uciszony"

#, c-format
msgid "%s%s: command \"%s\" not found:"
msgstr "%s%s: nie znaleziono komendy „%s\”:"

#, c-format
msgid "%s%s: failed to parse command \"%s\" (please report to developers):"
msgstr "%s%s: nie udało się wykonać komendy „%s” (zgłoś problem autorom):"

#, c-format
msgid ""
"%s%s: too few arguments received from IRC server for command \"%s"
"\" (received: %d arguments, expected: at least %d)"
msgstr ""
"%s%s: pozyskano za mało argumentów od serwera IRC dla komendy „%s"
"” (otrzymano: %d argumentów, spodziewano się przynajmniej %d)"

#, c-format
msgid "%s%s: \"%s\" command received without host"
msgstr "%s%s: „%s” komenda otrzymana bez hosta"

msgid "IRC raw messages"
msgstr "nieprzetworzone wiadomości IRC"

#, c-format
msgid "%s%s: missing argument \"%s\" for redirect pattern"
msgstr "%s%s: brakuje argumentu „%s” dla przekierowania"

#, c-format
msgid "%s%s: redirect pattern \"%s\" already exists"
msgstr "%s%s: wzór przekierowania „%s” już istnieje"

#, c-format
msgid "%s%s: no connection to server \"%s\" for redirect"
msgstr "%s%s: nie połączony z serwerem „%s” dla przekierowania"

#, c-format
msgid "%s%s: missing argument \"%s\" for redirect"
msgstr "%s%s: brakuje argumentu „%s” dla przekierowania"

#, c-format
msgid "%s%s: redirect pattern \"%s\" not found"
msgstr "%s%s: wzór przekierowania „%s” nie został znaleziony"

#, c-format
msgid ""
"%s: starting redirection for command \"%s\" on server \"%s\" (redirect "
"pattern: \"%s\")"
msgstr ""
"%s: zaczynam przekierowanie komendy „%s” na serwer „%s” (wzór "
"przekierowania: „%s”)"

#, c-format
msgid "%s%s: server \"%s\" not found for redirect"
msgstr "%s%s: serwer „%s” nie został znaleziony dla przekierowania"

#, c-format
msgid "%s%s: unable to read private key in file \"%s\""
msgstr "%s%s: nie można odczytać klucza prywatnego z pliku „%s”"

#, c-format
msgid "%sgnutls: invalid private key file: error %d %s"
msgstr "%sgnutls: niepoprawny plik klucza prywatnego: błąd %d %s"

#, c-format
msgid "%s%s: signing the challenge with ECC public key: %s"
msgstr "%s%s: podpisuje wyzwanie za pomocą klucza publicnzego ECC: %s"

#, c-format
msgid "%sgnutls: unable to import the private key: error %d %s"
msgstr "%sgnutls: nie można zaimportować klucza prywatnego: błąd %d %s"

#, c-format
msgid "%sgnutls: unable to sign the hashed data: error %d %s"
msgstr "%sgnutls: nie można podpisać zakodowanych danych: błąd %d %s"

#, c-format
msgid ""
"%sgnutls: version >= 3.0.21 is required for SASL \"ecdsa-nist256p-challenge\""
msgstr ""
"%sgnutls: wersja >= 3.0.21 jest wymagana dla SASL „ecdsa-nist256p-challenge"
"”"

#, c-format
msgid "%s%s: error when allocating new server"
msgstr "%s%s: błąd podczas przydzielania nowego serwera"

#, c-format
msgid ""
"%s%s: sending data to server: null pointer (please report problem to "
"developers)"
msgstr "%s%s: wysyłam dane do serwera: zerowy wskaźnik (zgłoś problem autorom)"

#, c-format
msgid ""
"%s%s: sending data to server: empty buffer (please report problem to "
"developers)"
msgstr "%s%s: wysyłam dane do serwera: pusty bufor (zgłoś problem autorom)"

#, c-format
msgid "%s%s: sending data to server: error %d %s"
msgstr "%s%s: wysyłam dane do serwera: błąd %d %s"

msgid "(message dropped)"
msgstr "(wiadomości porzucone)"

#, c-format
msgid "%s%s: not enough memory for received message"
msgstr "%s%s: za mało pamięci dla otrzymanych wiadomości"

#, c-format
msgid "%s%s: reading data on socket: error %d %s"
msgstr "%s%s: odczyt danych z gniazda: błąd %d %s"

msgid "(connection closed by peer)"
msgstr "(połączenie zamknięte przez drugą stronę)"

#, c-format
msgid "%s%s: disconnecting from server..."
msgstr "%s%s: rozłączam z serwerem..."

#, c-format
msgid "%s%s: connection timeout (message 001 not received)"
msgstr "%s%s: przekroczono czas połączenia (nie otrzymano wiadomości 001)"

#, c-format
msgid "%s%s: SASL authentication timeout"
msgstr "%s%s: przekroczono czas uwierzytelniania SASL"

#, c-format
msgid "%s%s: lag is high, reconnecting to server %s%s%s"
msgstr "%s%s: za duże opóźnienie, łączę ponownie z serwerem %s%s%s"

#, c-format
msgid "%s%s: reconnecting to server in %d %s, %d %s"
msgstr "%s%s: ponowne połączenie z serwerem za %d %s, %d %s"

#, c-format
msgid "%s%s: reconnecting to server in %d %s"
msgstr "%s%s: ponowne połączenie za %d %s"

#, c-format
msgid "%s%s: switching address to %s/%d"
msgstr "%s%s: zmieniam adres na %s/%d"

#, c-format
msgid "%s%s: connected to %s/%d (%s)"
msgstr "%s%s: połączono z %s/%d (%s)"

#, c-format
msgid "%s%s: proxy address \"%s\" not found"
msgstr "%s%s: nie znaleziono adresu proxy „%s”"

#, c-format
msgid "%s%s: address \"%s\" not found"
msgstr "%s%s: nie znaleziono adresu „%s”"

#, c-format
msgid "%s%s: error: %s"
msgstr "%s%s: błąd: %s"

#, c-format
msgid "%s%s: proxy IP address not found"
msgstr "%s%s: nie znaleziono adresu IP proxy"

#, c-format
msgid "%s%s: IP address not found"
msgstr "%s%s: nie znaleziono adresu IP"

#, c-format
msgid "%s%s: proxy connection refused"
msgstr "%s%s: połączenie z proxy odrzucone"

#, c-format
msgid "%s%s: connection refused"
msgstr "%s%s: połączenie odrzucone"

#, c-format
msgid ""
"%s%s: proxy fails to establish connection to server (check username/password "
"if used and if server address/port is allowed by proxy)"
msgstr ""
"%s%s: proxy nie może nawiązać połączenia z serwerem (sprawdź nazwę "
"użytkownika/hasło jeśli zostały użyte oraz czy adres/port serwera jest "
"dozwolony przez proxy)"

#, c-format
msgid "%s%s: unable to set local hostname/IP"
msgstr "%s%s: nie można ustawić lokalnej nazwy hosta/IP"

#, c-format
msgid "%s%s: TLS init error"
msgstr "%s%s: błąd inicjacji TLS"

#, c-format
msgid "%s%s: TLS handshake failed"
msgstr "%s%s: nawiązanie połączenia TLS nie powiodło się"

#, c-format
msgid ""
"%s%s: you should play with option irc.server.%s.ssl_dhkey_size (current "
"value is %d, try a lower value like %d or %d)"
msgstr ""
"%s%s: powinieneś zmienić wartość opcji irc.server.%s.ssl_dhkey_size (obecna "
"wartość to %d, spróbuj niższej wartości jak %d lub %d)"

#, c-format
msgid "%s%s: timeout"
msgstr "%s%s: timeout"

#, c-format
msgid "%s%s: unable to create socket"
msgstr "%s%s: nie można utworzyć gniazda"

#, c-format
msgid "%sgnutls: failed to calculate certificate fingerprint (%s)"
msgstr "%sgnutls: nie udało się wyliczyć odcisku certyfikatu (%s)"

#, c-format
msgid "%sgnutls: connected using %d-bit Diffie-Hellman shared secret exchange"
msgstr "%sgnutls: połączono używając %d-bitowego klucza Diffie-Hellmana"

#, c-format
msgid "%sgnutls: failed to initialize certificate structure"
msgstr "%sgnutls: nie udało się zainicjować struktury certyfikatu"

#, c-format
msgid "%sgnutls: receiving %d certificate"
msgid_plural "%sgnutls: receiving %d certificates"
msgstr[0] "%sgnutls: odbieram %d certyfikat"
msgstr[1] "%sgnutls: odbieram %d certyfikaty"
msgstr[2] "%sgnutls: odbieram %d certyfikatów"

#, c-format
msgid "%sgnutls: failed to import certificate[%d]"
msgstr "%sgnutls: nie udało się zaimportować certyfikatu[%d]"

#, c-format
msgid "%s - certificate[%d] info:"
msgstr "%s - certyfikat[%d] - informacje:"

#, c-format
msgid "%sgnutls: certificate has expired"
msgstr "%sgnutls: certyfikat wygasł"

#, c-format
msgid "%sgnutls: certificate is not yet activated"
msgstr "%sgnutls: certyfikat nie jest jeszcze aktywny"

#, c-format
msgid "%sgnutls: certificate fingerprint matches"
msgstr "%sgnutls: skrót certyfikatu pasuje"

#, c-format
msgid ""
"%sgnutls: certificate fingerprint does NOT match (check value of option irc."
"server.%s.ssl_fingerprint)"
msgstr ""
"%sgnutls: skrót certyfikatu NIE pasuje (sprawdź wartość opcji irc.server.%s."
"ssl_fingerprint)"

#, c-format
msgid "%sgnutls: the hostname in the certificate does NOT match \"%s\""
msgstr "%sgnutls: nazwa hosta w certyfikacie NIE pasuje do „%s”"

#, c-format
msgid "%sgnutls: error while checking peer's certificate"
msgstr "%sgnutls: błąd podczas sprawdzania certyfikatu partnera"

#, c-format
msgid "%sgnutls: peer's certificate is NOT trusted"
msgstr "%sgnutls: certyfikat partnera NIE jest zaufany"

#, c-format
msgid "%sgnutls: peer's certificate is trusted"
msgstr "%sgnutls: certyfikat partnera jest zaufany"

#, c-format
msgid "%sgnutls: peer's certificate issuer is unknown"
msgstr "%sgnutls: nieznany wystawca certyfikatu partnera"

#, c-format
msgid "%sgnutls: the certificate has been revoked"
msgstr "%sgnutls: certyfikat został unieważniony"

#, c-format
msgid "%sgnutls: sending one certificate"
msgstr "%sgnutls: wysyłam jeden certyfikat"

#, c-format
msgid "%sgnutls: invalid certificate \"%s\", error: %s"
msgstr "%sgnutls: błędny certyfikat „%s”, błąd: %s"

#, c-format
msgid "%s - client certificate info (%s):"
msgstr "%s - informacje o certyfikacie klienta (%s):"

#, c-format
msgid "%sgnutls: unable to read certificate \"%s\""
msgstr "%sgnutls: nie można odczytać certyfikatu „%s”"

#, c-format
msgid "%s%s: unknown address for server \"%s\", cannot connect"
msgstr "%s%s: nieznany adres serwera „%s”, nie można połączyć"

#, c-format
msgid "%s%s: proxy \"%s\" not found for server \"%s\", cannot connect"
msgstr ""
"%s%s: nie znaleziono proxy „%s” dla serwera „%s”, nie można połączyć"

#, c-format
msgid "%s%s: missing proxy settings, check options for proxy \"%s\""
msgstr "%s%s: brakujące ustawienie proxy, sprawdź opcje proxy „%s”"

#, c-format
msgid "%s%s: nicks not defined for server \"%s\", cannot connect"
msgstr "%s%s: nie zdefiniowano nicków dla serwera „%s”, nie można połączyć"

#, c-format
msgid ""
"%s%s: cannot connect with SSL because WeeChat was not built with GnuTLS "
"support"
msgstr ""
"%s%s: nie można połączyć używając SSL, ponieważ WeeChat został skompilowany "
"bez wsparcia dla GnuTLS"

#, c-format
msgid "%s%s: connecting to server %s/%d%s via %s proxy %s/%d%s..."
msgstr "%s%s: łączę się z serwerem %s/%d%s przez %s proxy %s/%d%s..."

#, c-format
msgid "Connecting to server %s/%d%s via %s proxy %s/%d%s..."
msgstr "Łączę z serwerem %s/%d%s przez %s proxy %s/%d%s..."

#, c-format
msgid "%s%s: connecting to server %s/%d%s..."
msgstr "%s%s: łączę z serwerem %s/%d%s..."

#, c-format
msgid "%s%s: reconnecting to server..."
msgstr "%s%s: ponownie łączę się z serwerem..."

#, c-format
msgid "%s%s: disconnected from server"
msgstr "%s%s: rozłączono z serwerem"

#, c-format
msgid "%s%s: exception: %s"
msgstr "%s%s: wyjątek %s"

#, c-format
msgid "%s%s: unable to run function \"%s\""
msgstr "%s%s: nie można wykonać funkcji „%s”"

#, c-format
msgid "%s%s: script \"%s\" not found"
msgstr "%s%s: nie znaleziono skryptu „%s”"

#, c-format
msgid "%s%s: unable to create new sub-interpreter"
msgstr "%s%s: nie można stworzyć nowego pod-interpretatora"

#, c-format
msgid "%s%s: unable to load file \"%s\""
msgstr "%s%s: nie można wczytać pliku „%s”"

#, c-format
msgid "%s%s: unable to execute file \"%s\""
msgstr "%s%s: nie można wykonać pliku „%s”"

msgid "Log buffers to files"
msgstr "Zapisuj bufory do plików"

#, c-format
msgid ""
"%s%s: unable to find filename mask for buffer \"%s\", logging is disabled "
"for this buffer"
msgstr ""
"%s%s: nie można odnaleźć maski pliku dla bufora „%s”, logowanie dla tego "
"bufora zostaje wyłączone"

#, c-format
msgid "%s%s: not enough memory"
msgstr "%s%s: za mało pamięci"

#, c-format
msgid ""
"%s%s: unable to start logging for buffer \"%s\": filename \"%s\" is already "
"used by another buffer (check your log settings)"
msgstr ""
"%s%s: nie można zacząć logowania dla bufora „%s”: plik „%s” jest już "
"użyty dla innego bufora (sprawdź ustawienia logów)"

#, c-format
msgid "%s%s: unable to create directory for logs (\"%s\")"
msgstr "%s%s: nie można utworzyć katalogu dla logów („%s”)"

#, c-format
msgid "%s%s: unable to write log file \"%s\": %s"
msgstr "%s%s: nie można zapisać pliku z logiem „%s”: %s"

#, c-format
msgid "%s\t****  Beginning of log  ****"
msgstr "%s\t****  Początek logu  ****"

#, c-format
msgid "%s\t****  End of log  ****"
msgstr "%s\t**** Koniec logu  ****"

msgid "Logging on buffers:"
msgstr "Loguję w buforach:"

#, c-format
msgid "logging (level: %d)"
msgstr "logowanie (poziom: %d)"

msgid "not logging"
msgstr "nie loguję"

msgid "log not started"
msgstr "log nie uruchomiony"

#, c-format
msgid "%s: \"%s\" => level %d"
msgstr "%s: „%s” => poziom %d"

#, c-format
msgid "%s===\t%s========== End of backlog (%d lines) =========="
msgstr "%s===\t%s========== Koniec backloga (%d linii) =========="

msgid "logger plugin configuration"
msgstr "konfiguracja wtyczki logera"

msgid "list || set <level> || flush || disable"
msgstr "list || set <poziom> || flush || disable"

msgid ""
"   list: show logging status for opened buffers\n"
"    set: set logging level on current buffer\n"
"  level: level for messages to be logged (0 = logging disabled, 1 = a few "
"messages (most important) .. 9 = all messages)\n"
"  flush: write all log files now\n"
"disable: disable logging on current buffer (set level to 0)\n"
"\n"
"Options \"logger.level.*\" and \"logger.mask.*\" can be used to set level or "
"mask for a buffer, or buffers beginning with name.\n"
"\n"
"Log levels used by IRC plugin:\n"
"  1: user message, notice, private\n"
"  2: nick change\n"
"  3: server message\n"
"  4: join/part/quit\n"
"  9: all other messages\n"
"\n"
"Examples:\n"
"  set level to 5 for current buffer:\n"
"    /logger set 5\n"
"  disable logging for current buffer:\n"
"    /logger disable\n"
"  set level to 3 for all IRC buffers:\n"
"    /set logger.level.irc 3\n"
"  disable logging for main WeeChat buffer:\n"
"    /set logger.level.core.weechat 0\n"
"  use a directory per IRC server and a file per channel inside:\n"
"    /set logger.mask.irc \"$server/$channel.weechatlog\""
msgstr ""
"   list: pokazuje status logów dla otwartych buforów\n"
"    set: ustawia poziom logowania dla obecnego bufora\n"
"  poziom: poziom logowanych wiadomości (0 = wyłączone, 1 = kilka wiadomości "
"(najważniejsze) .. 9 = wszystkie wiadomości)\n"
"  flush: zapisuje natychmiast wszystkie pliki z logami\n"
"disable: wyłącza logowanie dla obecnego bufora (ustawia poziom na 0)\n"
"\n"
"Opcje „logger.level.*” oraz „logger.mask.*” mogą być użyte do ustawienia "
"poziomu lub maski dla bufora lub buforów zaczynających się od nazwy.\n"
"\n"
"Poziomy logowania używane przez wtyczkę IRC:\n"
"  1: wiadomości użytkowników, powiadomienia, wiadomości prywatne\n"
"  2: zmiany nicków\n"
"  3: wiadomości serwera\n"
"  4: wejścia/opuszczenia/wyjścia\n"
"  9: wszystkie pozostałe wiadomości\n"
"\n"
"Przykłady:\n"
"  ustawia poziom na 5 dla obecnego bufora:\n"
"    /logger set 5\n"
"  wyłącza logowanie w obecnym buforze:\n"
"    /logger disable\n"
"  ustawia poziom na 3 dla wszystkich buforów IRC:\n"
"    /set logger.level.irc 3\n"
"  wyłącza logowanie głównego bufora WeeChat:\n"
"    /set logger.level.core.weechat 0\n"
"  użyj oddzielnych katalogów dla serwerów IRC, oraz oddzielnych plików dla "
"kanałów:\n"
"    /set logger.mask.irc „$server/$channel.weechatlog”"

msgid ""
"logging level for this buffer (0 = logging disabled, 1 = a few messages "
"(most important) .. 9 = all messages)"
msgstr ""
"poziom logowania dla tego buforu (0 = wyłączone, 1 = trochę wiadomości "
"(najważniejsze) .. 9 = wszystkie wiadomości)"

msgid "file mask for log file; local buffer variables are permitted"
msgstr "maska dla pliku z logiem; lokalne zmienne buforów dozwolone"

msgid ""
"maximum number of lines to display from log file when creating new buffer (0 "
"= no backlog)"
msgstr ""
"maksymalna ilość linii wyświetlana z logu podczas tworzenia nowego bufora (0 "
"= bez historii)"

msgid "color for line ending the backlog"
msgstr "kolor linii kończącej backloga"

msgid "color for backlog lines"
msgstr "kolor linii backloga"

msgid ""
"automatically save content of buffers to files (unless a buffer disables log)"
msgstr ""
"automatycznie zapisuj zawartość buforów do plików (chyba, że bufor ma "
"wyłączone logowanie)"

msgid ""
"number of seconds between flush of log files (0 = write in log files "
"immediately for each line printed)"
msgstr ""
"ilość sekund pomiędzy zapisywaniem plików z logami (0 = zapisuj pliki "
"natychmiast po pojawieniu sie każdej nowej linii)"

msgid "write information line in log file when log starts or ends for a buffer"
msgstr ""
"zapisuje informacje w pliku z logami o rozpoczęciu i zakończeniu logowania "
"buforu"

msgid ""
"default file name mask for log files (format is \"directory/to/file\" or "
"\"file\", without first \"/\" because \"path\" option is used to build "
"complete path to file); local buffer variables are permitted (you should use "
"only variables that are defined on all buffers, so for example you should "
"NOT use $server nor $channel); date specifiers are permitted (see man "
"strftime)"
msgstr ""
"domyślna maska nazw plików z logami (format to „ścieżka/do/pliku” lub "
"„plik”, bez pierwszego „/” ponieważ opcja „path” jest użyta do "
"stworzenia kompletnej ścieżki do pliku); lokalne zmienne buforów dozwolone; "
"(powinno się używać tylko zmiennych zdefiniowanych dla wszytkich buforów, na "
"przykład nie należy używać $server ani $channel); określenia dla daty są "
"dozwolone (zobacz man  strftime)"

msgid "use only lower case for log filenames"
msgstr "używaj tylko małych liter dla nazw plików z logami"

msgid "text to write before nick in prefix of message, example: \"<\""
msgstr ""
"tekst wyświetlany przed nickiem w przedrostku wiadomości, przykład: „<”"

msgid "text to write after nick in prefix of message, example: \">\""
msgstr "tekst wyświetlany za nickiem w przedrostku wiadomości, przykład: „>”"

msgid ""
"path for WeeChat log files; \"%h\" at beginning of string is replaced by "
"WeeChat home (\"~/.weechat\" by default); date specifiers are permitted (see "
"man strftime) (note: content is evaluated, see /help eval)"
msgstr ""
"ścieżka do plików z logami WeeChat; „%h” na początku ciągu zostanie "
"zastąpione przez katalog domowy WeeChat (domyślnie „~/.weechat”); "
"określenia dla daty są dozwolone (zobacz man  strftime) (uwaga: zawartość "
"jest przetwarzana, zobacz /help eval)"

msgid ""
"replacement char for special chars in filename built with mask (like "
"directory delimiter)"
msgstr ""
"znak zastępczy dla znaków specjalnych w plikach stworzonych przy użyciu "
"maski (jak separator katalogów)"

msgid "timestamp used in log files (see man strftime for date/time specifiers)"
msgstr ""
"format czasu użyty w plikach z logami (zobacz man strftime dla "
"specyfikatorów daty/czasu)"

msgid "list of logger buffers"
msgstr "lista logowanych buforów"

msgid "logger pointer (optional)"
msgstr "wskaźnik logger (opcjonalny)"

msgid "Support of lua scripts"
msgstr "Wsparcie dla skryptów lua"

#, c-format
msgid "%s%s: unable to redirect stdout and stderr"
msgstr "%s%s: nie można przekierować standardowego wyjścia i wyjścia błędu"

msgid "Support of perl scripts"
msgstr "Wsparcie dla skryptów perla"

#, c-format
msgid "%s%s: function \"%s\" must return one valid value (%d)"
msgstr "%s%s: funkcja „%s” musi zwrócić jedną poprawną wartość (%d)"

#, c-format
msgid "%s%s: function \"%s\" is internally misused"
msgstr "%s%s: funkcja „%s” jest wewnętrznie źle użyta"

#, c-format
msgid "%s%s: not enough memory in function \"%s\""
msgstr "%s%s: za mało pamięci wewnątrz funkcji „%s”"

#, c-format
msgid "%s%s: unable to parse file \"%s\""
msgstr "%s%s: nie można przetworzyć pliku „%s”"

#, c-format
msgid "%s%s: unable to initialize %s"
msgstr "%s%s: nie można zainicjować %s"

msgid "WeeChat version"
msgstr "wersja WeeChat"

msgid "WeeChat version (as number)"
msgstr "wersja WeeChat (jako liczba)"

msgid ""
"WeeChat git version (output of command \"git describe\" for a development "
"version only, empty for a stable release)"
msgstr ""
"wersja git WeeChat (wyjście komendy „git describe” dla tylko dla wersji "
"rozwojowej, puste dla wersji stabilnej)"

msgid "WeeChat compilation date"
msgstr "data kompilacji WeeChat"

msgid "WeeChat PID (process ID)"
msgstr ""

msgid "directory separator"
msgstr "separator katalogów"

msgid "WeeChat directory"
msgstr "katalog Weechat"

msgid "WeeChat \"lib\" directory"
msgstr "katalog „lib” WeeChata"

msgid "WeeChat \"share\" directory"
msgstr "katalog „share” WeeChata"

msgid "WeeChat \"locale\" directory"
msgstr "katalog „locale” WeeChata"

msgid "WeeChat site"
msgstr "Strona WeeChat"

msgid "WeeChat site, download page"
msgstr "Strona pobrań WeeChat"

msgid "1 if WeeChat is upgrading (command `/upgrade`)"
msgstr "1 jeżeli WeeChat jest aktualizowany (komenda `/upgrade`)"

msgid "terminal charset"
msgstr "kodowanie terminala"

msgid "WeeChat internal charset"
msgstr "wewnętrzne kodowanie WeeChat"

msgid "locale used for translating messages"
msgstr "zestaw znaków użyty do tłumaczenia wiadomości"

msgid "keyboard inactivity (seconds)"
msgstr "brak aktywności klawiatury (sekundy)"

msgid "1 if filters are enabled"
msgstr "1 jeśli filtry są aktywne"

msgid "1 if cursor mode is enabled"
msgstr "1 jeśli tryb kursora jest aktywny"

msgid "width of terminal"
msgstr "szerokość terminala"

msgid "height of terminal"
msgstr "wysokość terminala"

msgid "POSIX extended regular expression to search ANSI escape codes"
msgstr ""
"Rozszerzone wyrażenia regularne POSIX do wyszukiwania kodów escapującyhc ANSI"

msgid "terminal color (0-255) converted to RGB color"
msgstr "kolor terminala (0-255) skonwertowany na kolor RGB"

msgid "color (terminal color: 0-255)"
msgstr "kolor (kolor terminala: 0-255)"

msgid "RGB color converted to terminal color (0-255)"
msgstr "kolor RGB skonwertowany na kolor terminala (0-255)"

msgid "rgb,limit (limit is optional and is set to 256 by default)"
msgstr "rgb,limit (limit jest opcjonalny i ustawiony domyślnie na 256)"

msgid "get nick color code"
msgstr "pobiera kod koloru nicka"

msgid "get nick color name"
msgstr "pobiera nazwę koloru nicka"

msgid "list of bars"
msgstr "lista pasków"

msgid "bar pointer (optional)"
msgstr "wskaźnik paska (opcjonalne)"

msgid "bar name (wildcard \"*\" is allowed) (optional)"
msgstr "nazwa paska (wildcard „*” jest dozwolony) (opcjonalne)"

msgid "list of bar items"
msgstr "lista elementów pasków"

msgid "bar item pointer (optional)"
msgstr "wskaźnik elementu paska (opcjonalne)"

msgid "bar item name (wildcard \"*\" is allowed) (optional)"
msgstr "nazwa elementu paska (wildcard „*” jest dozwolony) (opcjonalne)"

msgid "list of bar windows"
msgstr "lista pasków okien"

msgid "bar window pointer (optional)"
msgstr "wskaźnik paska okna (opcjonalne)"

msgid "list of buffers"
msgstr "lista buforów"

msgid "buffer pointer (optional)"
msgstr "wskaźnik bufora (opcjonalne)"

msgid "buffer name (wildcard \"*\" is allowed) (optional)"
msgstr "nazwa bufora (wildcard „*” jest dozwolony) (opcjonalne)"

msgid "lines of a buffer"
msgstr "linie w buforze"

msgid "buffer pointer"
msgstr "wskaźnik bufora"

msgid "list of filters"
msgstr "lista filtrów"

msgid "filter name (wildcard \"*\" is allowed) (optional)"
msgstr "nazwa filtru (wildcard „*” jest dozwolony) (opcjonalne)"

msgid "history of commands"
msgstr "historia komend"

msgid "buffer pointer (if not set, return global history) (optional)"
msgstr ""
"wskaźnik bufora (jeśli nie ustawiony, zwraca globalną historię) (opcjonalne)"

msgid "list of hooks"
msgstr "lista powiązań"

msgid "hook pointer (optional)"
msgstr "wskaźnik uchwytu (opcjonalne)"

msgid ""
"type,arguments (type is command/timer/.., arguments to get only some hooks "
"(wildcard \"*\" is allowed), both are optional)"
msgstr ""
"typ,argumenty (typ to komenda/timer/.., argumenty do uzyskania tylko "
"niektórych hooków (wildcard „*” jest dozwolony), oba są opcjonalne)"

msgid "list of buffers in hotlist"
msgstr "lista buforów w hotliście"

msgid "list of key bindings"
msgstr "lista skrótów klawiszowych"

msgid "context (\"default\", \"search\", \"cursor\" or \"mouse\") (optional)"
msgstr ""
"kontekst („default”, „search”, „cursor” lub „mouse”) (opcjonalne)"

msgid "list of layouts"
msgstr "lista układów"

msgid "nicks in nicklist for a buffer"
msgstr "nicki na liście nicków bufora"

msgid "nick_xxx or group_xxx to get only nick/group xxx (optional)"
msgstr ""
"nick_xxx lub group_xxx w celu pozyskania tylko nick/group xxx (opcjonalne)"

msgid "list of options"
msgstr "lista opcji"

msgid "option name (wildcard \"*\" is allowed) (optional)"
msgstr "nazwa opcji (wildcard „*” jest dozwolony) (opcjonalne)"

msgid "list of plugins"
msgstr "lista wtyczek"

msgid "plugin pointer (optional)"
msgstr "wskaźnik wtyczki (opcjonalne)"

msgid "plugin name (wildcard \"*\" is allowed) (optional)"
msgstr "nazwa wtyczki (wildcard „*” jest dozwolony) (opcjonalne)"

msgid "list of proxies"
msgstr "lista pośredników"

msgid "proxy pointer (optional)"
msgstr "wskaźnik pośrednika (opcjonalny)"

msgid "proxy name (wildcard \"*\" is allowed) (optional)"
msgstr "nazwa pośrednika (wildcard „*” jest dozwolony) (opcjonalne)"

msgid "options for URL"
msgstr "opcje dla URLi"

msgid "list of windows"
msgstr "lista okien"

msgid "window pointer (optional)"
msgstr "wskaźnik okna (opcjonalne)"

msgid "\"current\" for current window or a window number (optional)"
msgstr "„current” dla obecnego okna lub numer okna (opcjonalne)"

msgid "bar"
msgstr "pasek"

msgid "bar item"
msgstr "element paska"

msgid "bar window"
msgstr "okno paska"

msgid "buffer"
msgstr "bufor"

msgid "visited buffer"
msgstr "odwiedzony bufor"

msgid "structure with completion"
msgstr "struktura z uzupełnianiem"

msgid "config file"
msgstr "plik konfiguracyjne"

msgid "config section"
msgstr "sekcja konfiguracyjna"

msgid "config option"
msgstr "opcja konfiguracyjna"

msgid "filter"
msgstr "filtr"

msgid "history of commands in buffer"
msgstr "historia komend w buforze"

msgid "hotlist"
msgstr "hotlista"

msgid "structure with undo for input line"
msgstr "struktura z cofnięciem dla linii komend"

msgid "a key (keyboard shortcut)"
msgstr "klawisz (skrót klawiszowy)"

msgid "layout"
msgstr "układ"

msgid "buffer layout"
msgstr "układ bufora"

msgid "window layout"
msgstr "układ okna"

msgid "structure with lines"
msgstr "struktura z liniami"

msgid "structure with one line"
msgstr "struktura z jedną linią"

msgid "structure with one line data"
msgstr "struktura z jedno liniowymi danymi"

msgid "group in nicklist"
msgstr "grupy na liście nicków"

msgid "nick in nicklist"
msgstr "nicki na liście nicków"

msgid "plugin"
msgstr "wtyczka"

msgid "proxy"
msgstr "pośrednik"

msgid "window"
msgstr "okno"

msgid "scroll info in window"
msgstr "informacje o przewijaniu w oknie"

msgid "tree of windows"
msgstr "drzewo okien"

#, c-format
msgid "Initializing plugin \"%s\" (priority: %d)"
msgstr "Inicjalizuję wtyczkę „%s” (priorytet: %d)"

#, c-format
msgid "%sError: unable to initialize plugin \"%s\""
msgstr "%sBłąd: nie można zainicjować wtyczki „%s”"

#, c-format
msgid "%sError: unable to load plugin \"%s\": %s"
msgstr "%sBłąd: nie można załadować wtyczki „%s”: %s"

#, c-format
msgid ""
"%sIf you're trying to load a script and not a C plugin, try command to load "
"scripts (/perl, /python, ...)"
msgstr ""
"%sJeżeli próbujesz załadować skrypt a nie wtyczkę, spróbuj komend dla "
"skryptów (/perl, /python, ...)"

#, c-format
msgid "%sError: symbol \"%s\" not found in plugin \"%s\", failed to load"
msgstr ""
"%sBłąd: symbol „%s” nie znaleziony we wtyczce „%s”, nie udało się "
"załadować"

#, c-format
msgid "%sIf plugin \"%s\" is old/obsolete, you can delete this file."
msgstr ""
"%sJeżeli wtyczka „%s” jest stara/przestarzała, możesz usunąć ten plik."

#, c-format
msgid ""
"%sError: API mismatch for plugin \"%s\" (current API: \"%s\", plugin API: "
"\"%s\"), failed to load"
msgstr ""
"%sBłąd: niedopasowane API „%s” (obecne API: „%s”, API wtyczki: „%s”), "
"nie udało się załadować"

#, c-format
msgid ""
"%sError: unable to load plugin \"%s\": a plugin with same name already exists"
msgstr ""
"%sBłąd: nie można załadować wtyczki „%s”: wtyczka o takiej nazwie już "
"istnieje"

#, c-format
msgid "%sError: function \"%s\" not found in plugin \"%s\", failed to load"
msgstr ""
"%sBłąd: funkcja „%s” nie znaleziona we wtyczce „%s”, nie udało się "
"załadować"

#, c-format
msgid "%sError: unable to load plugin \"%s\" (not enough memory)"
msgstr "%sBłąd: nie można załadować wtyczki „%s” (za mało pamięci)"

#, c-format
msgid "Plugin \"%s\" loaded"
msgstr "Wtyczka „%s” załadowana"

#, c-format
msgid "Plugin \"%s\" unloaded"
msgstr "Wtyczka „%s” wyładowana"

#, c-format
msgid "%sError: plugin \"%s\" not found"
msgstr "%sBłąd: nie znaleziono wtyczki „%s”"

msgid "Plugins unloaded"
msgstr "Wyładowano wtyczki"

msgid "description of plugin option"
msgstr "opis opcji wtyczki"

msgid "list/load/unload scripts"
msgstr "list/load/unload skrypt"

msgid ""
"list|listfull [<name>] || load [-q] <filename> || autoload || reload|unload "
"[-q] [<name>]"
msgstr ""
"list|listfull [<nazwa>] || load [-q] <nazwapliku> || autoload || reload|"
"unload [-q] [<nazwa>]"

msgid ""
"    list: list loaded scripts\n"
"listfull: list loaded scripts (verbose)\n"
"    load: load a script\n"
"autoload: load all scripts in \"autoload\" directory\n"
"  reload: reload a script (if no name given, unload all scripts, then load "
"all scripts in \"autoload\" directory)\n"
"  unload: unload a script (if no name given, unload all scripts)\n"
"filename: script (file) to load\n"
"    name: a script name (name used in call to \"register\" function)\n"
"      -q: quiet mode: do not display messages\n"
"\n"
"Without argument, this command lists all loaded scripts."
msgstr ""
"    list: lista załadowanych wtyczek\n"
"listfull: lista załadowanych wtyczek (szczegółowa)\n"
"    load: ładuje wtyczkę\n"
"autoload: automatycznie ładuje wtyczki w katalogu systemowym lub "
"użytkownika\n"
"  reload: przeładuje pojedynczą wtyczkę (jeśli nie podano nazwy, wyładuje "
"wszystkie wtyczki, następnie automatycznie załaduje wtyczki)\n"
"  unload: wyładowuje jedną albo wszystkie wtyczki\n"
"nazwa_pliku: skrypt (plik) do załadowania\n"
"    nazwa: nazwa skryptu (nazwa użyta do wywołania funkcji „register”)\n"
"      -q: tryb cichy: nie wyświetla wiadomości\n"
"\n"
"Bez argumentów ta komenda wyświetli wszystkie załadowane wtyczki."

msgid "list of scripts"
msgstr "lista skryptów"

msgid "script pointer (optional)"
msgstr "wskaźnik skryptu (opcjonalne)"

msgid "script name (wildcard \"*\" is allowed) (optional)"
msgstr "nazwa skryptu (wildcard „*” jest dozwolony) (opcjonalne)"

#, c-format
msgid ""
"%s%s: warning, invalid pointer (\"%s\") for function \"%s\" (script: %s)"
msgstr ""
"%s%s: ostrzeżenie, niewłaściwy wskaźnik („%s”) dla funkcji „%s” (skrypt: "
"%s)"

#, c-format
msgid "%s: error loading script \"%s\" (spaces or empty name not allowed)"
msgstr ""
"%s: błąd podczas ładowania skryptu „%s” (spacje lub pusta nazwa nie są "
"dozwolone)"

#, c-format
msgid ""
"%s%s: warning, license \"%s\" for script \"%s\" differs from plugin license "
"(\"%s\")"
msgstr ""
"%s%s: uwaga, licencja „%s” skryptu „%s” różni się od licencji wtyczki "
"(„%s”)"

#, c-format
msgid "%s: error loading script \"%s\" (not enough memory)"
msgstr "%s: błąd podczas ładowania skryptu  „%s” (za mało pamięci)"

#, c-format
msgid "%s: script removed: %s"
msgstr "%s: usunięto skrypt: %s"

#, c-format
msgid "%s%s: failed to remove script: %s (%s)"
msgstr "%s%s: nie udało się usunąć skryptu: %s (%s)"

#, c-format
msgid "%s: script \"%s\" not found, nothing was removed"
msgstr "%s: nie znaleziono skryptu „%s” , nic nie usunięto"

#, c-format
msgid "%s%s: failed to move script %s to %s (%s)"
msgstr "%s%s: nie udało się przenieść skryptu %s do %s (%s)"

#. TRANSLATORS: "%s" is language (for example "perl")
#, c-format
msgid "%s scripts loaded:"
msgstr "załadowano skrypt %s:"

#, c-format
msgid "    file: %s"
msgstr "    plik: %s"

#, c-format
msgid "    written by \"%s\", license: %s"
msgstr "    napisane przez „%s”, licencja: %s"

msgid "  (none)"
msgstr "  (żaden)"

#, c-format
msgid "%s: scripts unloaded"
msgstr "%s: skryptów wyładowano"

#, c-format
msgid ""
"%s%s: unable to call function \"%s\", script is not initialized (script: %s)"
msgstr ""
"%s%s: nie można wywołać funkcji „%s”, skrypt niezainicjowany (skrypt: %s)"

#, c-format
msgid "%s%s: wrong arguments for function \"%s\" (script: %s)"
msgstr "%s%s: nieprawidłowe argumenty dla funkcji „%s” (skrypt: %s)"

msgid "Support of python scripts"
msgstr "Wsparcie dla skryptów pythona"

#, c-format
msgid "%s%s: unable to initialize WeeChat module"
msgstr "%s%s: nie można zainicjować modułu WeeChat"

#, c-format
msgid "%s%s: unable to redirect stdout"
msgstr "%s%s: nie można przekierować wyjścia"

#, c-format
msgid "%s%s: unable to redirect stderr"
msgstr "%s%s: nie można przekierować wyjścia błędu"

msgid "path to python 2.x interpreter"
msgstr "ścieżka do interpretera pythona 2.x"

#, c-format
msgid "%s%s: unable to launch global interpreter"
msgstr "%s%s: nie można uruchomić globalnego interpretera"

#, c-format
msgid "%s%s: unable to get current interpreter state"
msgstr "%s%s: nie można pobrać obecnego stanu interpretera"

#, c-format
msgid "%s%s: unable to free interpreter"
msgstr "%s%s: nie można zwolnić interpretera"

#, c-format
msgid "%s%s: not enough memory for parsing message"
msgstr "%s%s: za mało pamięci na przetworzenie otrzymanych wiadomości"

msgid "Actions (letter+enter):"
msgstr "Akcje (litera+enter):"

msgid "  [D] Disconnect"
msgstr "  [D] Rozłącz"

msgid "  [R] Remove"
msgstr "  [R] Usuń"

msgid "  [P] Purge finished"
msgstr "  [P] Wyczyść skończone"

msgid "  [Q] Close this buffer"
msgstr "  [Q] Zamknij ten bufor"

#, c-format
msgid "%s%s[%s%s%s%s] %s, received: %s, sent: %s"
msgstr "%s%s[%s%s%s%s] %s, odebrano: %s, wysłano: %s"

#, c-format
msgid "%s%-26s started on: %s, ended on: %s"
msgstr "%s%-26s rozpoczęto: %s, zakończono: %s"

msgid "List of clients for relay"
msgstr "Lista klientów do przekazania"

msgid "Relay WeeChat data to remote application (irc/weechat protocols)"
msgstr ""
"Przekazywanie danych WeeChat do zdalnych aplikacji (protokoły irc i weechat)"

#, c-format
msgid ""
"%s%s: disconnecting from client %s%s%s because upgrade can't work for "
"clients connected via SSL"
msgstr ""
"%s%s: rozłączam się z klientem %s%s%s, ponieważ uaktualnienie nie zadziała "
"dla klientów połączonych po SSL"

msgid "client"
msgid_plural "clients"
msgstr[0] "klient"
msgstr[1] "klienty"
msgstr[2] "klientów"

msgid "connecting"
msgstr "łączę"

msgid "waiting auth"
msgstr "oczekuje autoryzacji"

msgid "auth failed"
msgstr "autoryzacja nie powiodła się"

msgid "disconnected"
msgstr "rozłączono"

#, c-format
msgid "%s%s: TLS handshake failed for client %s%s%s: error %d %s"
msgstr ""
"%s%s: nawiązywanie połączenia TLS nie powiodło się dla klienta %s%s%s: błąd "
"%d %s"

#, c-format
msgid "%s%s: TLS handshake timeout for client %s%s%s"
msgstr "%s%s: upłynął czas na nawiązanie połączenia TLS dla klienta %s%s%s"

#, c-format
msgid "%s%s: invalid websocket handshake received for client %s%s%s"
msgstr ""
"%s%s: otrzymano niepoprawny pakiet dla gniazda webowego od klienta %s%s%s"

#, c-format
msgid "%s%s: origin \"%s\" not allowed for websocket"
msgstr "%s%s: źródło „%s” niedozwolone dla gniazda webowego"

#, c-format
msgid "%s: websocket client %s%s%s has real IP address \"%s\""
msgstr "%s: klient websocket %s%s%s posiada adres IP „%s”"

#, c-format
msgid "%s%s: error decoding websocket frame for client %s%s%s"
msgstr "%s%s: błąd dekodowania rami gniazda webowego dla klienta %s%s%s"

#, c-format
msgid "%s%s: reading data on socket for client %s%s%s: error %d %s"
msgstr "%s%s: odczyt danych z gniazda dla klienta %s%s%s: błąd %d %s"

#, c-format
msgid "%s%s: sending data to client %s%s%s: error %d %s"
msgstr "%s%s: wysyłanie danych do klienta %s%s%s: błąd %d %s"

#, c-format
msgid ""
"%s%s: warning: no SSL certificate/key found (option relay.network."
"ssl_cert_key)"
msgstr ""
"%s%s: ostrzeżenie: nie znaleziono certyfikatu/klucza SSL (opcja relay."
"network.ssl_cert_key)"

#, c-format
msgid "%s: new client on port %d: %s%s%s"
msgstr "%s: nowy klient na porcie %d: %s%s%s"

#, c-format
msgid "%s%s: not enough memory for new client"
msgstr "%s%s: za mało pamięci dla nowego klienta"

#, c-format
msgid "%s%s: authentication failed with client %s%s%s"
msgstr "%s%s: uwierzytelnianie nie powiodło się z klientem %s%s%s"

#, c-format
msgid "%s: disconnected from client %s%s%s"
msgstr "%s: rozłączono od klienta %s%s%s"

msgid "Clients for relay:"
msgstr "Klienci do przekazania:"

msgid "Connected clients for relay:"
msgstr "Klienci do przekazywania:"

#, c-format
msgid ""
"  %s%s%s (%s%s%s), started on: %s, last activity: %s, bytes: %llu recv, %llu "
"sent"
msgstr ""
"  %s%s%s (%s%s%s), rozpoczęto: %s, ostatnia aktywność: %s, bajtów: %llu "
"odebrano, %llu wysłano"

#, c-format
msgid "  %s%s%s (%s%s%s), started on: %s"
msgstr "  %s%s%s (%s%s%s), rozpoczęto: %s"

msgid "No client for relay"
msgstr "Brak klientów do przesłania"

msgid "No connected client for relay"
msgstr "Brak klientów do przekazywania"

msgid "Listening on ports:"
msgstr "Nasłuchuję na portach:"

#, c-format
msgid "  port %s%d%s, relay: %s%s%s, %s (not started)"
msgstr "  port %s%d%s, pośrednik: %s%s%s, %s, (nie rozpoczęto)"

#, c-format
msgid "  port %s%d%s, relay: %s%s%s, %s, started on: %s"
msgstr "  port %s%d%s, relay:%s%s%s, %s, rozpoczęto: %s"

msgid "No server for relay"
msgstr "Brak serwera dla relay"

#, c-format
msgid "%s: relay \"%s\" (port %s) added"
msgstr "%s: relay „%s” (port %s) dodany"

#, c-format
msgid "%s: relay \"%s\" (port %d) removed"
msgstr "%s: relay „%s” (port %d) usunięty"

#, c-format
msgid "%s%s: relay \"%s\" not found"
msgstr "%s%s: relay „%s” nie został znaleziony"

msgid "relay control"
msgstr "zarządzanie przesyłaniem"

msgid ""
"list|listfull|listrelay || add <name> <port> || del|stop|restart <name> || "
"raw || sslcertkey"
msgstr ""
"list|listfull|listrelay || add <nazwa> <port> || del|stop|restart <nazwa> || "
"raw || sslcertkey"

msgid ""
"         list: list relay clients (only active relays)\n"
"     listfull: list relay clients (verbose, all relays)\n"
"    listrelay: list relays (name and port)\n"
"          add: add a relay (listen on a port)\n"
"          del: remove a relay (clients remain connected)\n"
"         stop: close the server socket (clients remain connected)\n"
"      restart: close the server socket and listen again on port (clients "
"remain connected)\n"
"         name: relay name (see format below)\n"
"         port: port used for relay\n"
"          raw: open buffer with raw Relay data\n"
"   sslcertkey: set SSL certificate/key using path in option relay.network."
"ssl_cert_key\n"
"\n"
"Relay name is: [ipv4.][ipv6.][ssl.]<protocol.name>\n"
"         ipv4: force use of IPv4\n"
"         ipv6: force use of IPv6\n"
"          ssl: enable SSL\n"
"protocol.name: protocol and name to relay:\n"
"                 - protocol \"irc\": name is the server to share (optional, "
"if not given, the server name must be sent by client in command \"PASS\", "
"with format: \"PASS server:password\")\n"
"                 - protocol \"weechat\" (name is not used)\n"
"\n"
"The \"irc\" protocol allows any IRC client (including WeeChat itself) to "
"connect on the port.\n"
"The \"weechat\" protocol allows a remote interface to connect on the port, "
"see the list here: https://weechat.org/download/\n"
"\n"
"Without argument, this command opens buffer with list of relay clients.\n"
"\n"
"Examples:\n"
"  irc proxy, for server \"freenode\":\n"
"    /relay add irc.freenode 8000\n"
"  irc proxy, for server \"freenode\", with SSL:\n"
"    /relay add ssl.irc.freenode 8001\n"
"  irc proxy, for all servers (client will choose), with SSL:\n"
"    /relay add ssl.irc 8002\n"
"  weechat protocol:\n"
"    /relay add weechat 9000\n"
"  weechat protocol with SSL:\n"
"    /relay add ssl.weechat 9001\n"
"  weechat protocol with SSL, using only IPv4:\n"
"    /relay add ipv4.ssl.weechat 9001\n"
"  weechat protocol with SSL, using only IPv6:\n"
"    /relay add ipv6.ssl.weechat 9001\n"
"  weechat protocol with SSL, using IPv4 + IPv6:\n"
"    /relay add ipv4.ipv6.ssl.weechat 9001"
msgstr ""
"         list: wyświetla klienty pośrednika (tylko aktywne)\n"
"     listfull: wyświetla klienty pośrednika (wszystkie)\n"
"    listrelay: wyświetla pośredników (nazwa i port)\n"
"          add: dodaje relay (nasłuchuje na porcie)\n"
"          del: usuwa relay (klienty zostają połączone)\n"
"         stop: zamyka gniazdo serwera (klienty zostają połączone)\n"
"      restart: zamyka porta serwera i otwiera go ponownie nasłuchując na nim "
"(klienty zostają połączone)\n"
"         nazwa: nazwa pośrednika (format poniżej)\n"
"         port: port używany przez pośrednika\n"
"          raw: otwiera bufor z nieprzetworzonymi danymi pośrednika\n"
"   kluczSSL: ustawia certyfikat SSL/hasło używając ścieżki w opcji relay."
"network.ssl_cert_key\n"
"\n"
"Nazwa pośrednika to: [ipv4.][ipv6.][ssl.]<protokół.nazwa>\n"
"         ipv4: wymusza użycie IPv4\n"
"         ipv6: wymusza użycie IPv6\n"
"          ssl: włącza SSL\n"
"protokół.nazwa: protokół i nazwa do przekazywania:\n"
"                 - protokół „irc”: nazwą jest serwer do współdzielenia "
"(opcjonalne, jeśli nie podane, nazwa serwera musi być wysłana przez klienta "
"w komendzie „PASS”, format: „PASS serwer:hasło”)\n"
"                 - protokół „weechat” (nazwa nie jest używana)\n"
"\n"
"Protokół „irc” pozwala dowolnemu klientowi IRC (włączajac w to WeeChat) "
"połączyć się na ustawionym porcie.\n"
"Protokół „weechat” pozwala na połączenie się zdalnym interfejsem, lista "
"dostępna pod adresem: https://weechat.org/download/\n"
"\n"
"Bez argumentu komenda otwiera bufor z listą klientów.\n"
"\n"
"Przykłady:\n"
"  pośrednik irc dla serwera „freenode\":\n"
"    /relay add irc.freenode 8000\n"
"  pośrednik irc dla serwera „freenode”, z SSL:\n"
"    /relay add ssl.irc.freenode 8001\n"
"  pośrednik irc dla wszystkich serwerów (klient wybiera) z SSL:\n"
"    /relay add ssl.irc 8002\n"
"  protokół weechat:\n"
"    /relay add weechat 9000\n"
"  protokół weechat z SSL:\n"
"    /relay add ssl.weechat 9001\n"
"  protokół weechat z SSL, używający tylko IPv4:\n"
"    /relay add ipv4.ssl.weechat 9001\n"
"  protokół weechat z SSL, używający tylko IPv6:\n"
"    /relay add ipv6.ssl.weechat 9001\n"
"  protokół weechat z SSL, używający IPv4 + IPv6:\n"
"    /relay add ipv4.ipv6.ssl.weechat 9001"

msgid "all possible protocol.name for relay plugin"
msgstr "wszystkie możliwe protokół.nazwa dla wtyczki relay"

msgid "protocol.name of current relays for relay plugin"
msgstr "protokół.nazwa dla obecnych relayów dla wtyczki relay"

msgid "first free port for relay plugin"
msgstr "pierwszy wolny port dla wtyczki relay"

#, c-format
msgid "%s%s: error: port \"%d\" is already used"
msgstr "%s%s: błąd: port „%d” jest już w użyciu"

#, c-format
msgid "%s%s: cannot use SSL because WeeChat was not built with GnuTLS support"
msgstr ""
"%s%s: nie można połączyć używając SSL, ponieważ WeeChat został skompilowany "
"bez wsparcia dla GnuTLS"

#, c-format
msgid "%s%s: error: unknown protocol \"%s\""
msgstr "%s%s: błąd: nieznany protokół „%s”"

#, c-format
msgid "%s%s: error: name is not allowed for protocol \"%s\""
msgstr "%s%s: błąd: nie jest dozwolona dla protokołu „%s”"

#, c-format
msgid "%s%s: error: relay for \"%s\" already exists"
msgstr "%s%s: błąd: relay dla „%s” już istnieje"

msgid "auto open relay buffer when a new client is connecting"
msgstr "automatycznie otwiera bufor kiedy podłącza się nowy klient"

msgid "text color for client description"
msgstr "kolor tekstu dla opisu klienta"

msgid "text color for \"connecting\" status"
msgstr "kolor statusu „connecting”"

msgid "text color for \"waiting authentication\" status"
msgstr "kolor statusu „waiting authentication”"

msgid "text color for \"connected\" status"
msgstr "kolor statusu „connected”"

msgid "text color for \"authentication failed\" status"
msgstr "kolor statusu „authentication failed”"

msgid "text color for \"disconnected\" status"
msgstr "kolor statusu „disconnected”"

msgid "text color in relay buffer"
msgstr "kolor tekstu w buforze pośrednika"

msgid "background color in relay buffer"
msgstr "kolor tła w buforze pośrednika"

msgid "text color of selected line in relay buffer"
msgstr "kolor tekstu zaznaczonej linii w buforze pośrednika"

msgid ""
"allow empty password in relay (it should be enabled only for tests or local "
"network)"
msgstr ""
"zezwala na puste haslo dla pośrednika (zaleca się włączać tylko dla testów "
"albo dla sieci lokalnej)"

msgid ""
"POSIX extended regular expression with IPs allowed to use relay (case "
"insensitive, use \"(?-i)\" at beginning to make it case sensitive), example: "
"\"^(123.45.67.89|192.160.*)$\""
msgstr ""
"rozszerzone wyrażenia regularne POSIX z adresami IP dozwolonymi dla "
"pośrednika (nie wrażliwe na wielkość znaków, umieszczenie „(?-i)” na "
"początku sprawi, że wielość znaków będzie miała znaczenie), przykład: "
"„^(123.45.67.89|192.160.*)$”"

msgid ""
"address for bind (if empty, connection is possible on all interfaces, use "
"\"127.0.0.1\" to allow connections from local machine only)"
msgstr ""
"adres do przypisania (jeśli puste, połączenie jest możliwe na wszystkich "
"interfejsach, użyj „127.0.0.1”, aby pozwolić tylko na połączenia z tej "
"maszyny)"

msgid ""
"delay for purging disconnected clients (in minutes, 0 = purge clients "
"immediately, -1 = never purge)"
msgstr ""
"opóźnienie, z jakim zostaną skasowane rozłączone klienty (w minutach, 0 = "
"natychmiast, -1 nigdy)"

msgid ""
"compression level for packets sent to client with WeeChat protocol (0 = "
"disable compression, 1 = low compression ... 9 = best compression)"
msgstr ""
"stopień kompresji pakietów wysyłanych do klienta za pomocą protokołu WeeChat "
"(0 = kompresja wyłączona, 1 = niska kompresja ... 9 = najwyższa kompresja)"

msgid ""
"listen on IPv6 socket by default (in addition to IPv4 which is default); "
"protocols IPv4 and IPv6 can be forced (individually or together) in the "
"protocol name (see /help relay)"
msgstr ""
"nasłuchuj domyślnie na gnieździe IPv6 (w dodatku do domyślnego IPv4); "
"protokoły IPv4 i IPv6 mogą być wymuszane (pojedynczo lub razem) w nazwie "
"protokołu (zobacz /help relay)"

msgid "maximum number of clients connecting to a port (0 = no limit)"
msgstr "maksymalna ilość klientów łączących się na port (0 = brak limitu)"

msgid ""
"password required by clients to access this relay (empty value means no "
"password required, see option relay.network.allow_empty_password) (note: "
"content is evaluated, see /help eval)"
msgstr ""
"hasło wymagane od klientów do połączenia z tym pośrednikiem (pusta wartość "
"oznacza brak hasła, zobacz opcję relay.network.allow_empty_password) (uwaga: "
"zawartość jest przetwarzana, zobacz /help eval)"

msgid ""
"file with SSL certificate and private key (for serving clients with SSL)"
msgstr ""
"plik z certyfikatem SSL i kluczem prywatnym (dla obsługi klientów poprzez "
"SSL)"

msgid ""
"POSIX extended regular expression with origins allowed in websockets (case "
"insensitive, use \"(?-i)\" at beginning to make it case sensitive), example: "
"\"^http://(www\\.)?example\\.(com|org)\""
msgstr ""
"rozszerzone wyrażenia regularne POSIX ze źródłami dozwolonymi dla gniazd "
"webowych (nie wrażliwe na wielkość znaków, umieszczenie „(?-i)” na "
"początku sprawi, że wielość znaków będzie miała znaczenie), przykład: "
"„^http://(www\\.)?przykład\\.(com|org)”"

msgid ""
"maximum number of minutes in backlog per IRC channel (0 = unlimited, "
"examples: 1440 = one day, 10080 = one week, 43200 = one month, 525600 = one "
"year)"
msgstr ""
"maksymalna ilość minut w historii każdego bufora dla kanału IRC (0 = bez "
"ograniczeń, przykłady: 1440 = dzień, 10080 = tydzień, 43200 = miesiąc, "
"525600 = rok)"

msgid "maximum number of lines in backlog per IRC channel (0 = unlimited)"
msgstr ""
"maksymalna ilość linii w historii każdego bufora dla kanału IRC (0 = bez "
"ograniczeń)"

msgid "display backlog starting from last client disconnect"
msgstr "wyświetlaj backlog zaczynając od ostatniego rozłączenia klienta"

msgid "display backlog starting from your last message"
msgstr "wyświetlaj backlog zaczynając od twojej ostatniej wiadomości"

msgid ""
"comma-separated list of messages tags which are displayed in backlog per IRC "
"channel (supported tags: \"irc_join\", \"irc_part\", \"irc_quit\", \"irc_nick"
"\", \"irc_privmsg\"), \"*\" = all supported tags"
msgstr ""
"oddzielona przecinkami lista tagów dla wiadomości, które są wyświetlane w "
"backlogu dla kanałów IRC (wspierane tagi: „irc_join”, „irc_part”, "
"„irc_quit”, „irc_nick”, „irc_privmsg”), „*” = dla wszystkich "
"wspieranych tagów"

msgid ""
"format for time in backlog messages (see man strftime for format) (not used "
"if server capability \"server-time\" was enabled by client, because time is "
"sent as irc tag); empty string = disable time in backlog messages"
msgstr ""
"format czasu wiadomości w backlogu (zobacz man strftime dla formatu) (nie "
"używane jeśli dla serwera ustawiono „server-time” przez klienta, ponieważ "
"czas jest wysyłany jako tag irc); pusty ciąg = wyłącza znacznik czasu w "
"backlogu"

msgid "number of clients for relay"
msgstr "liczba podłączonych klientów"

#. TRANSLATORS: please do not translate the status names, they must be used in English
msgid ""
"status name (optional): connecting, waiting_auth, connected, auth_failed, "
"disconnected"
msgstr ""
"nazwa statusu (opcjonalne): łączenie, oczekiwanie na uwierzytelnienie, "
"połączono, uwierzytelnienie nieudane, rozłączono"

msgid "list of relay clients"
msgstr "lista zdalnych klientów"

msgid "relay pointer (optional)"
msgstr "wskaźnik relay (opcjonalny)"

#, c-format
msgid "%s: SSL certificate and key have been set"
msgstr "%s: certyfikat SSL i klucz zostały ustawione"

#, c-format
msgid "%s%s: unable to initialize priority for SSL"
msgstr "%s%s: nie można zainicjować priorytetu dla SSL"

msgid "Relay raw messages"
msgstr "Nieprzetworzone wiadomości relay"

#, c-format
msgid "%s: socket closed for %s (port %d)"
msgstr "%s: gniazdo zamknięte dla %s (port %d)"

#, c-format
msgid "%s%s: cannot accept client on port %d (%s): error %d %s"
msgstr "%s%s: nie można zaakceptować klienta na porcie %d (%s): błąd %d %s"

#, c-format
msgid ""
"%s%s: cannot accept client because relay password is empty, and option relay."
"network.allow_empty_password is off"
msgstr ""
"%s%s: nie może zaakceptować klienta, ponieważ hasło pośrednika jest puste, i "
"opcja pośrednika network.allow_empty_password jest wyłączona"

#, c-format
msgid "%s%s: client not allowed (max %d client is allowed at same time)"
msgid_plural ""
"%s%s: client not allowed (max %d clients are allowed at same time)"
msgstr[0] ""
"%s%s: klient odrzucony (maksymalnie %d klientów może się połączyć w tym "
"samym czasie)"
msgstr[1] ""
"%s%s: klienty odrzucone (maksymalnie %d klientów może się połączyć w tym "
"samym czasie)"
msgstr[2] ""
"%s%s: klienty odrzucone (maksymalnie %d klientów może się połączyć w tym "
"samym czasie)"

#, c-format
msgid "%s%s: IP address \"%s\" not allowed for relay"
msgstr "%s%s: adres IP „%s” nie posiada zezwolenia na połączenie"

#, c-format
msgid "%s%s: cannot set socket option \"%s\" to %d: error %d %s"
msgstr "%s%s: nie można ustawić opcji gniazda „%s” na %d: błąd %d %s"

#. TRANSLATORS: second "%s" is "IPv4" or "IPv6"
#, c-format
msgid "%s%s: invalid bind address \"%s\" for %s"
msgstr "%s%s: niepoprawny adres powiązania „%s” dla %s"

#, c-format
msgid "%s%s: cannot create socket: error %d %s"
msgstr "%s%s: nie można utworzyć gniazda: błąd %d %s"

#, c-format
msgid "%s%s: try /set relay.network.ipv6 off"
msgstr "%s%s: spróbuj /set relay.network.ipv6 off"

#, c-format
msgid "%s%s: cannot \"bind\" on port %d (%s): error %d %s"
msgstr "%s%s: nie można wykonać „bind” na porcie %d (%s): błąd %d %s"

#, c-format
msgid "%s%s: cannot \"listen\" on port %d (%s): error %d %s"
msgstr "%s%s: nie można wykonać „listen” na porcie %d (%s): błąd %d %s"

#, c-format
msgid "%s: listening on port %d (relay: %s, %s, max %d client)"
msgid_plural "%s: listening on port %d (relay: %s, %s, max %d clients)"
msgstr[0] "%s: nasłuchuję na porcie %d (relay: %s, %s, max %d klient)"
msgstr[1] "%s: nasłuchuję na porcie %d (relay: %s, %s, max %d klienty)"
msgstr[2] "%s: nasłuchuję na porcie %d (relay: %s, %s, max %d klientów)"

#, c-format
msgid "%s: listening on port %d (relay: %s, %s)"
msgstr "%s: nasłuchuję na porcie %d (relay: %s, %s)"

#, c-format
msgid "%s%s: not enough memory for listening on new port"
msgstr "%s%s: za mało pamięci do nasłuchu na nowym porcie"

#, c-format
msgid "%s: invalid pointer in hdata path: \"%s\""
msgstr "%s: nieprawidłowy wskaźnik w ścieżce hdata: „%s”"

#, c-format
msgid "%s: invalid buffer pointer in message: \"%s %s\""
msgstr "%s: nieprawidłowy wskaźnik bufora w wiadomości: „%s %s”"

#, c-format
msgid "%s%s: failed to execute command \"%s\" for client %s%s%s"
msgstr "%s%s: nie udało się wykonać komendy „%s” dla klienta %s%s%s"

#, c-format
msgid ""
"%s%s: too few arguments received from client %s%s%s for command \"%s"
"\" (received: %d arguments, expected: at least %d)"
msgstr ""
"%s%s: otrzymano za mało argumentów od klienta %s%s%s dla komendy „%s"
"” (otrzymano: %d argumentów, spodziewano się: przynajmniej %d)"

msgid "Support of ruby scripts"
msgstr "Wsparcie dla skryptów ruby"

#, c-format
msgid "%s%s: stdout/stderr: %s%s"
msgstr "%s%s: stdout/stderr: %s%s"

#, c-format
msgid "%s%s: unable to read file \"%s\""
msgstr "%s%s: nie można odczytać pliku „%s”"

#, c-format
msgid "%s%s: error while loading file \"%s\""
msgstr "%s%s: błąd podczas ładowania pliku „%s”"

#, c-format
msgid "%s%s: function \"weechat_init\" is missing in file \"%s\""
msgstr "%s%s: funkcja „weechat_init” nie znaleziona w pliku „%s”"

#, c-format
msgid "%s%s: unable to eval function \"weechat_init\" in file \"%s\""
msgstr "%s%s: nie można dokonać oceny funkcji „weechat_init” w pliku „%s”"

#, c-format
msgid "%s%s: unable to eval WeeChat ruby internal code"
msgstr "%s%s: nie można ocenić wewnętrznego kodu ruby w WeeChat"

msgid "Scripts loaded:"
msgstr "Załadowane skrypty:"

#, c-format
msgid "%s: unknown language for script \"%s\""
msgstr "%s: nieznany język dla skryptu „%s”"

#, c-format
msgid "%s: plugin \"%s\" is not loaded"
msgstr "%s: wtyczka „%s” nie załadowana"

#, c-format
msgid "%s: script \"%s\" is not loaded"
msgstr "%s: skrypt „%s” nie załadowany"

#, c-format
msgid "%s: script \"%s\" not found"
msgstr "%s: nie znaleziono skryptu „%s”"

#, c-format
msgid "%s: script \"%s\" is not installed"
msgstr "%s: skrypt „%s” nie zainstalowany"

#, c-format
msgid "%s: autoload enabled for script \"%s\""
msgstr "%s: automatyczne ładowanie włączone dla skryptu „%s”"

#, c-format
msgid "%s: autoload disabled for script \"%s\""
msgstr "%s: automatyczne ładowanie wyłączone dla skryptu „%s”"

#, c-format
msgid "%s%s: error downloading script \"%s\": %s"
msgstr "%s%s: błąd podczas pobierania skryptu „%s”: %s"

#, c-format
msgid ""
"%s: script \"%s\" can not be installed because plugin \"%s\" is not loaded"
msgstr ""
"%s: skrypt „%s” nie może zostać zainstalowany, ponieważ wtyczka „%s” nie "
"jest załadowana"

#, c-format
msgid "%s: downloading script \"%s\"..."
msgstr "%s: pobieram skrypt „%s”..."

#, c-format
msgid "%s: script \"%s\" is held"
msgstr "%s: skrypt „%s” wystrzymano"

#, c-format
msgid ""
"%s: script \"%s\" can not be removed because plugin \"%s\" is not loaded"
msgstr ""
"%s: skrypt „%s” nie może zostać usunięty, ponieważ wtyczka „%s” nie jest "
"załadowana"

#, c-format
msgid "%s: script \"%s\" is not held any more"
msgstr "%s: skrypt „%s” nie jest już wstrzymywany"

msgid "Error: file not found"
msgstr "Błąd: nie odnaleziono pliku"

msgid "Source code:"
msgstr "Kod źródłowy:"

msgid "Downloading script..."
msgstr "Pobieram skrypt..."

#, c-format
msgid "%s: script \"%s\" is already installed and up-to-date"
msgstr "%s: skrypt „%s” jest już zainstalowany i jest aktualny"

#, c-format
msgid "%s: all scripts are up-to-date"
msgstr "%s: wszystkie skrypty są aktualne"

#, c-format
msgid "configuration file \"%s\" (options %s.*)"
msgstr "plik konfiguracyjny „%s” (opcje %s.*)"

#, c-format
msgid "command /%s"
msgstr "komenda /%s"

#, c-format
msgid "completion %%(%s)"
msgstr "dopełnienie %%(%s)"

#, c-format
msgid "bar item \"%s\""
msgstr "element paska „%s”"

#, c-format
msgid "options %s%s%s"
msgstr "opcje %s%s%s"

msgid "(old options?)"
msgstr "(stare opcje?)"

msgid "Script"
msgstr "Skrypt"

msgid "Version"
msgstr "Wersja"

msgid "Version loaded"
msgstr "Załadowana wersja"

msgid "Author"
msgstr "Autor"

msgid "License"
msgstr "Licencja"

msgid "Tags"
msgstr "Tagi"

msgid "Status"
msgstr "Status"

msgid "Date added"
msgstr "Data dodania"

msgid "Date updated"
msgstr "Data aktualizacji"

msgid "URL"
msgstr "URL"

msgid "MD5"
msgstr "MD5"

msgid "Requires"
msgstr "Wymaga"

msgid "Min WeeChat"
msgstr "Min WeeChat"

msgid "Max WeeChat"
msgstr "Max WeeChat"

msgid "Script has defined:"
msgstr "Skrypt zdefiniował:"

msgid "(nothing)"
msgstr "(brak)"

msgid "Alt+key/input: v=back to list d=jump to diff"
msgstr "Alt+klawisz/wejście: v=wróć do listy d=skocz do diff"

#, c-format
msgid ""
"%d/%d scripts (filter: %s) | Sort: %s | Alt+key/input: i=install, r=remove, "
"l=load, L=reload, u=unload, A=autoload, h=(un)hold, v=view script | Input: "
"q=close, $=refresh, s:x,y=sort, words=filter, *=reset filter | Mouse: "
"left=select, right=install/remove"
msgstr ""
"%d/%d skrypty (filtr: %s) | Sort: %s | Alt+klawisz/wejście: i=instaluj "
"r=usuń l=załaduj L=przeładuj u=wyładuj A=ładuj automatycznie h=(un)hold "
"v=pokaż skrypt | Wejście: q=zamknij $=odśwież s:x,y=sortuj słowa=filtr "
"*=usuń filtr | Mysz: lewy=zaznacz prawy=instaluj/usuń"

msgid "Scripts"
msgstr "Skrypty"

msgid "Scripts manager"
msgstr "Manager skryptów"

msgid "WeeChat scripts manager"
msgstr "Manager skryptów  WeeChat"

msgid ""
"list [-o|-i] || search <text> || show <script> || load|unload|reload "
"<script> [<script>...] || autoload|noautoload|toggleautoload <script> "
"[<script>...] || install|remove|installremove|hold [-q] <script> "
"[<script>...] || upgrade || update"
msgstr ""
"list [-o|-i] || search <tekst> || show <skrypt> || load|unload|reload "
"<skrypt> [<skrypt>...] || autoload|noautoload|toggleautoload <skrypt> "
"[<skrypt>...] || install|remove|installremove|hold [-q] <skrypt> "
"[<skrypt>...] || upgrade || update"

msgid ""
"          list: list loaded scripts (all languages)\n"
"            -o: send list of loaded scripts to buffer\n"
"            -i: copy list of loaded scripts in command line (for sending to "
"buffer)\n"
"        search: search scripts by tags, language (python, perl, ...), "
"filename extension (py, pl, ...) or text; result is displayed on scripts "
"buffer\n"
"          show: show detailed info about a script\n"
"          load: load script(s)\n"
"        unload: unload script(s)\n"
"        reload: reload script(s)\n"
"      autoload: autoload the script\n"
"    noautoload: do not autoload the script\n"
"toggleautoload: toggle autoload\n"
"       install: install/upgrade script(s)\n"
"        remove: remove script(s)\n"
" installremove: install or remove script(s), depending on current state\n"
"          hold: hold/unhold script(s) (a script held will not be upgraded "
"any more and cannot be removed)\n"
"            -q: quiet mode: do not display messages\n"
"       upgrade: upgrade all installed scripts which are obsolete (new "
"version available)\n"
"        update: update local scripts cache\n"
"\n"
"Without argument, this command opens a buffer with list of scripts.\n"
"\n"
"On script buffer, the possible status for each script are:\n"
"  * i a H r N\n"
"  | | | | | |\n"
"  | | | | | obsolete (new version available)\n"
"  | | | | running (loaded)\n"
"  | | | held\n"
"  | | autoloaded\n"
"  | installed\n"
"  popular script\n"
"\n"
"Keys on script buffer:\n"
"  alt+i  install script\n"
"  alt+r  remove script\n"
"  alt+l  load script\n"
"  alt+L  reload script\n"
"  alt+u  unload script\n"
"  alt+A  autoload script\n"
"  alt+h  (un)hold script\n"
"  alt+v  view script\n"
"\n"
"Input allowed on script buffer:\n"
"  i/r/l/L/u/h  action on script (same as keys above)\n"
"  q            close buffer\n"
"  $            refresh buffer\n"
"  s:x,y        sort buffer using keys x and y (see /help script.look.sort)\n"
"  s:           reset sort (use default sort)\n"
"  word(s)      filter scripts: search word(s) in scripts (description, "
"tags, ...)\n"
"  *            remove filter\n"
"\n"
"Mouse actions on script buffer:\n"
"  wheel         scroll list\n"
"  left button   select script\n"
"  right button  install/remove script\n"
"\n"
"Examples:\n"
"  /script search url\n"
"  /script install iset.pl buffers.pl\n"
"  /script remove iset.pl\n"
"  /script hold urlserver.py\n"
"  /script reload urlserver\n"
"  /script upgrade"
msgstr ""
"         list: lista załadowanych skryptów (wszystkie języki)\n"
"           -o: wysyła listę skryptów do bufora\n"
"           -i: kopiuje listę skryptów do wiersza poleceń (do wysłania do "
"bufora)\n"
"       search: wyszukuje skryptu po tagach, języku (python, perl, ...), "
"rozszerzeniu pliku (py, pl, ...) lub tekście; wynik jest wyświetlany w "
"buforze skryptów\n"
"         show: pokazuje dokładne informacje o skrypcie\n"
"         load: ładuje skrypt(y)\n"
"       unload: wyładowuje skrypt(y)\n"
"       reload: przeładowuje skrypt(y)\n"
"      autoload: automatyczne ładowanie skryptu\n"
"    noautoload: nie ładuj automatycznie skryptu\n"
"toggleautoload: przełącza automatyczne logowanie\n"
"      install: instaluje/uaktualnia skrypt(y)\n"
"       remove: usuwa skrypt(y)\n"
"installremove: instaluje lub usuwa skrypt(y), w zależności od obecnego "
"stanu\n"
"         hold: przełącza stan wstrzymania skrypt(y) (wstrzymany skrypt nie "
"będzie aktualizowany ani nie może zostać usunięty)\n"
"           -q: tryb cichy: nie wyświetla wiadomości\n"
"      upgrade: aktualizuje wszystkie zainstalowane skrypty, które są "
"przestarzałe (nowa wersja jest dostępne)\n"
"       update: aktualizuje lokalna listę dostępnych skryptów\n"
"\n"
"Bez żadnego argumentu, komenda otwiera bufor z listą skryptów.\n"
"\n"
"W buforze skryptów, możliwe statusy dla każdego ze skryptów:\n"
"  * i a H r N\n"
"  | | | | | |\n"
"  | | | | | przestarzały (dostępna jest nowa wersja)\n"
"  | | | | działający (załadowany)\n"
"  | | | wstrzymany\n"
"  | | automatycznie ładowany\n"
"  | zainstalowany\n"
"  popularny skrypt\n"
"\n"
"Skróty klawiszowe w buforze skryptów:\n"
"  alt+i  instaluje skrypt\n"
"  alt+r  usuwa skrypt\n"
"  alt+l  ładuje skrypt\n"
"  alt+L  przeładowuje skrypt\n"
"  alt+u  wyładowuje skrypt\n"
"  alt+A  automatyczne ładowanie skryptu\n"
"  alt+h  przełącza stan wstrzymania skryptu\n"
"  alt+v  wyświetla skrypt\n"
"\n"
"Dozwolone komendy z linii poleceń w buforze skryptów:\n"
"  i/r/l/L/u/h  akcje dla skryptu (takie same jak skróty klawiszowe powyżej)\n"
"  q            zamknij bufor\n"
"  $            odśwież bufor\n"
"  s:x,y        sortuj bufor używając klawiszy x i y (zobacz /help script."
"look.sort)\n"
"  s:           resetuj sortowanie (użyj domyślnego)\n"
"  słowo(a)      filtruj skrypty: szukaj słowa(ów) w skryptach (opis, "
"tagi, ...)\n"
"  *            usuń filtr\n"
"\n"
"Akcje myszy w buforze skryptów:\n"
"  kółko         przewija listę\n"
"  lewy przycisk   wybiera skrypt\n"
"  prawy przycisk  instaluj/usuń skrypt\n"
"\n"
"Przykłady:\n"
"  /script search url\n"
"  /script install iset.pl buffers.pl\n"
"  /script remove iset.pl\n"
"  /script hold urlserver.py\n"
"  /script reload urlserver\n"
"  /script upgrade"

msgid "list of script languages"
msgstr "lista języków skryptów"

msgid "list of script extensions"
msgstr "lista rozszerzeń skryptów"

msgid "list of scripts in repository"
msgstr "lista skryptów w repozytorium"

msgid "list of scripts installed (from repository)"
msgstr "lista zainstalowanych skryptów (z repozytorium)"

msgid "files in script directories"
msgstr "pliki w katalogach skryptów"

msgid "tags of scripts in repository"
msgstr "tagi skryptów w repozytorium"

msgid ""
"format of columns displayed in script buffer: following column identifiers "
"are replaced by their value: %a=author, %d=description, %D=date added, "
"%e=extension, %l=language, %L=license, %n=name with extension, %N=name, "
"%r=requirements, %s=status, %t=tags, %u=date updated, %v=version, %V=version "
"loaded, %w=min_weechat, %W=max_weechat)"
msgstr ""
"format kolumn wyświetlanych w buforze skryptów: następujące identyfikatory "
"kolumn są zastępowane przez ich wartość: %a=autor, %d=opis, %D=data dodania, "
"%e=rozszerzenie, %l=język, %L=licencja, %n=nazwa z rozszerzeniem, %N=nazwa, "
"%r=wymagania, %s=status, %t=tagi, %u=data wgrania, %v=wersja, %V=załadowana "
"wersja, %w=min_weechat, %W=max_weechat)"

msgid "colorize output of diff"
msgstr "koloruj wyjście diffa"

msgid ""
"command used to show differences between script installed and the new "
"version in repository (\"auto\" = auto detect diff command (git or diff), "
"empty value = disable diff, other string = name of command, for example "
"\"diff\")"
msgstr ""
"komenda używana do pokazania różnic pomiędzy załadowanym skryptem i nową "
"wersją w repozytorium („auto” = automatyczna detekcja polecenie diff (git "
"albo diff), pusta wartość = wyłączenie diffa, inny ciąg = nazwa komendy, na "
"przykład „diff”)"

msgid ""
"display source code of script on buffer with detail on a script (script is "
"downloaded in a temporary file when detail on script is displayed)"
msgstr ""
"wyświetl kod źródłowy skryptu w buforze ze szczegółami o skrypcie (skrypt "
"jest pobierany do pliku tymczasowego, kiedy pokazywane są szczegółowe "
"informacje na jego temat)"

msgid ""
"quiet actions on script buffer: do not display messages on core buffer when "
"scripts are installed/removed/loaded/unloaded (only errors are displayed)"
msgstr ""
"ciche akcje na buforze skryptów: nie wyświetlaj wiadomości w głównym "
"buforze, kiedy skrypty są instalowane/usuwane/ładowane/wyładowywane "
"(wyświetlane są tylko błędy)"

msgid ""
"default sort keys for scripts: comma-separated list of identifiers: "
"a=author, A=autoloaded, d=date added, e=extension, i=installed, l=language, "
"n=name, o=obsolete, p=popularity, r=running, u=date updated; char \"-\" can "
"be used before identifier to reverse order; example: \"i,u\": installed "
"scripts first, sorted by update date"
msgstr ""
"domyślne sortowania dla skryptów: oddzielona przecinkami lista "
"identyfikatorów: a=autor, A=automatycznie ładowany, d=data dodania, "
"e=rozszerzenie, i=zainstalowany, l=język, n=nazwa, o=przestarzały, "
"p=popularność, r=uruchomiony, u=data aktualizacji; znak „-” może zostać "
"użyty przed identyfikatorem w celu odwrócenia kolejności; przykład: „i,u”: "
"najpierw zainstalowane skrypty, sortowane po dacie aktualizacji"

msgid ""
"translate description of scripts (if translation is available in your "
"language, otherwise English version is used)"
msgstr ""
"przetłumaczony opis skryptu (jeśli tłumaczenie jest dostępne w twoim języku, "
"w przeciwnym wypadku zostanie użyta angielska wersja)"

msgid ""
"use keys alt+X in script buffer to do actions on scripts (alt+i = install, "
"alt+r = remove, ...); if disabled, only the input is allowed: i, r, ..."
msgstr ""
"użyj skrótu alt+X w buforze skryptów, aby wykonać akcję na skrypcie (alt+i = "
"zainstaluj, alt+r = usuń, ...); jeśli wyłączone dozwolone jest tylko "
"wprowadzanie: i, r, ..."

msgid "color for status \"autoloaded\" (\"a\")"
msgstr "kolor dla statusu „automatycznie ładowany” („a”)"

msgid "color for status \"held\" („H”)"
msgstr "kolor dla statusu „wstrzymany” („H”)"

msgid "color for status \"installed\" (\"i\")"
msgstr "kolor dla statusu „zainstalowany” („i”)"

msgid "color for status \"obsolete\" (\"N\")"
msgstr "kolor dla statusu  „przestarzały” („N”)"

msgid "color for status \"popular\" („*\")"
msgstr "kolor dla statusu „popularny” („*”)"

msgid "color for status \"running\" (\"r\")"
msgstr "kolor dla statusu  „uruchomiony” („r”)"

msgid "color for status \"unknown\" (\"?\")"
msgstr "kolor dla statusu  „nieznany” („?”)"

msgid "text color in script buffer"
msgstr "kolor tekstu w buforze skryptów"

msgid "background color in script buffer"
msgstr "kolor tła w buforze skryptów"

msgid "background color for selected line in script buffer"
msgstr "kolor tła dla zaznaczonej linii w buforze skryptów"

msgid "text color of dates in script buffer"
msgstr "kolor dat w buforze skryptów"

msgid "text color of dates for selected line in script buffer"
msgstr "kolor daty w zaznaczonej linii w buforze skryptów"

msgid "text color of delimiters in script buffer"
msgstr "kolor ograniczników w buforze skryptów"

msgid "text color of description in script buffer"
msgstr "kolor opisu w buforze skryptów"

msgid "text color of description for selected line in script buffer"
msgstr "kolor opisu w zaznaczonej linii w buforze skryptów"

msgid "text color of extension in script buffer"
msgstr "kolor rozszerzenia w buforze skryptów"

msgid "text color of extension for selected line in script buffer"
msgstr "kolor rozszerzenia w zaznaczonej linii w buforze skryptów"

msgid "text color of script name in script buffer"
msgstr "kolor nazwy skryptu w buforze skryptów"

msgid "text color of script name for selected line in script buffer"
msgstr "kolor nazwy skryptu w zaznaczonej linii w buforze skryptów"

msgid "text color for selected line in script buffer"
msgstr "kolor tekstu w zaznaczonej linii w buforze skryptów"

msgid "text color of tags in script buffer"
msgstr "kolor tagów w buforze skryptów"

msgid "text color of tags for selected line in script buffer"
msgstr "kolor tagów w zaznaczonej linii w buforze skryptów"

msgid "text color of version in script buffer"
msgstr "kolor wersji w buforze skryptów"

msgid "text color of version loaded in script buffer"
msgstr "kolor wersji załadowanego skryptu w buforze skryptów"

msgid "text color of version loaded for selected line in script buffer"
msgstr ""
"kolor załadowanej wersji skryptu w zaznaczonej linii w buforze skryptów"

msgid "text color of version for selected line in script buffer"
msgstr "kolor wersji w zaznaczonej linii w buforze skryptów"

msgid ""
"autoload scripts installed (make a link in \"autoload\" directory to script "
"in parent directory)"
msgstr ""
"automatycznie ładuj zainstalowane skrypty (tworzy link w katalogu „autoload"
"” do skryptu w katalogu nadrzędnym)"

msgid ""
"local cache expiration time, in minutes (-1 = never expires, 0 = always "
"expire)"
msgstr ""
"lokalnie zapisany czas wygaśnięcia, w minutach (-1 = nigdy nie wygasa, 0 = "
"zawsze wygasa)"

msgid "timeout (in seconds) for download of scripts and list of scripts"
msgstr "czas oczekiwania (w sekundach) na pobranie skryptu i listy skryptów"

msgid ""
"local cache directory for scripts; \"%h\" at beginning of string is replaced "
"by WeeChat home (\"~/.weechat\" by default) (note: content is evaluated, "
"see /help eval)"
msgstr ""
"lokalny katalog z cache skryptów;„%h” na początku ciągu zostanie "
"zastąpione przez katalog domowy WeeChat (domyślnie „~/.weechat”)  (uwaga: "
"zawartość jest przetwarzana, zobacz /help eval)"

msgid ""
"scripts to \"hold\": comma-separated list of scripts which will never been "
"upgraded and can not be removed, for example: \"buffers.pl,iset.pl\""
msgstr ""
"skrypty do „wstrzymania”: oddzielona przecinkami lista skryptów, które "
"nigdy nie zostaną zaktualizowane i nie mogą być usunięte, na przykład: "
"„buffers.pl,iset.pl”"

msgid ""
"URL for file with list of scripts; by default HTTPS is forced, see option "
"script.scripts.url_force_https"
msgstr ""
"adres pliku z listą skryptów; domyśłnie wymuszany jest protokół HTTPS, "
"zobacz opcje script.scripts.url_force_https"

msgid ""
"force use of HTTPS for downloads (index and scripts); you should disable "
"this option only if you have problems with the downloads"
msgstr ""
"wymusza użycie HTTPS do pobierania (listy i skryptów); powinieneś wyłączyć "
"tą opcję tylko jeśli występują problemy z pobieraniem"

msgid "script name with extension (wildcard \"*\" is allowed) (optional)"
msgstr ""
"nazwa skryptu z rozszerzeniem (wildcard „*” jest dozwolony) (opcjonalne)"

msgid "scripts from repository"
msgstr "skrypty z repozytorium"

#. TRANSLATORS: translation must be one short word without spaces (replace spaces by underscores if needed)
msgid "popular"
msgstr "popularny"

#. TRANSLATORS: translation must be one short word without spaces (replace spaces by underscores if needed)
msgid "installed"
msgstr "zainstalowany"

#. TRANSLATORS: translation must be one short word without spaces (replace spaces by underscores if needed)
msgid "autoloaded"
msgstr "automatycznie ładowany"

#. TRANSLATORS: translation must be one short word without spaces (replace spaces by underscores if needed)
msgid "held"
msgstr "wstrzymany"

#. TRANSLATORS: translation must be one short word without spaces (replace spaces by underscores if needed)
msgid "running"
msgstr "uruchomiony"

#. TRANSLATORS: translation must be one short word without spaces (replace spaces by underscores if needed)
msgid "obsolete"
msgstr "przestarzały"

#, c-format
msgid "%s%s: error reading list of scripts"
msgstr "%s%s: błąd podczas odczytywania listy skryptów"

#, c-format
msgid "%s: %d scripts for WeeChat %s"
msgstr "%s: %d skryptów dla WeeChat %s"

#, c-format
msgid ""
"%s%s: list of scripts is empty (repository file is broken, or download has "
"failed)"
msgstr ""
"%s%s: lista skryptów jest pusta (uszkodzony plik repozytorium, lub nie udało "
"się go pobrać)"

#, c-format
msgid "%s%s: error downloading list of scripts: %s"
msgstr "%s%s: błąd podczas pobierania listy skryptów: %s"

#, c-format
msgid "%s: downloading list of scripts..."
msgstr "%s: pobieram listę skryptów..."

msgid "Support of tcl scripts"
msgstr "Wsparcie dla skryptów tcl"

#, c-format
msgid "%s%s: unable to run function \"%s\": %s"
msgstr "%s%s: nie można wykonać funkcji „%s”: %s"

#, c-format
msgid "%s%s: unable to create new interpreter"
msgstr "%s%s: nie można utworzyć nowego interpretera"

#, c-format
msgid "%s%s: error occurred while parsing file \"%s\": %s"
msgstr "%s%s: wystąpił błąd podczas przetwarzania pliku „%s”: %s"

msgid ""
"Text replacement and command execution on events triggered by WeeChat/plugins"
msgstr ""
"Zamiana tekstu i wykonywanie komend na zdarzenia wywołane przez WeeChat/"
"wtyczki"

#, c-format
msgid "%s%s: unable to create hook for trigger \"%s\" (bad arguments)"
msgstr "%s%s: nie można utworzyć hooka dla triggera „%s” (złe argumenty)"

#, c-format
msgid "%s%s: invalid regular expression in trigger: \"%s\""
msgstr "%s%s: nieprawidłowe wyrażenie regularne w triggerze: „%s”"

#, c-format
msgid "Trigger monitor (filter: %s) | Input: q=close, words=filter"
msgstr "Monitor triggerów (filtr: %s) | Wejście q=zamknij, słowa=filtr"

msgid "no variable"
msgstr "brak zmiennej"

msgid "empty variable"
msgstr "pusta zmienna"

#, c-format
msgid "%s  running command %s\"%s%s%s\"%s on buffer %s%s%s"
msgstr "%s  wykonuje komendę %s\"%s%s%s\"%s na buforze %s%s%s"

msgid "Triggers enabled"
msgstr "Triggery włączone"

msgid "Triggers disabled"
msgstr "Triggery wyłączone"

msgid "No trigger defined"
msgstr "Nie zdefiniowano triggerów"

msgid "List of default triggers:"
msgstr "Lista domyślnych triggerów:"

#, c-format
msgid ""
"%s%s: action \"%s\" can not be executed on trigger \"%s\" because it is "
"currently running"
msgstr ""
"%s%s: akcja „%s” nie może być wykonana na triggerze „%s” ponieważ jest "
"on aktualnie wykonywany"

#, c-format
msgid "Trigger \"%s\" restarted"
msgstr "Trigger „%s” został zrestartowany"

#, c-format
msgid "%s%s: a disabled trigger can not be restarted"
msgstr "%s%s: wyłączony trigger nie może być zrestartowany"

#, c-format
msgid "Trigger \"%s\" enabled"
msgstr "Trigger „%s” włączony"

#, c-format
msgid "Trigger \"%s\" disabled"
msgstr "Trigger „%s” wyłączony"

#, c-format
msgid "%s%s: invalid trigger name: \"%s\""
msgstr "%s%s: nieprawidłowe nazwa triggera: „%s”"

#, c-format
msgid "%s%s: trigger \"%s\" already exists"
msgstr "%s%s: trigger „%s” już istnieje"

#, c-format
msgid "Trigger \"%s\" renamed to \"%s\""
msgstr "Zmieniono nazwę triggera z „%s” na „%s”"

#, c-format
msgid "%s%s: failed to rename trigger \"%s\""
msgstr "%s%s: zmiana nazwy triggera „%s” nie powiodła się"

msgid "List of triggers:"
msgstr "Lista triggerów:"

#, c-format
msgid "%s%s: invalid hook type: \"%s\""
msgstr "%s%s: nieprawidłowy typ hooka: „%s”"

#, c-format
msgid "%s%s: invalid format for regular expression"
msgstr "%s%s: nieprawidłowy format dla wyrażenia regularnego"

#, c-format
msgid "%s%s: invalid regular expression (compilation failed)"
msgstr "%s%s: nieprawidłowe wyrażenie regularne (kompilacja nieudana)"

#, c-format
msgid "%s%s: invalid return code: \"%s\""
msgstr "%s%s: niepoprawny kod powrotu: „%s”"

#, c-format
msgid "%s%s: invalid post action \"%s\""
<<<<<<< HEAD
msgstr "%s%s: niepoprawny kod powrotu: „%s”"
=======
msgstr "%s%s: nieprawidłowa akcja \"%s\""
>>>>>>> 5a8ff45c

#, c-format
msgid ""
"%s%s: trigger \"%s\" already exists (choose another name or use option "
"\"addreplace\" to overwrite it)"
msgstr ""
"%s%s: trigger „%s” już istnieje (wybierz inną nazwę lub użyj opcji "
"„addreplace” żeby nadpisać istniejący)"

#, c-format
msgid "%s%s: failed to create trigger \"%s\""
msgstr "%s%s: nie udało się utworzyć triggera „%s”"

#, c-format
msgid "Trigger \"%s\" created"
msgstr "Utworzono trigger „%s”"

#, c-format
msgid "%s%s: trigger \"%s\" not found"
msgstr "%s%s: trigger „%s” nie został znaleziony"

#, c-format
msgid "Trigger \"%s\" updated"
msgstr "Uaktualniono trigger „%s”"

#, c-format
msgid "%s%s: trigger option \"%s\" not found"
msgstr "%s%s: nie znaleziono opcji triggera „%s”"

#, c-format
msgid "Trigger \"%s\" copied to \"%s\""
msgstr "Trigger „%s” skopiowano do „%s”"

#, c-format
msgid "%s%s: failed to copy trigger \"%s\""
msgstr "%s%s: nieudane kopiowanie triggera „%s”"

#, c-format
msgid "%sTrigger \"%s\" not found"
msgstr "%sTrigger „%s” nie został znaleziony"

#, c-format
msgid "%d triggers removed"
msgstr "%d triggerów usunięto"

#, c-format
msgid "Trigger \"%s\" removed"
msgstr "Trigger „%s” został usunięty"

msgid "Trigger:"
msgstr "Trigger:"

#, c-format
msgid "Trigger \"%s\" restored"
msgstr "Trigger „%s” został przywrócony"

#, c-format
msgid "%sDefault trigger \"%s\" not found"
msgstr "%sDomyślny trigger „%s” nie został znaleziony"

msgid "Default triggers restored:"
msgstr "Przywrócono domyślne triggery:"

#, c-format
msgid ""
"%s%s: \"-yes\" argument is required for restoring default triggers (security "
"reason)"
msgstr ""
"%s%s: argument „-yes” jest wymagany do przywrócenia domyślnych triggerów "
"(względy bezpieczeństwa)"

msgid "manage triggers, the Swiss Army knife for WeeChat"
msgstr "zarządzaj triggerami, scyzorykiem WeeChat"

msgid ""
"list|listfull|listdefault || add|addoff|addreplace <name> <hook> "
"[\"<arguments>\" [\"<conditions>\" [\"<regex>\" [\"<command>"
"\" [\"<return_code>\" [\"<post_action>\"]]]]]] || addinput [<hook>] || input|"
"output|recreate <name> || set <name> <option> <value> || rename|copy <name> "
"<new_name> || enable|disable|toggle [<name>|-all [<name>...]] || restart "
"<name>|-all [<name>...] || show <name> || del <name>|-all [<name>...] || "
"restore <name> [<name>...] || default -yes || monitor [<filter>]"
msgstr ""
<<<<<<< HEAD
"list|listfull|listdefault || add|addoff|addreplace <nazwa> <uchwyt> "
"[\"<argumenty>” [\"<warunki>” [\"<regex>” [\"<komenda>” [\"<kod powrotu>"
"„]]]]] || addinput [<uchwyt>] || input|output|recreate <nazwa> || set "
"<nazwa> <opcja> <wartość> || rename|copy <nazwa> <nowa nazwa> || enable|"
"disable|toggle [<nazwa>|-all [<nazwa>...]] || restart <nazwa>|-all "
"[<nazwa>...] || show <nazwa> || del <nazwa>|-all [<nazwa>...] ||  restore "
=======
"list|listfull|listdefault || add|addoff|addreplace <nazwa> <hook> "
"[\"<argumenty>\" [\"<warunki>\" [\"<regex>\" [\"<komenda>\" [\"<zwracany_kod>"
"\" [\"<post_action>\"]]]]]] || addinput [<hook>] || input|output|recreate "
"<nazwa> || set <nazwa> <opcja> <wartość> || rename|copy <nazwa> <nowa_nazwa> "
"|| enable|disable|toggle [<nazwa>|-all [<nazwa>...]] || restart <nazwa>|-all "
"[<nazwa>...] || show <nazwa> || del <nazwa>|-all [<nazwa>...] || restore "
>>>>>>> 5a8ff45c
"<nazwa> [<nazwa>...] || default -yes || monitor [<filtr>]"

msgid ""
"       list: list triggers (without argument, this list is displayed)\n"
"   listfull: list triggers with detailed info for each trigger\n"
"listdefault: list default triggers\n"
"        add: add a trigger\n"
"     addoff: add a trigger (disabled)\n"
" addreplace: add or replace an existing trigger\n"
"       name: name of trigger\n"
"       hook: signal, hsignal, modifier, print, command, command_run, timer, "
"config, focus\n"
"  arguments: arguments for the hook, depending on hook (separated by "
"semicolons):\n"
"             signal: name(s) of signal (required)\n"
"             hsignal: name(s) of hsignal (required)\n"
"             modifier: name(s) of modifier (required)\n"
"             print: buffer, tags, message, strip colors\n"
"             command: command (required), description, arguments, "
"description of arguments, completion\n"
"             command_run: command(s) (required)\n"
"             timer: interval (required), align on second, max calls\n"
"             config: name(s) of option (required)\n"
"             focus: name(s) of area (required)\n"
" conditions: evaluated conditions for the trigger\n"
"      regex: one or more regular expressions to replace strings in "
"variables\n"
"    command: command to execute (many commands can be separated by \";\"\n"
"return_code: return code in callback (ok (default), ok_eat, error)\n"
"post_action: action to take after execution (none (default), disable, "
"delete)\n"
"   addinput: set input with default arguments to create a trigger\n"
"      input: set input with the command used to create the trigger\n"
"     output: send the command to create the trigger on the buffer\n"
"   recreate: same as \"input\", with option \"addreplace\" instead of \"add"
"\"\n"
"        set: set an option in a trigger\n"
"     option: name of option: name, hook, arguments, conditions, regex, "
"command, return_code\n"
"             (for help on option, you can type: /help trigger.trigger.<name>."
"<option>)\n"
"      value: new value for the option\n"
"     rename: rename a trigger\n"
"       copy: copy a trigger\n"
"     enable: enable trigger(s) (without arguments: enable triggers "
"globally)\n"
"    disable: disable trigger(s) (without arguments: disable triggers "
"globally)\n"
"     toggle: toggle trigger(s) (without arguments: toggle triggers "
"globally)\n"
"    restart: restart trigger(s) (recreate the hooks)\n"
"       show: show detailed info on a trigger (with some stats)\n"
"        del: delete a trigger\n"
"       -all: do action on all triggers\n"
"    restore: restore trigger(s) with the default values (works only for "
"default triggers)\n"
"    default: delete all triggers and restore default ones\n"
"    monitor: open the trigger monitor buffer, with optional filter:\n"
"     filter: filter hooks/triggers to display (a hook must start with \"@\", "
"for example \"@signal\"), many filters can be separated by commas; wildcard "
"\"*\" is allowed in each trigger name\n"
"\n"
"When a trigger callback is called, following actions are performed, in this "
"order:\n"
"  1. check conditions; if false, exit\n"
"  2. replace text using POSIX extended regular expression(s) (if defined in "
"trigger)\n"
"  3. execute command(s) (if defined in trigger)\n"
"  4. exit with a return code (except for modifiers and focus)\n"
"  5. perform post action\n"
"\n"
"Examples (you can also look at default triggers with /trigger listdefault):\n"
"  add text attributes *bold*, _underline_ and /italic/ (only in user "
"messages):\n"
"    /trigger add effects modifier weechat_print \"${tg_tag_nick}\" \"=="
"\\*(\\S+)\\*==*${color:bold}${re:1}${color:-bold}*== ==_(\\S+)_==_${color:"
"underline}${re:1}${color:-underline}_== ==/(\\S+)/==/${color:"
"italic}${re:1}${color:-italic}/\"\n"
"  hide nicklist bar on small terminals:\n"
"    /trigger add resize_small signal signal_sigwinch \"${info:term_width} < "
"100\" \"\" \"/bar hide nicklist\"\n"
"    /trigger add resize_big signal signal_sigwinch \"${info:term_width} >= "
"100\" \"\" \"/bar show nicklist\"\n"
"  silently save config each hour:\n"
"    /trigger add cfgsave timer 3600000;0;0 \"\" \"\" \"/mute /save\"\n"
"  open trigger monitor and show only modifiers and triggers whose name "
"starts with \"resize\":\n"
"    /trigger monitor @modifier,resize*"
msgstr ""
"       list: lista triggerów (jeśli nie podano argumentu, wyświetli się ta "
"lista)\n"
"   listfull: lista triggerów ze szczegółowymi informacjami\n"
"listdefault: lista domyślnych triggerów\n"
"        add: dodaje trigger\n"
"     addoff: dodaje trigger (wyłączony)\n"
" addreplace: dodaje lub zastępuje istniejący trigger\n"
"       nazwa: nazwa triggera\n"
"       hook: signal, hsignal, modifier, print, command, command_run, timer, "
"config, focus\n"
"  argumenty: argumenty dla uchwytu, w zależności od jego typu (oddzielone "
"średnikami):\n"
"             signal: nazwa(-y) signal (wymagane)\n"
"             hsignal: nazwa(-y) hsignal (wymagane)\n"
"             modifier: nazwa(-y) modifier (wymagane)\n"
"             print: bufor, tagi, wiadomość, pomiń kolory\n"
"             command: komenda (wymagane), opis, argumenty, opis argumentów, "
"dopełnienie\n"
"             command_run: komenda(-y) (wymagane)\n"
"             timer: interwał (wymagane), wyrównanie sekund, ilość wywołań\n"
"             config: nazwa(-y) opcji (wymagane)\n"
"             focus: nazwa(-y) obszarów (wymagane)\n"
" warunki: przetwarzane warunki dla triggera\n"
"      regex: jedno lub więcej wyrażeń regularnych do zastępowania ciągów w "
"zmiennych\n"
"    komenda: komenda do wykonania (wiele komend można oddzielić „;”\n"
"zwracany_kod: kod zwracany w callbacku (ok (domyślne), ok_eat, error)\n"
"post_action: akcja do wykonania po zakończeniu (none (domylślne), disable, "
"delete)\n"
"   addinput: ustawia wejście z domyślnymi argumentami do stworzenia "
"triggera\n"
"      input: ustawia wejście z komendą użytą do stworzenia triggera\n"
"     output: wysyła komendę do stworzenia triggera do buforu\n"
"   recreate: tak samo jak „input”, z opcją „addreplace” zamiast „add”\n"
"        set: ustawia opcje triggera\n"
"     opcja: nazwa opcji: name, hook, arguments, conditions, regex, command, "
"return_code\n"
"             (aby uzyskać pomoc na temat opcji możesz wpisać: /help trigger."
"trigger.<nazwa>.<opcja>)\n"
"      wartość: nowa wartość dla opcji\n"
"     rename: zmienia nazwę triggera\n"
"       copy: kopiuje trigger\n"
"     enable: włącza trigger(y) (bez argumentów: włącza triggery globalnie)\n"
"    disable: wyłącza trigger(y) (bez argumentów: wyłącza triggery "
"globalnie)\n"
"     toggle: zmienia stan triggera(-ów) (bez argumentów: zmienia stan "
"triggerów globalnie)\n"
"    restart: restartuje trigger(y) (tworzy na nowo uchwyty)\n"
"       show: pokazuje szczegółowe informacje o triggerze (z niektórymi "
"statystykami)\n"
"        del: usuwa trigger\n"
"       -all: wykonaj akcję na wszystkich triggerach\n"
"    restore: przywraca trigger(y) z domyślnymi wartościami (działa tylko dla "
"domyślnych triggerów)\n"
"    default: przywraca domyślne triggery\n"
"    monitor: otwiera bufor monitorowania triggerów, z opcjonalnym filtrem:\n"
"     filtr: filtruje uchwyty/triggery do wyświetlenia (uchwyt musi się "
"zaczynać od „@”, na przykład „@signal”), wiele filtrów może być "
"oddzielonych przecinkiem; dzika karta „*” jest dozwolona w nazwie każdego "
"triggera\n"
"\n"
"Kiedy callback triggera jest wywoływany, wykonywane są następujące akcje, w "
"kolejności:\n"
"  1. sprawdzenie warunków; jeśli nie są spełnione, wyjście\n"
"  2. zastąpienie tekstu za pomocą rozszerzonych wyrażeń regularnych POSIX "
"(jeśli zdefiniowane)\n"
"  3. wykonanie komend(y) (jeśli zdefiniowane)\n"
"  4. wyjście z kodem wyjścia (poza modifiers i focus)\n"
"  5. wykonanie akcji kończącej\n"
"\n"
"Przykłady (możesz też spojrzeć na domyślne triggery za pomocą /trigger "
"listdefault):\n"
"  dodaje atrybuty tekstu *bold*, _underline_ i /italic/ (tylko w "
"wiadomościach użytkowników):\n"
"    /trigger add effects modifier weechat_print „${tg_tag_nick}” „=="
"\\*(\\S+)\\*==*${color:bold}${re:1}${color:-bold}*== ==_(\\S+)_==_${color:"
"underline}${re:1}${color:-underline}_== ==/(\\S+)/==/${color:"
"italic}${re:1}${color:-italic}/”\n"
"  ukrywa pasek z nickami na małych terminalach:\n"
"    /trigger add resize_small signal signal_sigwinch „${info:term_width} < "
"100” „” „/bar hide nicklist”\n"
"    /trigger add resize_big signal signal_sigwinch „${info:term_width} >= "
"100” „” „/bar show nicklist”\n"
"  cichy zapis plików konfiguracyjnych co każdą godzinę:\n"
"    /trigger add cfgsave timer 3600000;0;0 „” „” „/mute /save”\n"
"  otwiera monitor triggerów i pokazuje tylko modifiers i triggery, których "
"nazwa zaczyna się od „resize\":\n"
"    /trigger monitor @modifier,resize*"

msgid "triggers"
msgstr "triggery"

msgid "default triggers"
msgstr "domyślne triggery"

msgid "options for triggers"
msgstr "opcje dla triggerów"

msgid "value of a trigger option"
msgstr "wartość opcji triggera"

msgid "hooks for triggers"
msgstr "hooki dla triggerów"

msgid "hooks for triggers (for filter in monitor buffer)"
msgstr "uchwyty dla triggerów (dla filtrowania w buforze monitora)"

msgid "default arguments for a hook"
msgstr "domyślne argumenty dla hooka"

msgid "default conditions for a hook"
msgstr "domyślne warunki dla hooka"

msgid "default regular expression for a hook"
msgstr "domyślne wyrażenie regularne dla uchwytu"

msgid "default command for a hook"
msgstr "domyślna komenda dla hooka"

msgid "default return codes for hook callback"
msgstr "domyślny kod powrotu dla callbacka hooka"

msgid "trigger post actions"
msgstr "triggeruje akcje końcowe"

#, c-format
msgid ""
"%s%s: invalid format for option \"regex\", see /help trigger.trigger.%s.regex"
msgstr ""
"%s%s: niepoprawny format dla opcji „regex”, zobacz /help trigger.trigger."
"%s.regex"

#, c-format
msgid ""
"%s%s: invalid regular expression in option \"regex\", see /help trigger."
"trigger.%s.regex"
msgstr ""
"%s%s: niepoprawne wyrażenie regularne w opcji „regex”, zobacz /help "
"trigger.trigger.%s.regex"

msgid ""
"if disabled, the hooks are removed from trigger, so it is not called any more"
msgstr ""
"jeśli wyłączony uchwyty są usuwane z triggera i nie może być więcej "
"wywoływany"

msgid "type of hook used"
msgstr "typ użytego hooka"

msgid "arguments for the hook (depend on the hook type, see /help trigger)"
msgstr "argumenty dla uchwytu (zależą od typu uchwytu, zobacz /help trigger)"

msgid ""
"condition(s) for running the command (it is checked in hook callback) (note: "
"content is evaluated when trigger is run, see /help eval)"
msgstr ""
"warunek(-ki) dla uruchomienia komendy (jest sprawdzana w callbacku uchwytu) "
"(uwaga: zawartość jest przetwarzana, podczas wykonania triggera, zobacz /"
"help eval)"

msgid ""
"replace text with a POSIX extended regular expression (it is done only if "
"conditions are OK, and before running the command) (note: content is "
"evaluated when trigger is run, see /help eval); format is: \"/regex/replace/"
"var\" (var is the hashtable variable to replace, it is optional), many regex "
"can be separated by a space, for example: \"/regex1/replace1/var1 /regex2/"
"replace2/var2\"; escaped chars are interpreted in the regex (for example "
"\"\\n\"); the separator \"/\" can be replaced by any char (one or more "
"identical chars); matching groups can be used in replace: ${re:0} to "
"${re:99}, ${re:+} for last match and ${hide:c,${re:N}} to replace all chars "
"of group N by char 'c'"
msgstr ""
"zastępuje tekst za pomocą rozszerzonego wyrażenia regularnego POSIX "
"(następuje to tylko wtedy, jeśli warunki są spełnione i przed wykonaniem "
"komendy) (uwaga: zawartość jest przetwarzana, kiedy trigger jest "
"uruchamiany, zobacz /help eval); format to: „/regex/zastąp/zmienna"
"” (zmienna to zmienna w tablicy hashy do zamiany, jest to opcjonalne), "
"wiele wyrażeń można oddzielić spacja, na przykład: „/regex1/replace1/var1 /"
"regex2/replace2/var2”; wyescapowane znaki są interpretowane w wyrażeniu (na "
"przykład „\\n”); separator „/” może być zastąpiony dowolnym znakiem "
"(jednym lub więcej identycznych znaków); pasujące grupy mogą być użyte w "
"zastępowaniu: ${re:0} do ${re:99}, ${re:+} dla ostatniego dopasowania i "
"${hide:c,${re:N}} do zastąpienia wszystkich znaków w grupie N znakiem 'c'"

msgid ""
"command(s) to run if conditions are OK, after regex replacements (many "
"commands can be separated by semicolons)"
msgstr ""
"komenda(-y) do wywołania, jeśli warunki zostaną spełnione, po zastąpieniu "
"wyrażeniem regularnym (wiele komend można oddzielić średnikami)"

msgid ""
"return code for hook callback (see plugin API reference to know where ok_eat/"
"error can be used efficiently)"
msgstr ""
"zwracany kod dla callbacka uchwytu (zobacz w opisie API wtyczek, jak można "
"wydajnie używać ok_eat/error)"

msgid "action to take on the trigger after execution"
msgstr "akcje do wykonania po zakończeniu triggera"

msgid "enable trigger support"
msgstr "włącza wsparcie dla triggerów"

msgid "strip colors in hashtable values displayed on monitor buffer"
msgstr ""
"usuń kolory w wartościach tablic haszy wyświetlanych w buforze monitorującym"

msgid "text color for command flag (in /trigger list)"
msgstr "kolor tekstu dla flag komend (w /trigger list)"

msgid "text color for conditions flag (in /trigger list)"
msgstr "kolor tekstu dla flag warunków (w /trigger list)"

msgid "text color for regex flag (in /trigger list)"
msgstr "kolor tekstu dla flag wyrażeń regularnych (w /trigger list)"

msgid "text color for return code flag (in /trigger list)"
msgstr "kolor tekstu dla flagi zwracanego kodu (w /trigger list)"

msgid "text color for post action flag (in /trigger list)"
msgstr "kolor tekstu dla flagi końca akcji (w /trigger list)"

msgid "text color for regular expressions"
msgstr "kolor tekstu dla wyrażeń regularnych"

msgid "text color for replacement text (for regular expressions)"
msgstr "kolor tekstu dla tekstu zastępczego (dla wyrażeń regularnych)"

msgid "text color for trigger name"
msgstr "kolor tekstu dla nazwy triggera"

msgid "text color for disabled trigger name"
msgstr "kolor tekstu dla nazwy wyłączonego triggera"

msgid "  [A] Accept"
msgstr "  [A] Akceptuj"

msgid "  [C] Cancel"
msgstr "  [C] Anuluj"

msgid "xfer chat"
msgstr "rozmowa xfer"

msgid "ETA"
msgstr "pozostały czas"

msgid "Xfer list"
msgstr "lista Xfer"

msgid "DCC file transfer and direct chat"
msgstr "przesyłanie plików lub bezpośrednia rozmowa DCC"

msgid "waiting"
msgstr "oczekujący"

msgid "active"
msgstr "aktywny"

msgid "done"
msgstr "zakończony"

msgid "failed"
msgstr "nie powodzenie"

msgid "aborted"
msgstr "przerwano"

msgid "hashing"
msgstr "hashuje"

msgid "CRC in progress"
msgstr "wyliczam CRC"

msgid "CRC OK"
msgstr "CRC OK"

msgid "wrong CRC"
msgstr "nieprawidłowe CRC"

msgid "CRC error"
msgstr "błąd CRC"

#, c-format
msgid "%s%s: file %s %s %s (%s): %s"
msgstr "%s%s: plik %s %s %s (%s): %s"

msgid "sent to"
msgstr "wysłano do"

msgid "received from"
msgstr "otrzymano od"

msgid "OK"
msgstr "OK"

msgid "FAILED"
msgstr "NIEUDANY"

#, c-format
msgid "%s%s: chat closed with %s (%s)"
msgstr "%s%s: rozmowa zakończona z %s (%s)"

#, c-format
msgid "%s%s: aborting active xfer: \"%s\" from %s"
msgstr "%s%s: przerywam aktywny xfer: „%s” od %s"

#, c-format
msgid "%s%s: not enough memory for new xfer"
msgstr "%s%s: za mało pamięci na nowy xfer"

#, c-format
msgid "%s%s: unable to interpret address: error %d %s"
msgstr "%s%s: nie można zinterpretować adresu: błąd %d %s"

#, c-format
msgid "%s%s: hashing error"
msgstr "%s%s: błąd hashowania"

#, c-format
msgid ""
"%s: incoming file from %s (%s, %s.%s), name: %s, %llu bytes (protocol: %s)"
msgstr ""
"%s: plik przychodzący od %s (%s, %s.%s), nazwa: %s, %llu bajtów (protokół: "
"%s)"

#, c-format
msgid ""
"%s: offering file to %s (%s.%s), name: %s (local filename: %s), %llu bytes "
"(protocol: %s)"
msgstr ""
"%s: oferuję plik do %s (%s.%s), nazwa: %s (lokalny plik: %s), %llu bajtów "
"(protokół: %s)"

#, c-format
msgid "%s: incoming chat request from %s (%s, %s.%s)"
msgstr "%s: przychodzące żądanie rozmowy od %s (%s, %s.%s)"

#, c-format
msgid "%s: sending chat request to %s (%s.%s)"
msgstr "%s: wysyłam żądanie rozmowy do %s (%s.%s)"

#, c-format
msgid "%s: file %s (local filename: %s) will be resumed at position %llu"
msgstr "%s: plik %s (lokalna nazwa: %s) zostanie wznowiony od pozycji%llu"

#, c-format
msgid "%s%s: address \"%s\" resolved to a larger sockaddr than expected"
msgstr "%s%s: adres „%s” wskazuje na większy sockaddr niż przypuszczano"

#, c-format
msgid "%s%s: invalid address \"%s\": error %d %s"
msgstr "%s%s: niewłaściwy adres „%s”: błąd %d %s"

#, c-format
msgid "%s%s: missing arguments (%s)"
msgstr "%s%s: brakujące argumenty (%s)"

#, c-format
msgid "%s%s: unknown xfer type \"%s\""
msgstr "%s%s: nieznany typ xfer „%s”"

#, c-format
msgid "%s%s: unknown xfer protocol \"%s\""
msgstr "%s%s: nieznany protokół xfer „%s”"

#, c-format
msgid "%s%s: cannot access file \"%s\""
msgstr "%s%s: nie można uzyskać dostępu do pliku „%s”"

#, c-format
msgid "%s%s: cannot create socket for xfer: error %d %s"
msgstr "%s%s: nie można utworzyć gniazda dla xfer: błąd %d %s"

#, c-format
msgid "%s%s: cannot find available port for xfer"
msgstr "%s%s: nie można znaleźć wolnego portu dla xfer"

#, c-format
msgid "%s%s: error creating xfer"
msgstr "%s%s: błąd podczas tworzenia xfer"

#, c-format
msgid ""
"%s%s: unable to resume file \"%s\" (port: %d, start position: %llu): xfer "
"not found or not ready for transfer"
msgstr ""
"%s%s: nie można wznowić pliku „%s” (port: %d, pozycja startowa: %llu): "
"xfer nie znaleziony lub nie gotowy do transferu"

#, c-format
msgid "%s: file %s resumed at position %llu"
msgstr "%s: plik %s wznowiony od pozycji %llu"

#, c-format
msgid ""
"%s%s: unable to accept resume file \"%s\" (port: %d, start position: %llu): "
"xfer not found or not ready for transfer"
msgstr ""
"%s%s: nie można zaakceptować wznowienia pliku „%s” (port: %d, pozycja "
"startowa: %llu): xfer nie znaleziony lub nie gotowy do transferu"

#, c-format
msgid "%s%s: error sending data to \"%s\" via xfer chat"
msgstr "%s%s: błąd podczas wysyłania danych do „%s” przez rozmowę xfer"

#, c-format
msgid "%s%s: connected to %s (%s) via xfer chat"
msgstr "%s%s: połączono z %s (%s) poprzez chat xfer"

#, c-format
msgid "%s%s: can't find xfer for buffer \"%s\""
msgstr "%s%s: nie można znaleźć xfer dla bufora „%s”"

msgid "Xfer list:"
msgstr "Lista xferów:"

#, c-format
msgid ""
"%3d. %s (%s), file: \"%s\" (local: \"%s\"), %s %s, status: %s%s%s (%llu %%)"
msgstr ""
"%3d. %s (%s), plik: „%s” (lokalnie: „%s”), %s %s, status: %s%s%s (%llu "
"%%)"

#. TRANSLATORS: "%s" after "started on" is a date
#, c-format
msgid "%3d. %s, chat with %s (local nick: %s), started on %s, status: %s%s"
msgstr "%3d. %s, rozmowa %s (lokalny nick: %s), rozpoczęto %s, status: %s%s"

#, c-format
msgid ""
"     plugin: %s (id: %s), file: %llu bytes (position: %llu), address: %s "
"(port %d)"
msgstr ""
"     wtyczka: %s (id: %s), plik: %llu bajtów (pozycja: %llu), adres: %s "
"(port %d)"

#. TRANSLATORS: "%s" after "started on" is a date
#, c-format
msgid "     fast_send: %s, blocksize: %d, started on %s"
msgstr "     szybkie_wysyłanie: %s, rozmiar bloków: %d, rozpoczęto %s"

msgid "yes"
msgstr "tak"

msgid "no"
msgstr "nie"

msgid "No xfer"
msgstr "Brak xfer"

msgid "send a CTCP action to remote host"
msgstr "wysyła akcję CTCP do zdalnego hosta"

msgid "xfer control"
msgstr "kontrola xfer"

msgid ""
"    list: list xfer\n"
"listfull: list xfer (verbose)\n"
"\n"
"Without argument, this command opens buffer with xfer list."
msgstr ""
"    list: wyświetla xfer\n"
"listfull: wyświetla xfer (ze szczegółami)\n"
"\n"
"Bez argumentów komenda otworzy bufor z listą xfer."

msgid "nicks of DCC chat"
msgstr "nicki obecne na rozmowie DCC"

msgid "auto open xfer buffer when a new xfer is added to list"
msgstr ""
"automatycznie otwieraj bufor xfer, kiedy nowy xfer zostanie dodany do listy"

msgid "size of progress bar, in chars (if 0, progress bar is disabled)"
msgstr ""
"rozmiar paska postępu, w znakach (jeśli 0 pasek postępu zostanie wyłączony)"

msgid "text color for \"waiting\" status"
msgstr "kolor statusu „waiting”"

msgid "text color for \"active\" status"
msgstr "kolor statusu „active”"

msgid "text color for \"done\" status"
msgstr "kolor statusu „done”"

msgid "text color for \"failed\" status"
msgstr "kolor statusu „failed”"

msgid "text color for \"aborted\" status"
msgstr "kolor statusu „aborted”"

msgid "text color in xfer buffer"
msgstr "kolor tekstu w buforze xfer"

msgid "background color in xfer buffer"
msgstr "kolor tła w buforze xfer"

msgid "text color of selected line in xfer buffer"
msgstr "kolor tekstu zaznaczonej linii w buforze xfer"

msgid "block size for sending packets, in bytes"
msgstr "rozmiar bloku dla wysyłanych pakietów, w bajtach"

msgid "does not wait for ACK when sending file"
msgstr "nie czeka na potwierdzenie podczas wysyłania pliku"

msgid ""
"IP or DNS address used for sending files/chats (if empty, local interface IP "
"is used)"
msgstr ""
"adres IP lub DNS użyty do wysłania pliku/rozmowy (jeśli pusty zostanie użyty "
"adres IP lokalnego interfejsu)"

msgid ""
"restricts outgoing files/chats to use only ports in the given range (useful "
"for NAT) (syntax: a single port, ie. 5000 or a port range, ie. 5000-5015, "
"empty value means any port, it's recommended to use ports greater than 1024, "
"because only root can use ports below 1024)"
msgstr ""
"ogranicza wychodzące pliki/rozmowy do używania tylko portów w podanym "
"zakresie (przydatne dla NAT) (składnia: pojedynczy port, np. 5000 lub zakres "
"portów, np. 5000-5015, pusta wartość oznacza dowolny port, zaleca się "
"stosowanie portów powyżej 1024, ponieważ niższe porty mogą być użyte tylko "
"przez roota)"

msgid ""
"speed limit for sending files, in kilo-bytes by second (0 means no limit)"
msgstr ""
"limit prędkości wysyłania plików, w kilobajtach na sekundę (0 oznacza brak "
"limitu)"

msgid "timeout for xfer request (in seconds)"
msgstr "czas oczekiwania na żądanie xfer (w sekundach)"

msgid "automatically accept chat requests (use carefully!)"
msgstr "automatycznie akceptuj prośby o rozmowę (ostrożnie!)"

msgid "automatically accept incoming files (use carefully!)"
msgstr "automatycznie akceptuj pliki przychodzące (ostrożnie!)"

msgid ""
"comma-separated list of nicks for which the incoming files and chats are "
"automatically accepted; format is \"server.nick\" (for a specific server) or "
"\"nick\" (for all servers); example: \"freenode.FlashCode,andrew\""
msgstr ""
"oddzielona przecinkami lista nicków, od których przychodzące pliki i rozmowy "
"są automatycznie akceptowane; format to „serwer.nick” (dla konkretnego "
"serwera) lub „nick” (dla wszystkich serwerów; przykład „freenode."
"FlashCode,andrew”"

msgid ""
"automatically check CRC32 file checksum if it is found in the filename (8 "
"hexadecimal chars)"
msgstr ""
"automatycznie sprawdzaj sumę CRC32 dla pliku, jeśli znajduje się ona w jego "
"nazwie (osiem znaków heksadecymalnych)"

msgid "rename incoming files if already exists (add \".1\", \".2\", ...)"
msgstr ""
"zmień nazwę pliku przychodzącego jeśli juz istnieje (dodaj „.1”, "
"„.2”, ...)"

msgid ""
"automatically resume file transfer if connection with remote host is lost"
msgstr "automatycznie wznów przesył po utracie połączenia"

msgid "convert spaces to underscores when sending and receiving files"
msgstr "zamień spacje na podkreślenia podczas wysyłania i odbierania plików"

msgid ""
"path for writing incoming files: \"%h\" at beginning of string is replaced "
"by WeeChat home (\"~/.weechat\" by default) (note: content is evaluated, "
"see /help eval)"
msgstr ""
"ścieżka, do której zapisywane będą pliki przychodzące; „%h” na początku "
"ciągu zostanie zastąpione przez katalog domowy WeeChat (domyślnie „~/."
"weechat”)  (uwaga: zawartość jest przetwarzana, zobacz /help eval)"

msgid ""
"path for reading files when sending (when no path is specified by user): \"%h"
"\" at beginning of string is replaced by WeeChat home (\"~/.weechat\" by "
"default) (note: content is evaluated, see /help eval)"
msgstr ""
"ścieżka do wysyłanych plików (jeśli nie zostanie ona podana przez "
"użykownika); „%h” na początku ciągu zostanie zastąpione przez katalog "
"domowy WeeChat (domyślnie „~/.weechat”)  (uwaga: zawartość jest "
"przetwarzana, zobacz /help eval)"

msgid "use remote nick as prefix in local filename when receiving a file"
msgstr "użyj nicku nadawcy jako przedrostka w nazwie odebranego pliku"

msgid "list of xfer"
msgstr "lista xfer"

msgid "xfer pointer (optional)"
msgstr "wskaźnik xfer (opcjonalny)"

#, c-format
msgid "%s%s: unable to create pipe: error %d %s"
msgstr "%s%s: nie można utworzyć strumienia: błąd %d %s"

#, c-format
msgid "%s%s: unable to read local file"
msgstr "%s%s: nie można odczytać pliku"

#, c-format
msgid "%s%s: unable to send block to receiver"
msgstr "%s%s: nie można wysłać bloku do odbiorcy"

#, c-format
msgid "%s%s: unable to read ACK from receiver"
msgstr "%s%s: nie można odczytać potwierdzenia od odbiorcy"

#, c-format
msgid "%s%s: unable to connect to sender"
msgstr "%s%s: nie można połączyć z nadawcą"

#, c-format
msgid "%s%s: unable to receive block from sender"
msgstr "%s%s: nie można otrzymać bloku od nadawcy"

#, c-format
msgid "%s%s: unable to write local file"
msgstr "%s%s: nie można zapisać pliku"

#, c-format
msgid "%s%s: unable to send ACK to sender"
msgstr "%s%s: nie można wysłać ACK do nadawcy"

#, c-format
msgid "%s%s: wrong CRC32 for file %s"
msgstr "%s%s: nieprawidłowa wartość CRC32 dla pliku %s"

#, c-format
msgid "%s%s: CRC32 error while resuming"
msgstr "%s%s: błąd CRC32 podczas wznawiania"

#, fuzzy, c-format
msgid "%s%s: unable to fork (%s)"
msgstr "%s%s: nie można uruchomić procesu potomnego"

#, c-format
msgid ""
"%s: sending file to %s (%s, %s.%s), name: %s (local filename: %s), %llu "
"bytes (protocol: %s)"
msgstr ""
"%s: wysyłam plik do %s (%s, %s.%s), nazwa: %s (lokalny plik: %s), %llu "
"bajtów (protokół: %s)"

#, c-format
msgid "%s%s: unable to create socket for sending file: error %d %s"
msgstr "%s%s: nie można otworzyć gniazda do wysłania pliku: błąd %d %s"

#, c-format
msgid "%s%s: unable to set option \"nonblock\" for socket: error %d %s"
msgstr "%s%s: nie można ustawić opcji „nonblock” dla gniazda: błąd %d %s"

#, c-format
msgid "%s%s: timeout for \"%s\" with %s"
msgstr "%s%s: przekroczono czas na „%s” z %s"

#, c-format
msgid "%s%s: unable to connect: unexpected error (%d)"
msgstr "%s%s: nie można połączyć: niespodziewany błąd (%d)"

<<<<<<< HEAD
#~ msgid ""
#~ "default part message (leaving channel) (\"%v\" will be replaced by "
#~ "WeeChat version in string)"
#~ msgstr ""
#~ "domyślna wiadomość opuszczenia kanału („%v” zostanie zastąpione wersja "
#~ "WeeChat)"

#~ msgid ""
#~ "default quit message (disconnecting from server) (\"%v\" will be replaced "
#~ "by WeeChat version in string)"
#~ msgstr ""
#~ "domyślna wiadomość wyjścia z IRC (rozłączenia z serwerem) („%v” "
#~ "zostanie zastąpione wersją WeeChat)"
=======
#~ msgid "commands defined by plugins"
#~ msgstr "komendy zdefiniowane przez wtyczki"

#~ msgid "weechat commands"
#~ msgstr "komendy WeeChat"

#~ msgid "commands (weechat and plugins)"
#~ msgstr "komendy (weechata i wtyczek)"

#~ msgid "control debug for core/plugins"
#~ msgstr "kontrola debugu dla rdzenia/wtyczek"

#~ msgid "text color for nicks in chat window"
#~ msgstr "kolor nicków w oknie rozmowy"

#~ msgid "%s: removing old fifo pipe \"%s\""
#~ msgstr "%s: usuwam stary strumień fifo \"%s\""
>>>>>>> 5a8ff45c
<|MERGE_RESOLUTION|>--- conflicted
+++ resolved
@@ -3676,15 +3676,10 @@
 "specifiers) (note: content is evaluated, so you can use colors with format "
 "\"${color:xxx}\", see /help eval)"
 msgstr ""
-<<<<<<< HEAD
-"format czasu dla elementu paska „time” (zobacz man strftime dla "
-"specyfikatorów daty/czasu)"
-=======
-"format czasu dla elementu paska \"time\" (listę dostępnych specyfikatorów "
+"format czasu dla elementu paska „time” (listę dostępnych specyfikatorów "
 "daty/czasu można znaleźć w man strftime) (uwaga: zawartość jest "
-"przetwarzana, dlatego można użyć kolorów w formacie \"${color:xxx}\", "
+"przetwarzana, dlatego można użyć kolorów w formacie „${color:xxx}”, "
 "zobacz /help eval)"
->>>>>>> 5a8ff45c
 
 msgid ""
 "jump to previous buffer displayed when jumping to current buffer number "
@@ -5787,13 +5782,8 @@
 msgstr "kolejka FIFO dla zdalnego sterowania"
 
 #, c-format
-<<<<<<< HEAD
-msgid "%s: removing old fifo pipe \"%s\""
-msgstr "%s: usuwam stary strumień fifo „%s”"
-=======
 msgid "%s%s: not enough memory (%s)"
 msgstr "%s%s: za mało pamięci (%s)"
->>>>>>> 5a8ff45c
 
 #, c-format
 msgid "%s: pipe opened (file: %s)"
@@ -8002,16 +7992,10 @@
 "content is evaluated, see /help eval; special variables ${nick}, ${channel} "
 "and ${server} are replaced by their value)"
 msgstr ""
-<<<<<<< HEAD
 "domyślna wiadomość dla wykopania z kanału używana przez komendy „/kick” i "
-"„/kickban” (specjalne zmienne jak $nick, $channel i $server są zamieniane "
-"na odpowiednie wartości)"
-=======
-"domyślna wiadomość dla wykopania z kanału używana przez komendy \"/kick\" i "
-"\"/kickban\" (uwaga: zawartość jest przetwarzana zobacz /help eval; "
+"„/kickban” (uwaga: zawartość jest przetwarzana zobacz /help eval; "
 "specjalne zmienne jak ${nick}, ${channel} i ${server} są zamieniane na "
 "odpowiednie wartości)"
->>>>>>> 5a8ff45c
 
 msgid ""
 "default part message (leaving channel) (note: content is evaluated, see /"
@@ -8019,16 +8003,10 @@
 "by their value; \"%v\" is replaced by WeeChat version if there is no ${...} "
 "in string)"
 msgstr ""
-<<<<<<< HEAD
-"domyślna wiadomość dla wykopania z kanału używana przez komendy „/kick” i "
-"„/kickban” (specjalne zmienne jak $nick, $channel i $server są zamieniane "
-"na odpowiednie wartości)"
-=======
 "domyślna wiadomość przy wyjściu z kanału (uwaga: zawartość jest przetwarzana "
 "zobacz /help eval; specjalne zmienne jak ${nick}, ${channel} i ${server} są "
-"zamieniane na odpowiednie wartości); \"%v\" jest zamieniane na wersję "
-"WeeChat jeśli w ciągu nie ma ${...})"
->>>>>>> 5a8ff45c
+"zamieniane na odpowiednie wartości); „%v” jest zamieniane na wersję "
+"WeeChat, jeśli w ciągu nie ma ${...})"
 
 msgid ""
 "default quit message (disconnecting from server) (note: content is "
@@ -8036,16 +8014,10 @@
 "${server} are replaced by their value; \"%v\" is replaced by WeeChat version "
 "if there is no ${...} in string)"
 msgstr ""
-<<<<<<< HEAD
-"domyślna wiadomość dla wykopania z kanału używana przez komendy „/kick” i "
-"„/kickban” (specjalne zmienne jak $nick, $channel i $server są zamieniane "
-"na odpowiednie wartości)"
-=======
 "domyślna wiadomość przy odłączeniu od serwera (uwaga: zawartość jest "
 "przetwarzana zobacz /help eval; specjalne zmienne jak ${nick}, ${channel} i "
-"${server} są zamieniane na odpowiednie wartości); \"%v\" jest zamieniane na "
-"wersję WeeChat jeśli w ciągu nie ma ${...})"
->>>>>>> 5a8ff45c
+"${server} są zamieniane na odpowiednie wartości); „%v” jest zamieniane na "
+"wersję WeeChat, jeśli w ciągu nie ma ${...})"
 
 msgid ""
 "notify list for server (you should not change this option but use /notify "
@@ -11670,11 +11642,7 @@
 
 #, c-format
 msgid "%s%s: invalid post action \"%s\""
-<<<<<<< HEAD
-msgstr "%s%s: niepoprawny kod powrotu: „%s”"
-=======
-msgstr "%s%s: nieprawidłowa akcja \"%s\""
->>>>>>> 5a8ff45c
+msgstr "%s%s: nieprawidłowa akcja „%s”"
 
 #, c-format
 msgid ""
@@ -11758,21 +11726,12 @@
 "<name>|-all [<name>...] || show <name> || del <name>|-all [<name>...] || "
 "restore <name> [<name>...] || default -yes || monitor [<filter>]"
 msgstr ""
-<<<<<<< HEAD
-"list|listfull|listdefault || add|addoff|addreplace <nazwa> <uchwyt> "
-"[\"<argumenty>” [\"<warunki>” [\"<regex>” [\"<komenda>” [\"<kod powrotu>"
-"„]]]]] || addinput [<uchwyt>] || input|output|recreate <nazwa> || set "
-"<nazwa> <opcja> <wartość> || rename|copy <nazwa> <nowa nazwa> || enable|"
-"disable|toggle [<nazwa>|-all [<nazwa>...]] || restart <nazwa>|-all "
-"[<nazwa>...] || show <nazwa> || del <nazwa>|-all [<nazwa>...] ||  restore "
-=======
 "list|listfull|listdefault || add|addoff|addreplace <nazwa> <hook> "
 "[\"<argumenty>\" [\"<warunki>\" [\"<regex>\" [\"<komenda>\" [\"<zwracany_kod>"
 "\" [\"<post_action>\"]]]]]] || addinput [<hook>] || input|output|recreate "
 "<nazwa> || set <nazwa> <opcja> <wartość> || rename|copy <nazwa> <nowa_nazwa> "
 "|| enable|disable|toggle [<nazwa>|-all [<nazwa>...]] || restart <nazwa>|-all "
 "[<nazwa>...] || show <nazwa> || del <nazwa>|-all [<nazwa>...] || restore "
->>>>>>> 5a8ff45c
 "<nazwa> [<nazwa>...] || default -yes || monitor [<filtr>]"
 
 msgid ""
@@ -12530,21 +12489,6 @@
 msgid "%s%s: unable to connect: unexpected error (%d)"
 msgstr "%s%s: nie można połączyć: niespodziewany błąd (%d)"
 
-<<<<<<< HEAD
-#~ msgid ""
-#~ "default part message (leaving channel) (\"%v\" will be replaced by "
-#~ "WeeChat version in string)"
-#~ msgstr ""
-#~ "domyślna wiadomość opuszczenia kanału („%v” zostanie zastąpione wersja "
-#~ "WeeChat)"
-
-#~ msgid ""
-#~ "default quit message (disconnecting from server) (\"%v\" will be replaced "
-#~ "by WeeChat version in string)"
-#~ msgstr ""
-#~ "domyślna wiadomość wyjścia z IRC (rozłączenia z serwerem) („%v” "
-#~ "zostanie zastąpione wersją WeeChat)"
-=======
 #~ msgid "commands defined by plugins"
 #~ msgstr "komendy zdefiniowane przez wtyczki"
 
@@ -12561,5 +12505,4 @@
 #~ msgstr "kolor nicków w oknie rozmowy"
 
 #~ msgid "%s: removing old fifo pipe \"%s\""
-#~ msgstr "%s: usuwam stary strumień fifo \"%s\""
->>>>>>> 5a8ff45c
+#~ msgstr "%s: usuwam stary strumień fifo „%s”"
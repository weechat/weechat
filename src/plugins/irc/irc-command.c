/*
 * irc-command.c - IRC commands
 *
 * Copyright (C) 2003-2018 Sébastien Helleu <flashcode@flashtux.org>
 * Copyright (C) 2006 Emmanuel Bouthenot <kolter@openics.org>
 *
 * This file is part of WeeChat, the extensible chat client.
 *
 * WeeChat is free software; you can redistribute it and/or modify
 * it under the terms of the GNU General Public License as published by
 * the Free Software Foundation; either version 3 of the License, or
 * (at your option) any later version.
 *
 * WeeChat is distributed in the hope that it will be useful,
 * but WITHOUT ANY WARRANTY; without even the implied warranty of
 * MERCHANTABILITY or FITNESS FOR A PARTICULAR PURPOSE.  See the
 * GNU General Public License for more details.
 *
 * You should have received a copy of the GNU General Public License
 * along with WeeChat.  If not, see <http://www.gnu.org/licenses/>.
 */

#include <stdlib.h>
#include <stdio.h>
#include <string.h>
#include <ctype.h>
#include <sys/time.h>
#include <time.h>
#include <sys/types.h>
#include <sys/socket.h>
#include <netinet/in.h>
#include <netdb.h>
#include <regex.h>

#include "../weechat-plugin.h"
#include "irc.h"
#include "irc-command.h"
#include "irc-buffer.h"
#include "irc-channel.h"
#include "irc-color.h"
#include "irc-config.h"
#include "irc-ignore.h"
#include "irc-input.h"
#include "irc-message.h"
#include "irc-mode.h"
#include "irc-modelist.h"
#include "irc-msgbuffer.h"
#include "irc-nick.h"
#include "irc-notify.h"
#include "irc-protocol.h"
#include "irc-raw.h"
#include "irc-sasl.h"
#include "irc-server.h"


/*
 * Sends mode change for many nicks on a channel.
 *
 * Argument "set" is "+" or "-", mode can be "o", "h", "v", or any other mode
 * supported by server.
 *
 * Many messages can be sent if the number of nicks is greater than the server
 * limit (number of modes allowed in a single message). In this case, the first
 * message is sent with high priority, and subsequent messages are sent with low
 * priority.
 */

void
irc_command_mode_nicks (struct t_irc_server *server,
                        struct t_irc_channel *channel,
                        const char *command,
                        const char *set, const char *mode,
                        int argc, char **argv)
{
    int i, arg_yes, max_modes, modes_added, msg_priority, prefix_found;
    char prefix, modes[128+1], nicks[1024];
    struct t_irc_nick *ptr_nick;
    struct t_hashtable *nicks_sent;

    if (argc < 2)
        return;

    arg_yes = 0;
    if ((argc > 2) && (strcmp (argv[argc - 1], "-yes") == 0))
    {
        argc--;
        arg_yes = 1;
    }

    if (!arg_yes)
    {
        for (i = 1; i < argc; i++)
        {
            if (strcmp (argv[i], "*") == 0)
            {
                weechat_printf (
                    NULL,
                    _("%s%s: \"-yes\" argument is required for nick \"*\" "
                      "(security reason), see /help %s"),
                    weechat_prefix ("error"), IRC_PLUGIN_NAME, command);
                return;
            }
        }
    }

    /* get the max number of modes we can send in a message */
    max_modes = irc_server_get_max_modes (server);

    /* get prefix for the mode (example: prefix == '@' for mode 'o') */
    prefix = irc_server_get_prefix_char_for_mode (server, mode[0]);

    /*
     * first message has high priority and subsequent messages have low priority
     * (so for example in case of "/op *" sent as multiple messages, the user
     * can still send some messages which will have higher priority than the
     * "MODE" messages we are sending now)
     */
    msg_priority = IRC_SERVER_SEND_OUTQ_PRIO_HIGH;

    modes_added = 0;
    modes[0] = '\0';
    nicks[0] = '\0';

    nicks_sent = weechat_hashtable_new (128,
                                        WEECHAT_HASHTABLE_STRING,
                                        WEECHAT_HASHTABLE_STRING,
                                        NULL, NULL);
    if (!nicks_sent)
        return;

    for (ptr_nick = channel->nicks; ptr_nick; ptr_nick = ptr_nick->next_nick)
    {
        /* if nick was already sent, ignore it */
        if (weechat_hashtable_has_key (nicks_sent, ptr_nick->name))
            continue;

        for (i = 1; i < argc; i++)
        {
            if (weechat_string_match (ptr_nick->name, argv[i], 0))
            {
                /*
                 * self nick is excluded if both conditions are true:
                 * - set+mode is "-o" or "-h" (commands /deop, /dehalfop)
                 * - one wildcard is used in argument
                 *   (for example: "/deop *" or "/deop fl*")
                 */
                if (set[0] == '-'
                    && (mode[0] == 'o' || mode[0] == 'h')
                    && argv[i][0]
                    && strchr (argv[i], '*')
                    && (strcmp (server->nick, ptr_nick->name) == 0))
                {
                    continue;
                }

                /*
                 * check if the nick mode is already OK, according to
                 * set/mode asked: if already OK, then the nick is ignored
                 */
                if (prefix != ' ')
                {
                    prefix_found = (strchr (ptr_nick->prefixes, prefix) != NULL);
                    if (((set[0] == '+') && prefix_found)
                        || ((set[0] == '-') && !prefix_found))
                    {
                        /*
                         * mode +X and nick has already +X or mode -X and nick
                         * does not have +X
                         */
                        continue;
                    }
                }

                /*
                 * if we reached the max number of modes allowed, send the MODE
                 * command now and flush the modes/nicks strings
                 */
                if (modes_added == max_modes)
                {
                    irc_server_sendf (server, msg_priority, NULL,
                                      "MODE %s %s%s %s",
                                      channel->name, set, modes, nicks);
                    modes[0] = '\0';
                    nicks[0] = '\0';
                    modes_added = 0;
                    /* subsequent messages will have low priority */
                    msg_priority = IRC_SERVER_SEND_OUTQ_PRIO_LOW;
                }

                /* add one mode letter (after +/-) and add the nick in nicks */
                if (strlen (nicks) + 1 + strlen (ptr_nick->name) + 1 < sizeof (nicks))
                {
                    strcat (modes, mode);
                    if (nicks[0])
                        strcat (nicks, " ");
                    strcat (nicks, ptr_nick->name);
                    modes_added++;
                    weechat_hashtable_set (nicks_sent, ptr_nick->name, NULL);
                    /*
                     * nick just added, ignore other arguments that would add
                     * the same nick
                     */
                    break;
                }
            }
        }
    }

    /* send a final MODE command if some nicks are remaining */
    if (modes[0] && nicks[0])
    {
        irc_server_sendf (server, msg_priority, NULL,
                          "MODE %s %s%s %s",
                          channel->name, set, modes, nicks);
    }

    weechat_hashtable_free (nicks_sent);
}

/*
 * Sends mode change for many masks on a channel.
 *
 * Argument "set" is "+" or "-", mode can be "b", "q", or any other mode
 * supported by server.
 *
 * Many messages can be sent if the number of nicks is greater than the server
 * limit (number of modes allowed in a single message). In this case, the first
 * message is sent with high priority, and subsequent messages are sent with low
 * priority.
 */

void
irc_command_mode_masks (struct t_irc_server *server,
                        const char *channel_name,
                        const char *command,
                        const char *set, const char *mode,
                        char **argv, int pos_masks)
{
    int max_modes, modes_added, msg_priority, mask_fits;
    char modes[128+1], masks[1024], *mask;
    struct t_irc_channel *ptr_channel;
    struct t_irc_nick *ptr_nick;
    struct t_irc_modelist *ptr_modelist;
    struct t_irc_modelist_item *ptr_item;
    long number;
    char *error;

    if (irc_mode_get_chanmode_type (server, mode[0]) != 'A')
    {
        weechat_printf (
            NULL,
            _("%s%s: cannot execute command /%s, channel mode \"%s\" is not "
              "supported by server"),
            weechat_prefix ("error"), IRC_PLUGIN_NAME, command, mode);
        return;
    }

    /* get the max number of modes we can send in a message */
    max_modes = irc_server_get_max_modes (server);

    /*
     * first message has high priority and subsequent messages have low priority
     * (so for example in case of multiple messages, the user can still send
     * some messages which will have higher priority than the "MODE" messages
     * we are sending now)
     */
    msg_priority = IRC_SERVER_SEND_OUTQ_PRIO_HIGH;

    modes_added = 0;
    modes[0] = '\0';
    masks[0] = '\0';

    ptr_channel = irc_channel_search (server, channel_name);
    ptr_modelist = irc_modelist_search (ptr_channel, mode[0]);

    for (; argv[pos_masks]; pos_masks++)
    {
        mask = NULL;

        if (ptr_channel)
        {
            /* use modelist item for number arguments */
            if (ptr_modelist && (set[0] == '-'))
            {
                error = NULL;
                number = strtol (argv[pos_masks], &error, 10);
                if (error && !error[0])
                {
                    ptr_item = irc_modelist_item_search_number (ptr_modelist,
                                                                number - 1);
                    if (ptr_item)
                        mask = strdup (ptr_item->mask);
                }
            }

            /* use default_ban_mask for nick arguments */
            if (!mask
                && !strchr (argv[pos_masks], '!')
                && !strchr (argv[pos_masks], '@'))
            {
                ptr_nick = irc_nick_search (server, ptr_channel,
                                            argv[pos_masks]);
                if (ptr_nick)
                    mask = irc_nick_default_ban_mask (ptr_nick);
            }
        }

        /* check if the mask fits in the string */
        mask_fits = (strlen (masks) + 1 +
                     strlen ((mask) ? mask : argv[pos_masks]) + 1 <
                     sizeof (masks));

        /*
         * if we reached the max number of modes allowed of if the mask doesn't
         * fits in string, send the MODE command now and flush the modes/masks
         * strings
         */
        if (modes[0] && ((modes_added == max_modes) || !mask_fits))
        {
            irc_server_sendf (server, msg_priority, NULL,
                              "MODE %s %s%s %s",
                              channel_name, set, modes, masks);

            modes[0] = '\0';
            masks[0] = '\0';
            modes_added = 0;

            /* subsequent messages will have low priority */
            msg_priority = IRC_SERVER_SEND_OUTQ_PRIO_LOW;
        }

        /* add one mode letter (after +/-) and add the mask in masks */
        if (mask_fits)
        {
            strcat (modes, mode);
            if (masks[0])
                strcat (masks, " ");
            strcat (masks, (mask) ? mask : argv[pos_masks]);
            modes_added++;
        }

        if (mask)
            free (mask);
    }

    /* send a final MODE command if some masks are remaining */
    if (modes[0] && masks[0])
    {
        irc_server_sendf (server, msg_priority, NULL,
                          "MODE %s %s%s %s",
                          channel_name, set, modes, masks);
    }
}

/*
 * Callback for command "/admin": finds information about the administrator of
 * the server.
 */

IRC_COMMAND_CALLBACK(admin)
{
    IRC_BUFFER_GET_SERVER(buffer);
    IRC_COMMAND_CHECK_SERVER("admin", 1);

    /* make C compiler happy */
    (void) pointer;
    (void) data;
    (void) argv;

    if (argc > 1)
    {
        irc_server_sendf (ptr_server, IRC_SERVER_SEND_OUTQ_PRIO_HIGH, NULL,
                          "ADMIN %s", argv_eol[1]);
    }
    else
    {
        irc_server_sendf (ptr_server, IRC_SERVER_SEND_OUTQ_PRIO_HIGH, NULL,
                          "ADMIN");
    }

    return WEECHAT_RC_OK;
}

/*
 * Executes a command on all channels (or queries).
 *
 * If server is NULL, executes command on all channels of all connected servers.
 * Special variables $server/$channel/$nick are replaced in command.
 */

void
irc_command_exec_all_channels (struct t_irc_server *server,
                               int channel_type,
                               int inclusive,
                               const char *str_channels,
                               const char *command)
{
    struct t_irc_server *ptr_server, *next_server;
    struct t_irc_channel *ptr_channel, *next_channel;
    struct t_weelist *list_buffers;
    struct t_gui_buffer *ptr_buffer;
    char **channels, *str_command, *cmd_vars_replaced;
    const char *ptr_buffer_name;
    int num_channels, length, picked, i, list_size;

    if (!command || !command[0])
        return;

    if (!weechat_string_is_command_char (command))
    {
        length = 1 + strlen (command) + 1;
        str_command = malloc (length);
        snprintf (str_command, length, "/%s", command);
    }
    else
        str_command = strdup (command);

    if (!str_command)
        return;

    channels = (str_channels && str_channels[0]) ?
        weechat_string_split (str_channels, ",", 0, 0, &num_channels) : NULL;

    /* build a list of buffer names where the command will be executed */
    list_buffers = weechat_list_new ();
    ptr_server = irc_servers;
    while (ptr_server)
    {
        next_server = ptr_server->next_server;

        if (!server || (ptr_server == server))
        {
            if (ptr_server->is_connected)
            {
                ptr_channel = ptr_server->channels;
                while (ptr_channel)
                {
                    next_channel = ptr_channel->next_channel;

                    if (ptr_channel->type == channel_type)
                    {
                        picked = (inclusive) ? 0 : 1;

                        if (channels)
                        {
                            for (i = 0; i < num_channels; i++)
                            {
                                if (weechat_string_match (ptr_channel->name,
                                                          channels[i], 0))
                                {
                                    picked = (inclusive) ? 1 : 0;
                                    break;
                                }
                            }
                        }

                        if (picked)
                        {
                            weechat_list_add (list_buffers,
                                              weechat_buffer_get_string (
                                                  ptr_channel->buffer,
                                                  "full_name"),
                                              WEECHAT_LIST_POS_END,
                                              NULL);
                        }
                    }

                    ptr_channel = next_channel;
                }
            }
        }

        ptr_server = next_server;
    }

    /* execute the command on all buffers */
    list_size = weechat_list_size (list_buffers);
    for (i = 0; i < list_size; i++)
    {
        ptr_buffer_name = weechat_list_string (
            weechat_list_get (list_buffers, i));
        ptr_buffer = weechat_buffer_search ("==", ptr_buffer_name);
        if (ptr_buffer)
        {
            irc_buffer_get_server_and_channel (ptr_buffer,
                                               &ptr_server, &ptr_channel);
            if (ptr_server && ptr_channel)
            {
                cmd_vars_replaced = irc_message_replace_vars (
                    ptr_server, ptr_channel->name, str_command);
                weechat_command (ptr_channel->buffer,
                                 (cmd_vars_replaced) ?
                                 cmd_vars_replaced : str_command);
                if (cmd_vars_replaced)
                    free (cmd_vars_replaced);
            }
        }
    }

    weechat_list_free (list_buffers);
    free (str_command);
    if (channels)
        weechat_string_free_split (channels);
}

/*
 * Callback for command "/allchan": executes a command on all channels of all
 * connected servers.
 */

IRC_COMMAND_CALLBACK(allchan)
{
    int i, current_server, inclusive;
    const char *ptr_channels, *ptr_command;

    IRC_BUFFER_GET_SERVER(buffer);

    /* make C compiler happy */
    (void) pointer;
    (void) data;

    WEECHAT_COMMAND_MIN_ARGS(2, "");

    current_server = 0;
    ptr_channels = NULL;
    inclusive = 0;
    ptr_command = argv_eol[1];
    for (i = 1; i < argc; i++)
    {
        if (weechat_strcasecmp (argv[i], "-current") == 0)
        {
            current_server = 1;
            ptr_command = argv_eol[i + 1];
        }
        else if (weechat_strncasecmp (argv[i], "-exclude=", 9) == 0)
        {
            ptr_channels = argv[i] + 9;
            ptr_command = argv_eol[i + 1];
            inclusive = 0;
        }
        else if (weechat_strncasecmp (argv[i], "-include=", 9) == 0)
        {
            ptr_channels = argv[i] + 9;
            ptr_command = argv_eol[i + 1];
            inclusive = 1;
        }
        else
            break;
    }

    if (ptr_command && ptr_command[0])
    {
        weechat_buffer_set (NULL, "hotlist", "-");
        irc_command_exec_all_channels ((current_server) ? ptr_server : NULL,
                                       IRC_CHANNEL_TYPE_CHANNEL,
                                       inclusive,
                                       ptr_channels,
                                       ptr_command);
        weechat_buffer_set (NULL, "hotlist", "+");
    }

    return WEECHAT_RC_OK;
}

/*
 * Callback for command "/allpv": executes a command on all privates of all
 * connected servers.
 */

IRC_COMMAND_CALLBACK(allpv)
{
    int i, current_server, inclusive;
    const char *ptr_channels, *ptr_command;

    IRC_BUFFER_GET_SERVER(buffer);

    /* make C compiler happy */
    (void) pointer;
    (void) data;

    WEECHAT_COMMAND_MIN_ARGS(2, "");

    current_server = 0;
    ptr_channels = NULL;
    inclusive = 0;
    ptr_command = argv_eol[1];
    for (i = 1; i < argc; i++)
    {
        if (weechat_strcasecmp (argv[i], "-current") == 0)
        {
            current_server = 1;
            ptr_command = argv_eol[i + 1];
        }
        else if (weechat_strncasecmp (argv[i], "-exclude=", 9) == 0)
        {
            ptr_channels = argv[i] + 9;
            ptr_command = argv_eol[i + 1];
            inclusive = 0;
        }
        else if (weechat_strncasecmp (argv[i], "-include=", 9) == 0)
        {
            ptr_channels = argv[i] + 9;
            ptr_command = argv_eol[i + 1];
            inclusive = 1;
        }
        else
            break;
    }

    if (ptr_command && ptr_command[0])
    {
        weechat_buffer_set (NULL, "hotlist", "-");
        irc_command_exec_all_channels ((current_server) ? ptr_server : NULL,
                                       IRC_CHANNEL_TYPE_PRIVATE,
                                       inclusive,
                                       ptr_channels,
                                       ptr_command);
        weechat_buffer_set (NULL, "hotlist", "+");
    }

    return WEECHAT_RC_OK;
}

/*
 * Executes a command on all connected channels.
 *
 * Special variables $server/$channel/$nick are replaced in command.
 */

void
irc_command_exec_all_servers (int inclusive, const char *str_servers, const char *command)
{
    struct t_irc_server *ptr_server, *next_server;
    struct t_irc_channel *ptr_channel;
    struct t_weelist *list_buffers;
    struct t_gui_buffer *ptr_buffer;
    char **servers, *str_command, *cmd_vars_replaced;
    const char *ptr_buffer_name;
    int num_servers, length, picked, i, list_size;

    if (!command || !command[0])
        return;

    if (!weechat_string_is_command_char (command))
    {
        length = 1 + strlen (command) + 1;
        str_command = malloc (length);
        snprintf (str_command, length, "/%s", command);
    }
    else
        str_command = strdup (command);

    if (!str_command)
        return;

    servers = (str_servers && str_servers[0]) ?
        weechat_string_split (str_servers, ",", 0, 0, &num_servers) : NULL;

    /* build a list of buffer names where the command will be executed */
    list_buffers = weechat_list_new ();
    ptr_server = irc_servers;
    while (ptr_server)
    {
        next_server = ptr_server->next_server;

        if (ptr_server->is_connected)
        {
            picked = (inclusive) ? 0 : 1;

            if (servers)
            {
                for (i = 0; i < num_servers; i++)
                {
                    if (weechat_string_match (ptr_server->name,
                                              servers[i], 0))
                    {
                        picked = (inclusive) ? 1 : 0;
                        break;
                    }
                }
            }

            if (picked)
            {
                weechat_list_add (list_buffers,
                                  weechat_buffer_get_string (
                                      ptr_server->buffer,
                                      "full_name"),
                                  WEECHAT_LIST_POS_END,
                                  NULL);
            }
        }

        ptr_server = next_server;
    }

    /* execute the command on all buffers */
    list_size = weechat_list_size (list_buffers);
    for (i = 0; i < list_size; i++)
    {
        ptr_buffer_name = weechat_list_string (
            weechat_list_get (list_buffers, i));
        ptr_buffer = weechat_buffer_search ("==", ptr_buffer_name);
        if (ptr_buffer)
        {
            irc_buffer_get_server_and_channel (ptr_buffer,
                                               &ptr_server, &ptr_channel);
            if (ptr_server && !ptr_channel)
            {
                cmd_vars_replaced = irc_message_replace_vars (ptr_server,
                                                              NULL,
                                                              str_command);
                weechat_command (ptr_server->buffer,
                                 (cmd_vars_replaced) ?
                                 cmd_vars_replaced : str_command);
                if (cmd_vars_replaced)
                    free (cmd_vars_replaced);
            }
        }
    }

    weechat_list_free (list_buffers);
    free (str_command);
    if (servers)
        weechat_string_free_split (servers);
}

/*
 * Callback for command "/allserv": executes a command on all connected servers.
 */

IRC_COMMAND_CALLBACK(allserv)
{
    int i, inclusive;
    const char *ptr_servers, *ptr_command;

    /* make C compiler happy */
    (void) pointer;
    (void) data;
    (void) buffer;

    WEECHAT_COMMAND_MIN_ARGS(2, "");

    ptr_servers = NULL;
    inclusive = 0;
    ptr_command = argv_eol[1];
    for (i = 1; i < argc; i++)
    {
        if (weechat_strncasecmp (argv[i], "-exclude=", 9) == 0)
        {
            ptr_servers = argv[i] + 9;
            ptr_command = argv_eol[i + 1];
            inclusive = 0;
        }
        else if (weechat_strncasecmp (argv[i], "-include=", 9) == 0)
        {
            ptr_servers = argv[i] + 9;
            ptr_command = argv_eol[i + 1];
            inclusive = 1;
        }
        else
            break;
    }

    if (ptr_command && ptr_command[0])
    {
        weechat_buffer_set (NULL, "hotlist", "-");
        irc_command_exec_all_servers (inclusive, ptr_servers, ptr_command);
        weechat_buffer_set (NULL, "hotlist", "+");
    }

    return WEECHAT_RC_OK;
}

/*
 * Displays a ctcp action on a channel.
 */

void
irc_command_me_channel_display (struct t_irc_server *server,
                                struct t_irc_channel *channel,
                                const char *arguments)
{
    char *string;
    struct t_irc_nick *ptr_nick;

    string = (arguments && arguments[0]) ?
        irc_color_decode (arguments,
                          weechat_config_boolean (irc_config_network_colors_send)) : NULL;
    ptr_nick = irc_nick_search (server, channel, server->nick);
    weechat_printf_date_tags (
        channel->buffer,
        0,
        irc_protocol_tags ("privmsg",
                           "irc_action,self_msg,notify_none,no_highlight",
                           server->nick, NULL),
        "%s%s%s%s%s%s%s",
        weechat_prefix ("action"),
        irc_nick_mode_for_display (server, ptr_nick, 0),
        IRC_COLOR_CHAT_NICK_SELF,
        server->nick,
        (string) ? IRC_COLOR_RESET : "",
        (string) ? " " : "",
        (string) ? string : "");
    if (string)
        free (string);
}

/*
 * Sends a ctcp action to a channel.
 */

void
irc_command_me_channel (struct t_irc_server *server,
                        struct t_irc_channel *channel,
                        const char *arguments)
{
    struct t_hashtable *hashtable;
    int number;
    char hash_key[32];
    const char *str_args;

    hashtable = irc_server_sendf (
        server,
        IRC_SERVER_SEND_OUTQ_PRIO_HIGH | IRC_SERVER_SEND_RETURN_HASHTABLE,
        NULL,
        "PRIVMSG %s :\01ACTION %s\01",
        channel->name,
        (arguments && arguments[0]) ? arguments : "");
    if (hashtable)
    {
        number = 1;
        while (1)
        {
            snprintf (hash_key, sizeof (hash_key), "args%d", number);
            str_args = weechat_hashtable_get (hashtable, hash_key);
            if (!str_args)
                break;
            irc_command_me_channel_display (server, channel, str_args);
            number++;
        }
        weechat_hashtable_free (hashtable);
    }
}

/*
 * Sends a ctcp action to all channels of a server.
 */

void
irc_command_me_all_channels (struct t_irc_server *server, const char *arguments)
{
    struct t_irc_channel *ptr_channel;

    for (ptr_channel = server->channels; ptr_channel;
         ptr_channel = ptr_channel->next_channel)
    {
        if (ptr_channel->type == IRC_CHANNEL_TYPE_CHANNEL)
            irc_command_me_channel (server, ptr_channel, arguments);
    }
}

/*
 * Displays away on all channels of all servers.
 */

void
irc_command_display_away (struct t_irc_server *server, const char *string1,
                          const char *string2)
{
    struct t_irc_channel *ptr_channel;

    for (ptr_channel = server->channels; ptr_channel;
         ptr_channel = ptr_channel->next_channel)
    {
        if ((ptr_channel->type == IRC_CHANNEL_TYPE_CHANNEL)
            || (ptr_channel->type == IRC_CHANNEL_TYPE_PRIVATE))
        {
            weechat_printf_date_tags (ptr_channel->buffer,
                                      0,
                                      "away_info",
                                      "%s[%s%s%s %s: %s%s]",
                                      IRC_COLOR_CHAT_DELIMITERS,
                                      IRC_COLOR_CHAT_NICK_SELF,
                                      server->nick,
                                      IRC_COLOR_RESET,
                                      string1,
                                      string2,
                                      IRC_COLOR_CHAT_DELIMITERS);
        }
    }
}

/*
 * Toggles away status for one server.
 */

void
irc_command_away_server (struct t_irc_server *server, const char *arguments,
                         int reset_unread_marker)
{
    char *string, buffer[4096];
    time_t time_now, elapsed;
    struct t_irc_channel *ptr_channel;

    if (!server)
        return;

    if (arguments)
    {
        if (server->away_message)
            free (server->away_message);
        server->away_message = strdup (arguments);

        /* if server is connected, send away command now */
        if (server->is_connected)
        {
            server->is_away = 1;
            server->away_time = time (NULL);
            irc_server_sendf (server, IRC_SERVER_SEND_OUTQ_PRIO_HIGH, NULL,
                              "AWAY :%s", arguments);
            if (weechat_config_integer (irc_config_look_display_away) != IRC_CONFIG_DISPLAY_AWAY_OFF)
            {
                string = irc_color_decode (arguments,
                                           weechat_config_boolean (irc_config_network_colors_send));
                if (weechat_config_integer (irc_config_look_display_away) == IRC_CONFIG_DISPLAY_AWAY_LOCAL)
                {
                    irc_command_display_away (server, "away",
                                              (string) ? string : arguments);
                }
                else
                {
                    snprintf (buffer, sizeof (buffer), "is away: %s",
                              (string) ? string : arguments);
                    irc_command_me_all_channels (server, buffer);
                }
                if (string)
                    free (string);
            }
            irc_server_set_away (server, server->nick, 1);

            /* reset "unread" indicator on server and channels/pv buffers */
            if (reset_unread_marker)
            {
                if (weechat_buffer_get_integer (server->buffer, "num_displayed") > 0)
                    weechat_buffer_set (server->buffer, "unread", "");
                for (ptr_channel = server->channels; ptr_channel;
                     ptr_channel = ptr_channel->next_channel)
                {
                    if (weechat_buffer_get_integer (ptr_channel->buffer, "num_displayed") > 0)
                        weechat_buffer_set (ptr_channel->buffer, "unread", "");
                }
            }

            /* ask refresh for "away" item */
            weechat_bar_item_update ("away");
        }
        else
        {
            /*
             * server not connected, store away for future usage
             * (when connecting to server)
             */
            string = irc_color_decode (arguments,
                                       weechat_config_boolean (irc_config_network_colors_send));
            weechat_printf (server->buffer,
                            _("%s: future away: %s"),
                            IRC_PLUGIN_NAME,
                            (string) ? string : arguments);
            if (string)
                free (string);
        }
    }
    else
    {
        if (server->away_message)
        {
            free (server->away_message);
            server->away_message = NULL;
        }

        /* if server is connected, send away command now */
        if (server->is_connected)
        {
            irc_server_sendf (server, IRC_SERVER_SEND_OUTQ_PRIO_HIGH, NULL,
                              "AWAY");
            server->is_away = 0;
            if (server->away_time != 0)
            {
                time_now = time (NULL);
                elapsed = (time_now >= server->away_time) ?
                    time_now - server->away_time : 0;
                server->away_time = 0;
                if (weechat_config_integer (irc_config_look_display_away) != IRC_CONFIG_DISPLAY_AWAY_OFF)
                {
                    if (weechat_config_integer (irc_config_look_display_away) == IRC_CONFIG_DISPLAY_AWAY_LOCAL)
                    {
                        snprintf (buffer, sizeof (buffer),
                                  "gone %.2ld:%.2ld:%.2ld",
                                  (long int)(elapsed / 3600),
                                  (long int)((elapsed / 60) % 60),
                                  (long int)(elapsed % 60));
                        irc_command_display_away (server, "back", buffer);
                    }
                    else
                    {
                        snprintf (buffer, sizeof (buffer),
                                  "is back (gone %.2ld:%.2ld:%.2ld)",
                                  (long int)(elapsed / 3600),
                                  (long int)((elapsed / 60) % 60),
                                  (long int)(elapsed % 60));
                        irc_command_me_all_channels (server, buffer);
                    }
                }
            }
            irc_server_set_away (server, server->nick, 0);
        }
        else
        {
            /*
             * server not connected, remove away message but do not send
             * anything
             */
            weechat_printf (server->buffer,
                            _("%s: future away removed"),
                            IRC_PLUGIN_NAME);
        }

        /* ask refresh for "away" item */
        weechat_bar_item_update ("away");
    }
}

/*
 * Callback for command "/away": toggles away status.
 */

IRC_COMMAND_CALLBACK(away)
{
    IRC_BUFFER_GET_SERVER(buffer);

    /* make C compiler happy */
    (void) pointer;
    (void) data;

    if ((argc >= 2) && (weechat_strcasecmp (argv[1], "-all") == 0))
    {
        weechat_buffer_set (NULL, "hotlist", "-");
        for (ptr_server = irc_servers; ptr_server;
             ptr_server = ptr_server->next_server)
        {
            if (ptr_server->buffer)
            {
                irc_command_away_server (ptr_server,
                                         (argc > 2) ? argv_eol[2] : NULL,
                                         1);
            }
        }
        weechat_buffer_set (NULL, "hotlist", "+");
    }
    else if (ptr_server)
    {
        weechat_buffer_set (NULL, "hotlist", "-");
        irc_command_away_server (ptr_server, argv_eol[1], 1);
        weechat_buffer_set (NULL, "hotlist", "+");
    }

    return WEECHAT_RC_OK;
}

/*
 * Callback for command /away when it's run ("command_run" hooked).
 */

int
irc_command_run_away (const void *pointer, void *data,
                      struct t_gui_buffer *buffer,
                      const char *command)
{
    int argc;
    char **argv, **argv_eol;

    argv = weechat_string_split (command, " ", 0, 0, &argc);
    argv_eol = weechat_string_split (command, " ", 1, 0, NULL);

    if (argv && argv_eol)
    {
        irc_command_away (pointer, data, buffer, argc, argv, argv_eol);
    }

    if (argv)
        weechat_string_free_split (argv);
    if (argv_eol)
        weechat_string_free_split (argv_eol);

    return WEECHAT_RC_OK;
}

/*
 * Sends a ban/unban command to the server, as "MODE [+/-]b nick".
 *
 * Argument "mode" can be "+b" for ban or "-b" for unban.
 */

void
irc_command_send_ban (struct t_irc_server *server,
                      const char *channel_name,
                      const char *mode,
                      const char *nick)
{
    struct t_irc_channel *ptr_channel;
    struct t_irc_nick *ptr_nick;
    char *mask;

    mask = NULL;

    if (!strchr (nick, '!') && !strchr (nick, '@'))
    {
        ptr_channel = irc_channel_search (server, channel_name);
        if (ptr_channel)
        {
            ptr_nick = irc_nick_search (server, ptr_channel, nick);
            if (ptr_nick)
                mask = irc_nick_default_ban_mask (ptr_nick);
        }
    }

    irc_server_sendf (server, IRC_SERVER_SEND_OUTQ_PRIO_HIGH, NULL,
                      "MODE %s %s %s",
                      channel_name,
                      mode,
                      (mask) ? mask : nick);

    if (mask)
        free (mask);
}

/*
 * Callback for command "/ban": bans nicks or hosts.
 */

IRC_COMMAND_CALLBACK(ban)
{
    char *pos_channel;
    int pos_args;

    IRC_BUFFER_GET_SERVER_CHANNEL(buffer);
    IRC_COMMAND_CHECK_SERVER("ban", 1);

    /* make C compiler happy */
    (void) pointer;
    (void) data;
    (void) argv_eol;

    if (argc > 1)
    {
        if (irc_channel_is_channel (ptr_server, argv[1]))
        {
            pos_channel = argv[1];
            pos_args = 2;
        }
        else
        {
            pos_channel = NULL;
            pos_args = 1;
        }

        /* channel not given, use default buffer */
        if (!pos_channel)
        {
            if (ptr_channel && (ptr_channel->type == IRC_CHANNEL_TYPE_CHANNEL))
                pos_channel = ptr_channel->name;
            else
            {
                weechat_printf (
                    ptr_server->buffer,
                    _("%s%s: \"%s\" command can only be executed in a channel "
                      "buffer"),
                    weechat_prefix ("error"), IRC_PLUGIN_NAME, "ban");
                return WEECHAT_RC_OK;
            }
        }

        if (argv[pos_args])
        {
            irc_command_mode_masks (ptr_server, pos_channel,
                                    "ban", "+", "b",
                                    argv, pos_args);
        }
        else
        {
            irc_server_sendf (ptr_server, IRC_SERVER_SEND_OUTQ_PRIO_HIGH, NULL,
                              "MODE %s +b",
                              pos_channel);
        }
    }
    else
    {
        if (!ptr_channel)
        {
            weechat_printf (
                ptr_server->buffer,
                _("%s%s: \"%s\" command can only be executed in a channel "
                  "buffer"),
                weechat_prefix ("error"), IRC_PLUGIN_NAME, "ban");
            return WEECHAT_RC_OK;
        }
        irc_server_sendf (ptr_server, IRC_SERVER_SEND_OUTQ_PRIO_HIGH, NULL,
                          "MODE %s +b", ptr_channel->name);
    }

    return WEECHAT_RC_OK;
}

/*
 * Callback for command "/cap": client capability negotiation.
 *
 * Docs on capability negotiation:
 *   https://tools.ietf.org/html/draft-mitchell-irc-capabilities-01
 *   http://ircv3.net/specs/core/capability-negotiation-3.1.html
 *   http://ircv3.net/specs/core/capability-negotiation-3.2.html
 */

IRC_COMMAND_CALLBACK(cap)
{
    char *cap_cmd;

    IRC_BUFFER_GET_SERVER(buffer);
    IRC_COMMAND_CHECK_SERVER("cap", 1);

    /* make C compiler happy */
    (void) pointer;
    (void) data;

    if (argc > 1)
    {
        cap_cmd = strdup (argv[1]);
        if (!cap_cmd)
            WEECHAT_COMMAND_ERROR;

        weechat_string_toupper (cap_cmd);

        if ((strcmp (cap_cmd, "LS") == 0) && !argv_eol[2])
        {
            irc_server_sendf (ptr_server, IRC_SERVER_SEND_OUTQ_PRIO_HIGH, NULL,
                              "CAP LS " IRC_SERVER_VERSION_CAP);
        }
        else
        {
            irc_server_sendf (ptr_server, IRC_SERVER_SEND_OUTQ_PRIO_HIGH, NULL,
                              "CAP %s%s%s",
                              cap_cmd,
                              (argv_eol[2]) ? " :" : "",
                              (argv_eol[2]) ? argv_eol[2] : "");
        }

        free (cap_cmd);
    }
    else
    {
        /*
         * by default, show supported capabilities and capabilities currently
         * enabled
         */
        irc_server_sendf (ptr_server, IRC_SERVER_SEND_OUTQ_PRIO_HIGH, NULL,
                          "CAP LS " IRC_SERVER_VERSION_CAP);
        irc_server_sendf (ptr_server, IRC_SERVER_SEND_OUTQ_PRIO_HIGH, NULL,
                          "CAP LIST");
    }

    return WEECHAT_RC_OK;
}

/*
 * Connects to one server.
 *
 * Returns:
 *   1: OK
 *   0: error
 */

int
irc_command_connect_one_server (struct t_irc_server *server,
                                int switch_address, int no_join)
{
    if (!server)
        return 0;

    if (server->is_connected)
    {
        weechat_printf (
            NULL,
            _("%s%s: already connected to server \"%s\"!"),
            weechat_prefix ("error"), IRC_PLUGIN_NAME, server->name);
        return 0;
    }
    if (server->hook_connect)
    {
        weechat_printf (
            NULL,
            _("%s%s: currently connecting to server \"%s\"!"),
            weechat_prefix ("error"), IRC_PLUGIN_NAME, server->name);
        return 0;
    }

    if (switch_address)
        irc_server_switch_address (server, 0);

    server->disable_autojoin = no_join;

    if (irc_server_connect (server))
    {
        server->reconnect_delay = 0;
        server->reconnect_start = 0;
        server->reconnect_join = (server->channels) ? 1 : 0;
    }

    /* connect OK */
    return 1;
}

/*
 * Callback for command "/connect": connects to server(s).
 */

IRC_COMMAND_CALLBACK(connect)
{
    int i, nb_connect, connect_ok, all_servers, all_opened, switch_address;
    int no_join, autoconnect;
    char *name;

    IRC_BUFFER_GET_SERVER(buffer);

    /* make C compiler happy */
    (void) pointer;
    (void) data;
    (void) argv_eol;

    connect_ok = 1;

    all_servers = 0;
    all_opened = 0;
    switch_address = 0;
    no_join = 0;
    autoconnect = 0;
    for (i = 1; i < argc; i++)
    {
        if (weechat_strcasecmp (argv[i], "-all") == 0)
            all_servers = 1;
        else if (weechat_strcasecmp (argv[i], "-open") == 0)
            all_opened = 1;
        else if (weechat_strcasecmp (argv[i], "-switch") == 0)
            switch_address = 1;
        else if (weechat_strcasecmp (argv[i], "-nojoin") == 0)
            no_join = 1;
        else if (weechat_strcasecmp (argv[i], "-auto") == 0)
            autoconnect = 1;
    }

    if (all_opened)
    {
        for (ptr_server = irc_servers; ptr_server;
             ptr_server = ptr_server->next_server)
        {
            if (ptr_server->buffer
                && !ptr_server->is_connected && (!ptr_server->hook_connect))
            {
                if (!irc_command_connect_one_server (ptr_server,
                                                     switch_address, no_join))
                {
                    connect_ok = 0;
                }
            }
        }
        return (connect_ok) ? WEECHAT_RC_OK : WEECHAT_RC_ERROR;
    }
    else if (all_servers)
    {
        for (ptr_server = irc_servers; ptr_server;
             ptr_server = ptr_server->next_server)
        {
            if (!ptr_server->is_connected && (!ptr_server->hook_connect))
            {
                if (!irc_command_connect_one_server (ptr_server,
                                                     switch_address, no_join))
                {
                    connect_ok = 0;
                }
            }
        }
        return (connect_ok) ? WEECHAT_RC_OK : WEECHAT_RC_ERROR;
    }
    else if (autoconnect)
    {
        for (ptr_server = irc_servers; ptr_server;
             ptr_server = ptr_server->next_server)
        {
            if (!ptr_server->is_connected && (!ptr_server->hook_connect)
                && (IRC_SERVER_OPTION_BOOLEAN(ptr_server, IRC_SERVER_OPTION_AUTOCONNECT)))
            {
                if (!irc_command_connect_one_server (ptr_server,
                                                     switch_address, no_join))
                {
                    connect_ok = 0;
                }
            }
        }
        return (connect_ok) ? WEECHAT_RC_OK : WEECHAT_RC_ERROR;
    }
    else
    {
        nb_connect = 0;
        for (i = 1; i < argc; i++)
        {
            if (argv[i][0] != '-')
            {
                nb_connect++;
                ptr_server = irc_server_search (argv[i]);
                if (ptr_server)
                {
                    irc_server_apply_command_line_options (ptr_server,
                                                           argc, argv);
                    if (!irc_command_connect_one_server (ptr_server,
                                                         switch_address,
                                                         no_join))
                    {
                        connect_ok = 0;
                    }
                }
                else if (weechat_config_boolean (irc_config_look_temporary_servers))
                {
                    if ((strncmp (argv[i], "irc", 3) == 0)
                        && strstr (argv[i], "://"))
                    {
                        /* read server using URL format */
                        ptr_server = irc_server_alloc_with_url (argv[i]);
                        if (ptr_server)
                        {
                            irc_server_apply_command_line_options (ptr_server,
                                                                   argc, argv);
                            if (!irc_command_connect_one_server (ptr_server, 0, 0))
                                connect_ok = 0;
                        }
                    }
                    else
                    {
                        /* add server with address */
                        name = irc_server_get_name_without_port (argv[i]);
                        ptr_server = irc_server_alloc ((name) ? name : argv[i]);
                        if (name)
                            free (name);
                        if (ptr_server)
                        {
                            ptr_server->temp_server = 1;
                            weechat_config_option_set (
                                ptr_server->options[IRC_SERVER_OPTION_ADDRESSES],
                                argv[i], 1);
                            weechat_printf (
                                NULL,
                                _("%s: server %s%s%s added "
                                  "(temporary server, NOT SAVED!)"),
                                IRC_PLUGIN_NAME,
                                IRC_COLOR_CHAT_SERVER,
                                ptr_server->name,
                                IRC_COLOR_RESET);
                            irc_server_apply_command_line_options (ptr_server,
                                                                   argc, argv);
                            if (!irc_command_connect_one_server (ptr_server, 0, 0))
                                connect_ok = 0;
                        }
                    }
                    if (!ptr_server)
                    {
                        weechat_printf (
                            NULL,
                            _("%s%s: unable to add temporary server \"%s\" "
                              "(check if there is already a server with this "
                              "name)"),
                            weechat_prefix ("error"), IRC_PLUGIN_NAME, argv[i]);
                    }
                }
                else
                {
                    weechat_printf (
                        NULL,
                        _("%s%s: unable to add temporary server \"%s\" "
                          "because the addition of temporary servers with "
                          "command /connect is currently disabled"),
                        weechat_prefix ("error"), IRC_PLUGIN_NAME, argv[i]);
                    weechat_printf (
                        NULL,
                        _("%s%s: if you want to add a standard server, "
                          "use the command \"/server add\" (see /help "
                          "server); if you really want to add a temporary "
                          "server (NOT SAVED), turn on the option "
                          "irc.look.temporary_servers"),
                        weechat_prefix ("error"),
                        IRC_PLUGIN_NAME);
                }
            }
            else
            {
                if (weechat_strcasecmp (argv[i], "-port") == 0)
                    i++;
            }
        }
        if (nb_connect == 0)
        {
            connect_ok = irc_command_connect_one_server (ptr_server,
                                                         switch_address,
                                                         no_join);
        }
    }

    return (connect_ok) ? WEECHAT_RC_OK : WEECHAT_RC_ERROR;
}

/*
 * Callback for command "/ctcp": sends a CTCP message.
 */

IRC_COMMAND_CALLBACK(ctcp)
{
    char **targets, *ctcp_type, str_time[512];
    const char *ctcp_target, *ctcp_args;
    int num_targets, arg_target, arg_type, arg_args, i;
    struct timeval tv;

    IRC_BUFFER_GET_SERVER_CHANNEL(buffer);

    /* make C compiler happy */
    (void) pointer;
    (void) data;

    WEECHAT_COMMAND_MIN_ARGS(3, "");

    arg_target = 1;
    arg_type = 2;
    arg_args = 3;

    if ((argc >= 5) && (weechat_strcasecmp (argv[1], "-server") == 0))
    {
        ptr_server = irc_server_search (argv[2]);
        ptr_channel = NULL;
        arg_target = 3;
        arg_type = 4;
        arg_args = 5;
    }

    IRC_COMMAND_CHECK_SERVER("ctcp", 1);

    targets = weechat_string_split (argv[arg_target], ",", 0, 0, &num_targets);
    if (!targets)
        WEECHAT_COMMAND_ERROR;

    ctcp_type = strdup (argv[arg_type]);
    if (!ctcp_type)
    {
        weechat_string_free_split (targets);
        WEECHAT_COMMAND_ERROR;
    }

    weechat_string_toupper (ctcp_type);

    if ((strcmp (ctcp_type, "PING") == 0) && !argv_eol[arg_args])
    {
        /* generate argument for PING if not provided */
        gettimeofday (&tv, NULL);
        snprintf (str_time, sizeof (str_time), "%lld %ld",
                  (long long)tv.tv_sec, (long)tv.tv_usec);
        ctcp_args = str_time;
    }
    else
    {
        ctcp_args = argv_eol[arg_args];
    }

    for (i = 0; i < num_targets; i++)
    {
        ctcp_target = targets[i];

        if (strcmp (targets[i], "*") == 0)
        {
            if (!ptr_channel
                || ((ptr_channel->type != IRC_CHANNEL_TYPE_CHANNEL)
                    && (ptr_channel->type != IRC_CHANNEL_TYPE_PRIVATE)))
            {
                weechat_printf (
                    ptr_server->buffer,
                    _("%s%s: \"%s\" command can only be executed in a channel "
                      "or private buffer"),
                    weechat_prefix ("error"), IRC_PLUGIN_NAME, "ctcp *");
                ctcp_target = NULL;
            }
            else
                ctcp_target = ptr_channel->name;
        }

        if (ctcp_target)
        {
            irc_server_sendf (ptr_server, IRC_SERVER_SEND_OUTQ_PRIO_HIGH, NULL,
                              "PRIVMSG %s :\01%s%s%s\01",
                              ctcp_target,
                              ctcp_type,
                              (ctcp_args) ? " " : "",
                              (ctcp_args) ? ctcp_args : "");
            weechat_printf_date_tags (
                irc_msgbuffer_get_target_buffer (
                    ptr_server, ctcp_target, NULL, "ctcp", NULL),
                0,
                irc_protocol_tags ("privmsg",
                                   "irc_ctcp,self_msg,notify_none,no_highlight",
                                   NULL, NULL),
                _("%sCTCP query to %s%s%s: %s%s%s%s%s"),
                weechat_prefix ("network"),
                irc_nick_color_for_msg (ptr_server, 0, NULL, ctcp_target),
                ctcp_target,
                IRC_COLOR_RESET,
                IRC_COLOR_CHAT_CHANNEL,
                ctcp_type,
                IRC_COLOR_RESET,
                (ctcp_args) ? " " : "",
                (ctcp_args) ? ctcp_args : "");
        }
    }

    free (ctcp_type);
    weechat_string_free_split (targets);

    return WEECHAT_RC_OK;
}

/*
 * Callback for command "/cycle": leaves and rejoins a channel.
 */

IRC_COMMAND_CALLBACK(cycle)
{
    char *channel_name, *pos_args, *msg;
    const char *ptr_arg;
    char **channels;
    int i, num_channels;

    IRC_BUFFER_GET_SERVER_CHANNEL(buffer);
    IRC_COMMAND_CHECK_SERVER("cycle", 1);

    /* make C compiler happy */
    (void) pointer;
    (void) data;
    (void) argv;

    if (argc > 1)
    {
        if (irc_channel_is_channel (ptr_server, argv[1]))
        {
            channel_name = argv[1];
            pos_args = argv_eol[2];
            channels = weechat_string_split (channel_name, ",", 0, 0,
                                             &num_channels);
            if (channels)
            {
                for (i = 0; i < num_channels; i++)
                {
                    ptr_channel = irc_channel_search (ptr_server, channels[i]);
                    /* mark channel as cycling */
                    if (ptr_channel &&
                        (ptr_channel->type == IRC_CHANNEL_TYPE_CHANNEL))
                        ptr_channel->cycle = 1;
                }
                weechat_string_free_split (channels);
            }
        }
        else
        {
            if (!ptr_channel)
            {
                weechat_printf (
                    ptr_server->buffer,
                    _("%s%s: \"%s\" command can not be executed on a server "
                      "buffer"),
                    weechat_prefix ("error"), IRC_PLUGIN_NAME, "cycle");
                return WEECHAT_RC_OK;
            }

            /* does nothing on private buffer (cycle has no sense!) */
            if (ptr_channel->type != IRC_CHANNEL_TYPE_CHANNEL)
                return WEECHAT_RC_OK;

            channel_name = ptr_channel->name;
            pos_args = argv_eol[1];
            ptr_channel->cycle = 1;
        }
    }
    else
    {
        if (!ptr_channel)
        {
            weechat_printf (
                ptr_server->buffer,
                _("%s%s: \"%s\" command can not be executed on a server "
                  "buffer"),
                weechat_prefix ("error"), IRC_PLUGIN_NAME, "part");
            return WEECHAT_RC_OK;
        }

        /* does nothing on private buffer (cycle has no sense!) */
        if (ptr_channel->type != IRC_CHANNEL_TYPE_CHANNEL)
            return WEECHAT_RC_OK;

        channel_name = ptr_channel->name;
        pos_args = NULL;
        ptr_channel->cycle = 1;
    }

    msg = NULL;
    ptr_arg = (pos_args) ?
        pos_args : IRC_SERVER_OPTION_STRING(ptr_server,
                                            IRC_SERVER_OPTION_MSG_PART);
    if (ptr_arg && ptr_arg[0])
    {
        msg = irc_server_get_default_msg (ptr_arg, ptr_server, channel_name);
        irc_server_sendf (ptr_server, IRC_SERVER_SEND_OUTQ_PRIO_HIGH, NULL,
                          "PART %s :%s", channel_name, msg);
    }
    else
    {
        irc_server_sendf (ptr_server, IRC_SERVER_SEND_OUTQ_PRIO_HIGH, NULL,
                          "PART %s", channel_name);
    }

    if (msg)
        free (msg);

    return WEECHAT_RC_OK;
}

/*
 * Callback for command "/dcc": DCC control (file or chat).
 */

IRC_COMMAND_CALLBACK(dcc)
{
    struct sockaddr_storage addr;
    socklen_t length;
    struct t_infolist *infolist;
    struct t_infolist_item *item;
    char str_address[NI_MAXHOST], charset_modifier[256];
    int rc;

    IRC_BUFFER_GET_SERVER_CHANNEL(buffer);
    IRC_COMMAND_CHECK_SERVER("dcc", 1);

    /* make C compiler happy */
    (void) pointer;
    (void) data;

    WEECHAT_COMMAND_MIN_ARGS(3, "");

    /* use the local interface, from the server socket */
    memset (&addr, 0, sizeof (addr));
    length = sizeof (addr);
    getsockname (ptr_server->sock, (struct sockaddr *)&addr, &length);
    rc = getnameinfo ((struct sockaddr *)&addr, length, str_address,
                      sizeof (str_address), NULL, 0, NI_NUMERICHOST);
    if (rc != 0)
    {
        weechat_printf (
            ptr_server->buffer,
            _("%s%s: unable to resolve local address of server socket: error "
              "%d %s"),
            weechat_prefix ("error"), IRC_PLUGIN_NAME, rc, gai_strerror (rc));
        return WEECHAT_RC_OK;
    }

    /* DCC SEND file */
    if (weechat_strcasecmp (argv[1], "send") == 0)
    {
        WEECHAT_COMMAND_MIN_ARGS(4, "send");
        infolist = weechat_infolist_new ();
        if (infolist)
        {
            item = weechat_infolist_new_item (infolist);
            if (item)
            {
                weechat_infolist_new_var_string (item, "plugin_name", weechat_plugin->name);
                weechat_infolist_new_var_string (item, "plugin_id", ptr_server->name);
                weechat_infolist_new_var_string (item, "type_string", "file_send");
                weechat_infolist_new_var_string (item, "protocol_string", "dcc");
                weechat_infolist_new_var_string (item, "remote_nick", argv[2]);
                weechat_infolist_new_var_string (item, "local_nick", ptr_server->nick);
                weechat_infolist_new_var_string (item, "filename", argv_eol[3]);
                weechat_infolist_new_var_string (item, "local_address", str_address);
                weechat_infolist_new_var_integer (item, "socket", ptr_server->sock);
                (void) weechat_hook_signal_send ("xfer_add",
                                                 WEECHAT_HOOK_SIGNAL_POINTER,
                                                 infolist);
            }
            weechat_infolist_free (infolist);
        }
        return WEECHAT_RC_OK;
    }

    /* DCC CHAT */
    if (weechat_strcasecmp (argv[1], "chat") == 0)
    {
        WEECHAT_COMMAND_MIN_ARGS(3, "chat");
        infolist = weechat_infolist_new ();
        if (infolist)
        {
            item = weechat_infolist_new_item (infolist);
            if (item)
            {
                weechat_infolist_new_var_string (item, "plugin_name", weechat_plugin->name);
                weechat_infolist_new_var_string (item, "plugin_id", ptr_server->name);
                weechat_infolist_new_var_string (item, "type_string", "chat_send");
                weechat_infolist_new_var_string (item, "remote_nick", argv[2]);
                weechat_infolist_new_var_string (item, "local_nick", ptr_server->nick);
                snprintf (charset_modifier, sizeof (charset_modifier),
                          "irc.%s.%s", ptr_server->name, argv[2]);
                weechat_infolist_new_var_string (item, "charset_modifier", charset_modifier);
                weechat_infolist_new_var_string (item, "local_address", str_address);
                (void) weechat_hook_signal_send ("xfer_add",
                                                 WEECHAT_HOOK_SIGNAL_POINTER,
                                                 infolist);
            }
            weechat_infolist_free (infolist);
        }
        return WEECHAT_RC_OK;
    }

    WEECHAT_COMMAND_ERROR;
}

/*
 * Callback for command "/dehalfop": removes half operator privileges from
 * nickname(s).
 */

IRC_COMMAND_CALLBACK(dehalfop)
{
    IRC_BUFFER_GET_SERVER_CHANNEL(buffer);
    IRC_COMMAND_CHECK_SERVER("dehalfop", 1);

    /* make C compiler happy */
    (void) pointer;
    (void) data;
    (void) argv_eol;

    if (!ptr_channel || (ptr_channel->type != IRC_CHANNEL_TYPE_CHANNEL))
    {
        weechat_printf (
            ptr_server->buffer,
            _("%s%s: \"%s\" command can only be executed in a channel buffer"),
            weechat_prefix ("error"), IRC_PLUGIN_NAME, "dehalfop");
        return WEECHAT_RC_OK;
    }

    if (argc < 2)
    {
        irc_server_sendf (ptr_server, IRC_SERVER_SEND_OUTQ_PRIO_HIGH, NULL,
                          "MODE %s -h %s",
                          ptr_channel->name,
                          ptr_server->nick);
    }
    else
    {
        irc_command_mode_nicks (ptr_server, ptr_channel,
                                "dehalfop", "-", "h", argc, argv);
    }

    return WEECHAT_RC_OK;
}

/*
 * Callback for command "/deop": removes operator privileges from nickname(s).
 */

IRC_COMMAND_CALLBACK(deop)
{
    IRC_BUFFER_GET_SERVER_CHANNEL(buffer);
    IRC_COMMAND_CHECK_SERVER("deop", 1);

    /* make C compiler happy */
    (void) pointer;
    (void) data;
    (void) argv_eol;

    if (!ptr_channel || (ptr_channel->type != IRC_CHANNEL_TYPE_CHANNEL))
    {
        weechat_printf (
            ptr_server->buffer,
            _("%s%s: \"%s\" command can only be executed in a channel buffer"),
            weechat_prefix ("error"), IRC_PLUGIN_NAME, "deop");
        return WEECHAT_RC_OK;
    }

    if (argc < 2)
    {
        irc_server_sendf (ptr_server, IRC_SERVER_SEND_OUTQ_PRIO_HIGH, NULL,
                          "MODE %s -o %s",
                          ptr_channel->name,
                          ptr_server->nick);
    }
    else
    {
        irc_command_mode_nicks (ptr_server, ptr_channel,
                                "deop", "-", "o", argc, argv);
    }

    return WEECHAT_RC_OK;
}

/*
 * Callback for command "/devoice": removes voice from nickname(s).
 */

IRC_COMMAND_CALLBACK(devoice)
{
    IRC_BUFFER_GET_SERVER_CHANNEL(buffer);
    IRC_COMMAND_CHECK_SERVER("devoice", 1);

    /* make C compiler happy */
    (void) pointer;
    (void) data;
    (void) argv_eol;

    if (!ptr_channel || (ptr_channel->type != IRC_CHANNEL_TYPE_CHANNEL))
    {
        weechat_printf (
            ptr_server->buffer,
            _("%s%s: \"%s\" command can only be executed in a channel buffer"),
            weechat_prefix ("error"), IRC_PLUGIN_NAME, "devoice");
        return WEECHAT_RC_OK;
    }

    if (argc < 2)
    {
        irc_server_sendf (ptr_server, IRC_SERVER_SEND_OUTQ_PRIO_HIGH, NULL,
                          "MODE %s -v %s",
                          ptr_channel->name,
                          ptr_server->nick);
    }
    else
    {
        irc_command_mode_nicks (ptr_server, ptr_channel,
                                "devoice", "-", "v", argc, argv);
    }

    return WEECHAT_RC_OK;
}

/*
 * Callback for command "/die": shutdowns the server.
 */

IRC_COMMAND_CALLBACK(die)
{
    IRC_BUFFER_GET_SERVER(buffer);
    IRC_COMMAND_CHECK_SERVER("die", 1);

    /* make C compiler happy */
    (void) pointer;
    (void) data;
    (void) argv;

    if (argc > 1)
    {
        irc_server_sendf (ptr_server, IRC_SERVER_SEND_OUTQ_PRIO_HIGH, NULL,
                          "DIE %s", argv_eol[1]);
    }
    else
    {
        irc_server_sendf (ptr_server, IRC_SERVER_SEND_OUTQ_PRIO_HIGH, NULL,
                          "DIE");
    }

    return WEECHAT_RC_OK;
}

/*
 * Sends QUIT to a server.
 */

void
irc_command_quit_server (struct t_irc_server *server, const char *arguments)
{
    const char *ptr_arg;
    char *msg;

    if (!server || !server->is_connected)
        return;

    msg = NULL;
    ptr_arg = (arguments) ?
        arguments : IRC_SERVER_OPTION_STRING(server,
                                             IRC_SERVER_OPTION_MSG_QUIT);
    if (ptr_arg && ptr_arg[0])
    {
        msg = irc_server_get_default_msg (ptr_arg, server, NULL);
        irc_server_sendf (server, 0, NULL, "QUIT :%s", msg);
    }
    else
    {
        irc_server_sendf (server, 0, NULL, "QUIT");
    }

    if (msg)
        free (msg);
}

/*
 * Disconnects from a server.
 *
 * Returns:
 *   1: OK
 *   0: error
 */

int
irc_command_disconnect_one_server (struct t_irc_server *server,
                                   const char *reason)
{
    if (!server)
        return 0;

    if ((!server->is_connected) && (!server->hook_connect)
        && (!server->hook_fd) && (server->reconnect_start == 0))
    {
        weechat_printf (
            server->buffer,
            _("%s%s: not connected to server \"%s\"!"),
            weechat_prefix ("error"), IRC_PLUGIN_NAME, server->name);
        return 0;
    }
    if (server->reconnect_start > 0)
    {
        weechat_printf (
            server->buffer,
            _("%s: auto-reconnection is cancelled"),
            IRC_PLUGIN_NAME);
    }
    irc_command_quit_server (server, reason);
    irc_server_disconnect (server, 0, 0);

    /* ask refresh for "away" item */
    weechat_bar_item_update ("away");

    /* disconnect OK */
    return 1;
}

/*
 * Callback for command "/disconnect": disconnects from server(s).
 */

IRC_COMMAND_CALLBACK(disconnect)
{
    int disconnect_ok;
    const char *reason;

    IRC_BUFFER_GET_SERVER(buffer);

    /* make C compiler happy */
    (void) pointer;
    (void) data;

    reason = (argc > 2) ? argv_eol[2] : NULL;

    if (argc < 2)
    {
        disconnect_ok = irc_command_disconnect_one_server (ptr_server, reason);
    }
    else
    {
        disconnect_ok = 1;

        if (weechat_strcasecmp (argv[1], "-all") == 0)
        {
            for (ptr_server = irc_servers; ptr_server;
                 ptr_server = ptr_server->next_server)
            {
                if ((ptr_server->is_connected) || (ptr_server->hook_connect)
                    || (ptr_server->hook_fd)
                    || (ptr_server->reconnect_start != 0))
                {
                    if (!irc_command_disconnect_one_server (ptr_server, reason))
                        disconnect_ok = 0;
                }
            }
        }
        else if (weechat_strcasecmp (argv[1], "-pending") == 0)
        {
            for (ptr_server = irc_servers; ptr_server;
                 ptr_server = ptr_server->next_server)
            {
                if (!ptr_server->is_connected
                    && (ptr_server->reconnect_start != 0))
                {
                    if (!irc_command_disconnect_one_server (ptr_server, reason))
                        disconnect_ok = 0;
                }
            }
        }
        else
        {
            ptr_server = irc_server_search (argv[1]);
            if (ptr_server)
            {
                if (!irc_command_disconnect_one_server (ptr_server, reason))
                    disconnect_ok = 0;
            }
            else
            {
                weechat_printf (
                    NULL,
                    _("%s%s: server \"%s\" not found"),
                    weechat_prefix ("error"), IRC_PLUGIN_NAME, argv[1]);
                disconnect_ok = 0;
            }
        }
    }

    return (disconnect_ok) ? WEECHAT_RC_OK : WEECHAT_RC_ERROR;
}

/*
 * Callback for command "/halfop": gives half operator privileges to
 * nickname(s).
 */

IRC_COMMAND_CALLBACK(halfop)
{
    IRC_BUFFER_GET_SERVER_CHANNEL(buffer);
    IRC_COMMAND_CHECK_SERVER("halfop", 1);

    /* make C compiler happy */
    (void) pointer;
    (void) data;
    (void) argv_eol;

    if (!ptr_channel || (ptr_channel->type != IRC_CHANNEL_TYPE_CHANNEL))
    {
        weechat_printf (
            ptr_server->buffer,
            _("%s%s: \"%s\" command can only be executed in a channel buffer"),
            weechat_prefix ("error"), IRC_PLUGIN_NAME, "halfop");
        return WEECHAT_RC_OK;
    }

    if (argc < 2)
    {
        irc_server_sendf (ptr_server, IRC_SERVER_SEND_OUTQ_PRIO_HIGH, NULL,
                          "MODE %s +h %s",
                          ptr_channel->name,
                          ptr_server->nick);
    }
    else
    {
        irc_command_mode_nicks (ptr_server, ptr_channel,
                                "halfop", "+", "h", argc, argv);
    }

    return WEECHAT_RC_OK;
}

/*
 * Displays an ignore.
 */

void
irc_command_ignore_display (struct t_irc_ignore *ignore)
{
    char *mask;

    mask = weechat_strndup (ignore->mask + 1, strlen (ignore->mask) - 2);

    weechat_printf (
        NULL,
        _("  %s[%s%d%s]%s mask: %s / server: %s / channel: %s"),
        IRC_COLOR_CHAT_DELIMITERS,
        IRC_COLOR_RESET,
        ignore->number,
        IRC_COLOR_CHAT_DELIMITERS,
        IRC_COLOR_RESET,
        (mask) ? mask : ignore->mask,
        (ignore->server) ? ignore->server : "*",
        (ignore->channel) ? ignore->channel : "*");

    if (mask)
        free (mask);
}

/*
 * Callback for command "/ignore": adds or removes ignore.
 */

IRC_COMMAND_CALLBACK(ignore)
{
    struct t_irc_ignore *ptr_ignore;
    char *mask, *regex, *regex2, *ptr_regex, *server, *channel, *error;
    int length;
    long number;

    /* make C compiler happy */
    (void) pointer;
    (void) data;
    (void) buffer;
    (void) argv_eol;

    if ((argc == 1)
        || ((argc == 2) && (weechat_strcasecmp (argv[1], "list") == 0)))
    {
        /* display all ignores */
        if (irc_ignore_list)
        {
            weechat_printf (NULL, "");
            weechat_printf (NULL, _("%s: ignore list:"), IRC_PLUGIN_NAME);
            for (ptr_ignore = irc_ignore_list; ptr_ignore;
                 ptr_ignore = ptr_ignore->next_ignore)
            {
                irc_command_ignore_display (ptr_ignore);
            }
        }
        else
            weechat_printf (NULL, _("%s: no ignore in list"), IRC_PLUGIN_NAME);
        return WEECHAT_RC_OK;
    }

    /* add ignore */
    if (weechat_strcasecmp (argv[1], "add") == 0)
    {
        WEECHAT_COMMAND_MIN_ARGS(3, "add");

        mask = argv[2];
        server = (argc > 3) ? argv[3] : NULL;
        channel = (argc > 4) ? argv[4] : NULL;

        regex = NULL;
        regex2 = NULL;

        if (strncmp (mask, "re:", 3) == 0)
        {
            ptr_regex = mask + 3;
        }
        else
        {
            /* convert mask to regex (escape regex special chars) */
            regex = weechat_string_mask_to_regex (mask);
            ptr_regex = (regex) ? regex : mask;
        }

        /* add "^" and "$" around regex */
        length = 1 + strlen (ptr_regex) + 1 + 1;
        regex2 = malloc (length);
        if (regex2)
        {
            snprintf (regex2, length, "^%s$", ptr_regex);
            ptr_regex = regex2;
        }

        if (irc_ignore_search (ptr_regex, server, channel))
        {
            if (regex)
                free (regex);
            if (regex2)
                free (regex2);
            weechat_printf (NULL,
                            _("%s%s: ignore already exists"),
                            weechat_prefix ("error"), IRC_PLUGIN_NAME);
            return WEECHAT_RC_OK;
        }

        ptr_ignore = irc_ignore_new (ptr_regex, server, channel);

        if (regex)
            free (regex);
        if (regex2)
            free (regex2);

        if (ptr_ignore)
        {
            weechat_printf (NULL, "");
            weechat_printf (NULL, _("%s: ignore added:"), IRC_PLUGIN_NAME);
            irc_command_ignore_display (ptr_ignore);
        }
        else
        {
            weechat_printf (NULL, _("%s%s: error adding ignore"),
                            weechat_prefix ("error"), IRC_PLUGIN_NAME);
        }

        return WEECHAT_RC_OK;
    }

    /* delete ignore */
    if (weechat_strcasecmp (argv[1], "del") == 0)
    {
        WEECHAT_COMMAND_MIN_ARGS(3, "del");

        if (weechat_strcasecmp (argv[2], "-all") == 0)
        {
            if (irc_ignore_list)
            {
                irc_ignore_free_all ();
                weechat_printf (NULL, _("%s: all ignores deleted"),
                                IRC_PLUGIN_NAME);
            }
            else
            {
                weechat_printf (NULL, _("%s: no ignore in list"),
                                IRC_PLUGIN_NAME);
            }
        }
        else
        {
            error = NULL;
            number = strtol (argv[2], &error, 10);
            if (error && !error[0])
            {
                ptr_ignore = irc_ignore_search_by_number (number);
                if (ptr_ignore)
                {
                    mask = weechat_strndup (ptr_ignore->mask + 1,
                                            strlen (ptr_ignore->mask) - 2);
                    irc_ignore_free (ptr_ignore);
                    weechat_printf (NULL, _("%s: ignore \"%s\" deleted"),
                                    IRC_PLUGIN_NAME, mask);
                    if (mask)
                        free (mask);
                }
                else
                {
                    weechat_printf (NULL,
                                    _("%s%s: ignore not found"),
                                    weechat_prefix ("error"), IRC_PLUGIN_NAME);
                    return WEECHAT_RC_OK;
                }
            }
            else
            {
                weechat_printf (NULL,
                                _("%s%s: wrong ignore number"),
                                weechat_prefix ("error"), IRC_PLUGIN_NAME);
                return WEECHAT_RC_OK;
            }
        }

        return WEECHAT_RC_OK;
    }

    WEECHAT_COMMAND_ERROR;
}

/*
 * Callback for command "/info": gets information describing the server.
 */

IRC_COMMAND_CALLBACK(info)
{
    IRC_BUFFER_GET_SERVER(buffer);
    IRC_COMMAND_CHECK_SERVER("info", 1);

    /* make C compiler happy */
    (void) pointer;
    (void) data;
    (void) argv;

    if (argc > 1)
    {
        irc_server_sendf (ptr_server, IRC_SERVER_SEND_OUTQ_PRIO_HIGH, NULL,
                          "INFO %s", argv_eol[1]);
    }
    else
    {
        irc_server_sendf (ptr_server, IRC_SERVER_SEND_OUTQ_PRIO_HIGH, NULL,
                          "INFO");
    }

    return WEECHAT_RC_OK;
}

/*
 * Callback for command "/invite": invites a nick on a channel.
 */

IRC_COMMAND_CALLBACK(invite)
{
    int i, arg_last_nick;
    char *ptr_channel_name;

    IRC_BUFFER_GET_SERVER_CHANNEL(buffer);
    IRC_COMMAND_CHECK_SERVER("invite", 1);

    /* make C compiler happy */
    (void) pointer;
    (void) data;
    (void) argv_eol;

    WEECHAT_COMMAND_MIN_ARGS(2, "");

    if (argc > 2)
    {
        if (irc_channel_is_channel (ptr_server, argv[argc - 1]))
        {
            arg_last_nick = argc - 2;
            ptr_channel_name = argv[argc - 1];
        }
        else
        {
            if (ptr_channel && (ptr_channel->type == IRC_CHANNEL_TYPE_CHANNEL))
            {
                arg_last_nick = argc - 1;
                ptr_channel_name = ptr_channel->name;
            }
            else
                goto error;
        }
        for (i = 1; i <= arg_last_nick; i++)
        {
            irc_server_sendf (ptr_server, IRC_SERVER_SEND_OUTQ_PRIO_HIGH, NULL,
                              "INVITE %s %s", argv[i], ptr_channel_name);
        }
    }
    else
    {
        if (ptr_channel && (ptr_channel->type == IRC_CHANNEL_TYPE_CHANNEL))
        {
            irc_server_sendf (ptr_server, IRC_SERVER_SEND_OUTQ_PRIO_HIGH, NULL,
                              "INVITE %s %s",
                              argv[1], ptr_channel->name);
        }
        else
            goto error;
    }

    return WEECHAT_RC_OK;

error:
    weechat_printf (
        ptr_server->buffer,
        _("%s%s: \"%s\" command can only be executed in a channel buffer"),
        weechat_prefix ("error"), IRC_PLUGIN_NAME, "invite");
    return WEECHAT_RC_OK;
}

/*
 * Callback for command "/ison": checks if a nickname is currently on IRC.
 */

IRC_COMMAND_CALLBACK(ison)
{
    IRC_BUFFER_GET_SERVER(buffer);
    IRC_COMMAND_CHECK_SERVER("ison", 1);

    /* make C compiler happy */
    (void) pointer;
    (void) data;
    (void) argv;

    WEECHAT_COMMAND_MIN_ARGS(2, "");

    irc_server_sendf (ptr_server, IRC_SERVER_SEND_OUTQ_PRIO_HIGH, NULL,
                      "ISON :%s", argv_eol[1]);

    return WEECHAT_RC_OK;
}

/*
 * Sends JOIN command to a server.
 */

void
irc_command_join_server (struct t_irc_server *server, const char *arguments,
                         int manual_join, int noswitch)
{
    char *new_args, **channels, **keys, *pos_space, *pos_keys, *pos_channel;
    char *channel_name;
    int i, num_channels, num_keys, length;
    time_t time_now;
    struct t_irc_channel *ptr_channel;

    if (server->sock < 0)
    {
        weechat_printf (
            NULL,
            _("%s%s: command \"%s\" must be executed on connected irc server"),
            weechat_prefix ("error"), IRC_PLUGIN_NAME, "join");
        return;
    }

    /* split channels and keys */
    channels = NULL;
    num_channels = 0;
    keys = NULL;
    num_keys = 0;
    pos_space = strchr (arguments, ' ');
    pos_keys = NULL;
    if (pos_space)
    {
        new_args = weechat_strndup (arguments, pos_space - arguments);
        pos_keys = pos_space + 1;
        while (pos_keys[0] == ' ')
        {
            pos_keys++;
        }
        if (pos_keys[0])
            keys = weechat_string_split (pos_keys, ",", 0, 0, &num_keys);
    }
    else
        new_args = strdup (arguments);

    if (new_args)
    {
        channels = weechat_string_split (new_args, ",", 0, 0,
                                         &num_channels);
        free (new_args);
    }

    if (channels)
    {
        length = strlen (arguments) + num_channels + 1;
        new_args = malloc (length);
        if (new_args)
        {
            if (manual_join)
            {
                snprintf (new_args, length, "%s%s",
                          irc_channel_get_auto_chantype (server, channels[0]),
                          channels[0]);
                ptr_channel = irc_channel_search (server, new_args);
                if (ptr_channel)
                {
                    if (!noswitch)
                    {
                        weechat_buffer_set (ptr_channel->buffer,
                                            "display", "1");
                    }
                }
            }
            new_args[0] = '\0';
            time_now = time (NULL);
            for (i = 0; i < num_channels; i++)
            {
                if (i > 0)
                    strcat (new_args, ",");
                pos_channel = new_args + strlen (new_args);
                strcat (new_args,
                        irc_channel_get_auto_chantype (server, channels[i]));
                strcat (new_args, channels[i]);
                if (manual_join || noswitch)
                {
                    channel_name = strdup (pos_channel);
                    if (channel_name)
                    {
                        weechat_string_tolower (channel_name);
                        if (manual_join)
                        {
                            weechat_hashtable_set (server->join_manual,
                                                   channel_name,
                                                   &time_now);
                        }
                        if (noswitch)
                        {
                            weechat_hashtable_set (server->join_noswitch,
                                                   channel_name,
                                                   &time_now);
                        }
                        free (channel_name);
                    }
                }
                if (keys && (i < num_keys))
                {
                    ptr_channel = irc_channel_search (server, pos_channel);
                    if (ptr_channel)
                    {
                        if (ptr_channel->key)
                            free (ptr_channel->key);
                        ptr_channel->key = strdup (keys[i]);
                    }
                    else
                    {
                        weechat_hashtable_set (server->join_channel_key,
                                               pos_channel, keys[i]);
                    }
                }
                if (manual_join
                    && weechat_config_boolean (irc_config_look_buffer_open_before_join)
                    && !irc_channel_search (server, pos_channel))
                {
                    /*
                     * open the channel buffer immediately (do not wait for the
                     * JOIN sent by server)
                     */
                    irc_channel_create_buffer (
                        server, IRC_CHANNEL_TYPE_CHANNEL, pos_channel, 1, 1);
                }
            }
            if (pos_space)
                strcat (new_args, pos_space);

            irc_server_sendf (server, IRC_SERVER_SEND_OUTQ_PRIO_HIGH, NULL,
                              "JOIN %s", new_args);

            free (new_args);
        }
        weechat_string_free_split (channels);
    }
}

/*
 * Callback for command "/join": joins a new channel.
 */

IRC_COMMAND_CALLBACK(join)
{
    int i, arg_channels, noswitch;
    const char *ptr_type, *ptr_server_name, *ptr_channel_name;

    IRC_BUFFER_GET_SERVER_CHANNEL(buffer);

    /* make C compiler happy */
    (void) pointer;
    (void) data;

    noswitch = 0;
    arg_channels = 1;

    for (i = 1; i < argc; i++)
    {
        if (weechat_strcasecmp (argv[i], "-server") == 0)
        {
            if (argc <= i + 1)
                WEECHAT_COMMAND_ERROR;
            ptr_server = irc_server_search (argv[i + 1]);
            if (!ptr_server)
                WEECHAT_COMMAND_ERROR;
            arg_channels = i + 2;
            i++;
        }
        else if (weechat_strcasecmp (argv[i], "-noswitch") == 0)
        {
            noswitch = 1;
            arg_channels = i + 1;
        }
        else
        {
            arg_channels = i;
            break;
        }
    }

    if (!ptr_server)
    {
        if ((weechat_buffer_get_pointer (buffer,
                                         "plugin") == weechat_irc_plugin))
        {
            ptr_server_name = weechat_buffer_get_string (buffer,
                                                         "localvar_server");
            if (ptr_server_name)
                ptr_server = irc_server_search (ptr_server_name);
        }
    }

    IRC_COMMAND_CHECK_SERVER("join", 1);

    if (arg_channels < argc)
    {
        irc_command_join_server (ptr_server, argv_eol[arg_channels],
                                 1, noswitch);
    }
    else
    {
        if (ptr_channel && (ptr_channel->type == IRC_CHANNEL_TYPE_CHANNEL)
            && !ptr_channel->nicks)
        {
            irc_command_join_server (ptr_server, ptr_channel->name,
                                     1, noswitch);
        }
        else
        {
            ptr_type = weechat_buffer_get_string (buffer, "localvar_type");
            ptr_channel_name = weechat_buffer_get_string (buffer,
                                                          "localvar_channel");
            if ((weechat_buffer_get_pointer (buffer,
                                             "plugin") == weechat_irc_plugin)
                && ptr_type && ptr_channel_name
                && (strcmp (ptr_type, "channel") == 0))
            {
                irc_command_join_server (ptr_server, ptr_channel_name,
                                         1, noswitch);
            }
            else
                WEECHAT_COMMAND_ERROR;
        }
    }

    return WEECHAT_RC_OK;
}

/*
 * Sends a kick message to a channel.
 */

void
irc_command_kick_channel (struct t_irc_server *server,
                          const char *channel_name, const char *nick_name,
                          const char *message)
{
    const char *ptr_msg;
    char *msg;

    msg = NULL;
    ptr_msg = (message && message[0]) ?
        message : IRC_SERVER_OPTION_STRING(server,
                                           IRC_SERVER_OPTION_MSG_KICK);
    if (ptr_msg && ptr_msg[0])
    {
        msg = irc_server_get_default_msg (ptr_msg, server, channel_name);
        irc_server_sendf (server, IRC_SERVER_SEND_OUTQ_PRIO_HIGH, NULL,
                          "KICK %s %s :%s",
                          channel_name, nick_name, msg);
    }
    else
    {
        irc_server_sendf (server, IRC_SERVER_SEND_OUTQ_PRIO_HIGH, NULL,
                          "KICK %s %s",
                          channel_name, nick_name);
    }

    if (msg)
        free (msg);
}

/*
 * Callback for command "/kick": forcibly removes a user from a channel.
 */

IRC_COMMAND_CALLBACK(kick)
{
    char *pos_channel, *pos_nick, *pos_comment;

    IRC_BUFFER_GET_SERVER_CHANNEL(buffer);
    IRC_COMMAND_CHECK_SERVER("kick", 1);

    /* make C compiler happy */
    (void) pointer;
    (void) data;

    WEECHAT_COMMAND_MIN_ARGS(2, "");

    if (irc_channel_is_channel (ptr_server, argv[1]))
    {
        WEECHAT_COMMAND_MIN_ARGS(3, "");
        pos_channel = argv[1];
        pos_nick = argv[2];
        pos_comment = argv_eol[3];
    }
    else
    {
        if (!ptr_channel || (ptr_channel->type != IRC_CHANNEL_TYPE_CHANNEL))
        {
            weechat_printf (
                ptr_server->buffer,
                _("%s%s: \"%s\" command can only be executed in a channel "
                  "buffer"),
                weechat_prefix ("error"), IRC_PLUGIN_NAME, "kick");
            return WEECHAT_RC_OK;
        }
        pos_channel = ptr_channel->name;
        pos_nick = argv[1];
        pos_comment = argv_eol[2];
    }

    irc_command_kick_channel (ptr_server, pos_channel, pos_nick,
                              pos_comment);

    return WEECHAT_RC_OK;
}

/*
 * Callback for command "/kickban": forcibly removes a user from a channel and
 * bans it.
 */

IRC_COMMAND_CALLBACK(kickban)
{
    char *pos_channel, *pos_nick, *nick_only, *pos_comment, *pos, *mask;
    int length;

    IRC_BUFFER_GET_SERVER_CHANNEL(buffer);
    IRC_COMMAND_CHECK_SERVER("kickban", 1);

    /* make C compiler happy */
    (void) pointer;
    (void) data;

    WEECHAT_COMMAND_MIN_ARGS(2, "");

    if (irc_channel_is_channel (ptr_server, argv[1]))
    {
        WEECHAT_COMMAND_MIN_ARGS(3, "");
        pos_channel = argv[1];
        pos_nick = argv[2];
        pos_comment = argv_eol[3];
    }
    else
    {
        if (!ptr_channel || (ptr_channel->type != IRC_CHANNEL_TYPE_CHANNEL))
        {
            weechat_printf (
                ptr_server->buffer,
                _("%s%s: \"%s\" command can only be executed in a channel "
                  "buffer"),
                weechat_prefix ("error"), IRC_PLUGIN_NAME, "kickban");
            return WEECHAT_RC_OK;
        }
        pos_channel = ptr_channel->name;
        pos_nick = argv[1];
        pos_comment = argv_eol[2];
    }

    /* kick nick from channel */
    nick_only = strdup (pos_nick);
    if (!nick_only)
        WEECHAT_COMMAND_ERROR;

    pos = strchr (nick_only, '@');
    if (pos)
        pos[0] = '\0';
    pos = strchr (nick_only, '!');
    if (pos)
        pos[0] = '\0';

    if (strcmp (nick_only, "*") == 0)
    {
        weechat_printf (
            ptr_server->buffer,
            _("%s%s: mask must begin with nick"),
            weechat_prefix ("error"), IRC_PLUGIN_NAME);
        free (nick_only);
        return WEECHAT_RC_OK;
    }

    /* set ban for nick(+host) on channel */
    if (strchr (pos_nick, '@'))
    {
        length = strlen (pos_nick) + 16 + 1;
        mask = malloc (length);
        if (mask)
        {
            pos = strchr (pos_nick, '!');
            snprintf (mask, length, "*!%s",
                      (pos) ? pos + 1 : pos_nick);
            irc_server_sendf (ptr_server,
                              IRC_SERVER_SEND_OUTQ_PRIO_HIGH, NULL,
                              "MODE %s +b %s",
                              pos_channel, mask);
            free (mask);
        }
    }
    else
    {
        irc_command_send_ban (ptr_server, pos_channel, "+b",
                              pos_nick);
    }

    /* kick nick */
    irc_command_kick_channel (ptr_server, pos_channel, nick_only, pos_comment);

    free (nick_only);

    return WEECHAT_RC_OK;
}

/*
 * Callback for command "/kill": closes client-server connection.
 */

IRC_COMMAND_CALLBACK(kill)
{
    IRC_BUFFER_GET_SERVER(buffer);
    IRC_COMMAND_CHECK_SERVER("kill", 1);

    /* make C compiler happy */
    (void) pointer;
    (void) data;

    WEECHAT_COMMAND_MIN_ARGS(2, "");

    if (argc < 3)
    {
        irc_server_sendf (ptr_server, IRC_SERVER_SEND_OUTQ_PRIO_HIGH, NULL,
                          "KILL %s", argv[1]);
    }
    else
    {
        irc_server_sendf (ptr_server, IRC_SERVER_SEND_OUTQ_PRIO_HIGH, NULL,
                          "KILL %s :%s", argv[1], argv_eol[2]);
    }

    return WEECHAT_RC_OK;
}

/*
 * Callback for command "/links": lists all server names which are known by the
 * server answering the query.
 */

IRC_COMMAND_CALLBACK(links)
{
    IRC_BUFFER_GET_SERVER(buffer);
    IRC_COMMAND_CHECK_SERVER("links", 1);

    /* make C compiler happy */
    (void) pointer;
    (void) data;
    (void) argv;

    if (argc > 1)
    {
        irc_server_sendf (ptr_server, IRC_SERVER_SEND_OUTQ_PRIO_HIGH, NULL,
                          "LINKS %s", argv_eol[1]);
    }
    else
    {
        irc_server_sendf (ptr_server, IRC_SERVER_SEND_OUTQ_PRIO_HIGH, NULL,
                          "LINKS");
    }

    return WEECHAT_RC_OK;
}

/*
 * Callback for command "/list": lists channels and their topic.
 */

IRC_COMMAND_CALLBACK(list)
{
    char buf[512], *ptr_channel_name, *ptr_server_name, *ptr_regex;
    regex_t *new_regexp;
    int i, ret;

    IRC_BUFFER_GET_SERVER(buffer);

    /* make C compiler happy */
    (void) pointer;
    (void) data;

    ptr_channel_name = NULL;
    ptr_server_name = NULL;
    ptr_regex = NULL;
    new_regexp = NULL;

    for (i = 1; i < argc; i++)
    {
        if (weechat_strcasecmp (argv[i], "-server") == 0)
        {
            if (argc <= i + 1)
                WEECHAT_COMMAND_ERROR;
            ptr_server = irc_server_search (argv[i + 1]);
            if (!ptr_server)
                WEECHAT_COMMAND_ERROR;
            i++;
        }
        else if (weechat_strcasecmp (argv[i], "-re") == 0)
        {
            if (argc <= i + 1)
                WEECHAT_COMMAND_ERROR;
            ptr_regex = argv_eol[i + 1];
            i++;
        }
        else if (!ptr_channel_name)
            ptr_channel_name = argv[i];
        else if (!ptr_server_name)
            ptr_server_name = argv[i];
        else
            WEECHAT_COMMAND_ERROR;
    }

    IRC_COMMAND_CHECK_SERVER("list", 1);

    if (ptr_regex)
    {
        new_regexp = malloc (sizeof (*new_regexp));
        if (!new_regexp)
        {
            weechat_printf (
                ptr_server->buffer,
                _("%s%s: not enough memory for regular expression"),
                weechat_prefix ("error"), IRC_PLUGIN_NAME);
            return WEECHAT_RC_OK;
        }
        ret = weechat_string_regcomp (new_regexp,
                                      ptr_regex,
                                      REG_EXTENDED | REG_ICASE | REG_NOSUB);
        if (ret != 0)
        {
            regerror (ret, new_regexp, buf, sizeof (buf));
            weechat_printf (
                ptr_server->buffer,
                _("%s%s: \"%s\" is not a valid regular expression "
                  "(%s)"),
                weechat_prefix ("error"), IRC_PLUGIN_NAME,
                ptr_regex, buf);
            free (new_regexp);
            return WEECHAT_RC_OK;
        }
        if (ptr_server->cmd_list_regexp)
        {
            regfree (ptr_server->cmd_list_regexp);
            free (ptr_server->cmd_list_regexp);
        }
        ptr_server->cmd_list_regexp = new_regexp;
    }
    else if (ptr_server->cmd_list_regexp)
    {
        regfree (ptr_server->cmd_list_regexp);
        free (ptr_server->cmd_list_regexp);
        ptr_server->cmd_list_regexp = NULL;
    }

    irc_server_sendf (ptr_server, IRC_SERVER_SEND_OUTQ_PRIO_HIGH, NULL,
                      "LIST%s%s%s%s",
                      (ptr_channel_name) ? " " : "",
                      (ptr_channel_name) ? ptr_channel_name : "",
                      (ptr_server_name) ? " " : "",
                      (ptr_server_name) ? ptr_server_name : "");

    return WEECHAT_RC_OK;
}

/*
 * Callback for command "/lusers": gets statistics about the size of the IRC
 * network.
 */

IRC_COMMAND_CALLBACK(lusers)
{
    IRC_BUFFER_GET_SERVER(buffer);
    IRC_COMMAND_CHECK_SERVER("lusers", 1);

    /* make C compiler happy */
    (void) pointer;
    (void) data;
    (void) argv;

    if (argc > 1)
    {
        irc_server_sendf (ptr_server, IRC_SERVER_SEND_OUTQ_PRIO_HIGH, NULL,
                          "LUSERS %s", argv_eol[1]);
    }
    else
    {
        irc_server_sendf (ptr_server, IRC_SERVER_SEND_OUTQ_PRIO_HIGH, NULL,
                          "LUSERS");
    }

    return WEECHAT_RC_OK;
}

/*
 * Callback for command "/map": shows a graphical map of the IRC network.
 */

IRC_COMMAND_CALLBACK(map)
{
    IRC_BUFFER_GET_SERVER(buffer);
    IRC_COMMAND_CHECK_SERVER("map", 1);

    /* make C compiler happy */
    (void) pointer;
    (void) data;
    (void) argv;

    if (argc > 1)
    {
        irc_server_sendf (ptr_server, IRC_SERVER_SEND_OUTQ_PRIO_HIGH, NULL,
                          "MAP %s", argv_eol[1]);
    }
    else
    {
        irc_server_sendf (ptr_server, IRC_SERVER_SEND_OUTQ_PRIO_HIGH, NULL,
                          "MAP");
    }

    return WEECHAT_RC_OK;
}

/*
 * Callback for command "/me": sends a ctcp action to the current channel.
 */

IRC_COMMAND_CALLBACK(me)
{
    IRC_BUFFER_GET_SERVER_CHANNEL(buffer);
    IRC_COMMAND_CHECK_SERVER("me", 1);

    /* make C compiler happy */
    (void) pointer;
    (void) data;
    (void) argv;

    if (!ptr_channel)
    {
        weechat_printf (
            ptr_server->buffer,
            _("%s%s: \"%s\" command can not be executed on a server buffer"),
            weechat_prefix ("error"), IRC_PLUGIN_NAME, "me");
        return WEECHAT_RC_OK;
    }

    irc_command_me_channel (ptr_server, ptr_channel,
                            (argc > 1) ? argv_eol[1] : NULL);

    return WEECHAT_RC_OK;
}

/*
 * Sends MODE command on a server.
 */

void
irc_command_mode_server (struct t_irc_server *server,
                         const char *command,
                         struct t_irc_channel *channel,
                         const char *arguments,
                         int flags)
{
    if (server && command && (channel || arguments))
    {
        if (channel && arguments)
        {
            irc_server_sendf (server, flags, NULL,
                              "%s %s %s",
                              command, channel->name, arguments);
        }
        else
        {
            irc_server_sendf (server, flags, NULL,
                              "%s %s",
                              command,
                              (channel) ? channel->name : arguments);
        }
    }
}

/*
 * Callback for command "/mode": changes mode for channel/nickname.
 */

IRC_COMMAND_CALLBACK(mode)
{
    IRC_BUFFER_GET_SERVER_CHANNEL(buffer);
    IRC_COMMAND_CHECK_SERVER("mode", 1);

    /* make C compiler happy */
    (void) pointer;
    (void) data;

    if (argc > 1)
    {
        if ((argv[1][0] == '+') || (argv[1][0] == '-'))
        {
            /* channel not specified, check we are on channel and use it */
            if (!ptr_channel)
            {
                weechat_printf (
                    ptr_server->buffer,
                    _("%s%s: you must specify channel for \"%s\" command if "
                      "you're not in a channel"),
                    weechat_prefix ("error"), IRC_PLUGIN_NAME, "mode");
                return WEECHAT_RC_OK;
            }
            irc_command_mode_server (ptr_server, "MODE", ptr_channel,
                                     argv_eol[1],
                                     IRC_SERVER_SEND_OUTQ_PRIO_HIGH);
        }
        else
        {
            /* user gives channel, use arguments as-is */
            irc_command_mode_server (ptr_server, "MODE", NULL, argv_eol[1],
                                     IRC_SERVER_SEND_OUTQ_PRIO_HIGH);
        }
    }
    else
    {
        if (ptr_channel)
        {
            irc_command_mode_server (ptr_server, "MODE", ptr_channel, NULL,
                                     IRC_SERVER_SEND_OUTQ_PRIO_HIGH);
        }
        else
        {
            irc_command_mode_server (ptr_server, "MODE", NULL,
                                     ptr_server->nick,
                                     IRC_SERVER_SEND_OUTQ_PRIO_HIGH);
        }
    }

    return WEECHAT_RC_OK;
}

/*
 * Callback for command "/motd": gets the "Message Of The Day".
 */

IRC_COMMAND_CALLBACK(motd)
{
    IRC_BUFFER_GET_SERVER(buffer);
    IRC_COMMAND_CHECK_SERVER("motd", 1);

    /* make C compiler happy */
    (void) pointer;
    (void) data;
    (void) argv;

    if (argc > 1)
    {
        irc_server_sendf (ptr_server, IRC_SERVER_SEND_OUTQ_PRIO_HIGH, NULL,
                          "MOTD %s", argv_eol[1]);
    }
    else
    {
        irc_server_sendf (ptr_server, IRC_SERVER_SEND_OUTQ_PRIO_HIGH, NULL,
                          "MOTD");
    }

    return WEECHAT_RC_OK;
}

/*
 * Callback for command "/msg": sends a message to a nick or channel.
 */

IRC_COMMAND_CALLBACK(msg)
{
    char **targets, *msg_pwd_hidden, *string;
    int num_targets, i, j, arg_target, arg_text, is_channel, status_msg;
    int hide_password;
    struct t_irc_channel *ptr_channel2;

    IRC_BUFFER_GET_SERVER_CHANNEL(buffer);

    /* make C compiler happy */
    (void) pointer;
    (void) data;

    WEECHAT_COMMAND_MIN_ARGS(3, "");

    arg_target = 1;
    arg_text = 2;

    if ((argc >= 5) && (weechat_strcasecmp (argv[1], "-server") == 0))
    {
        ptr_server = irc_server_search (argv[2]);
        ptr_channel = NULL;
        arg_target = 3;
        arg_text = 4;
    }

    IRC_COMMAND_CHECK_SERVER("msg", 1);

    targets = weechat_string_split (argv[arg_target], ",", 0, 0,
                                    &num_targets);
    if (!targets)
        WEECHAT_COMMAND_ERROR;

    for (i = 0; i < num_targets; i++)
    {
        if (strcmp (targets[i], "*") == 0)
        {
            if (!ptr_channel
                || ((ptr_channel->type != IRC_CHANNEL_TYPE_CHANNEL)
                    && (ptr_channel->type != IRC_CHANNEL_TYPE_PRIVATE)))
            {
                weechat_printf (
                    ptr_server->buffer,
                    _("%s%s: \"%s\" command can only be executed in a channel "
                      "or private buffer"),
                    weechat_prefix ("error"), IRC_PLUGIN_NAME, "msg *");
            }
            else
            {
                irc_input_user_message_display (ptr_channel->buffer, 0,
                                                argv_eol[arg_text]);
                irc_server_sendf (ptr_server,
                                  IRC_SERVER_SEND_OUTQ_PRIO_HIGH, NULL,
                                  "PRIVMSG %s :%s",
                                  ptr_channel->name, argv_eol[arg_text]);
            }
        }
        else
        {
            is_channel = 0;
            ptr_channel2 = NULL;
            status_msg = 0;
            if (irc_server_prefix_char_statusmsg (ptr_server,
                                                  targets[i][0])
                && irc_channel_is_channel (ptr_server, targets[i] + 1))
            {
                ptr_channel2 = irc_channel_search (ptr_server, targets[i] + 1);
                is_channel = 1;
                status_msg = 1;
            }
            else
            {
                ptr_channel2 = irc_channel_search (ptr_server, targets[i]);
                if (ptr_channel2)
                    is_channel = 1;
            }
            if (is_channel)
            {
                if (ptr_channel2)
                {
                    if (status_msg)
                    {
                        /*
                         * message to channel ops/voiced
                         * (to "@#channel" or "+#channel")
                         */
                        string = irc_color_decode (
                            argv_eol[arg_text],
                            weechat_config_boolean (irc_config_network_colors_send));
                        weechat_printf_date_tags (
                            ptr_channel2->buffer,
                            0,
                            "self_msg,notify_none,no_highlight",
                            "%s%s%s -> %s%s%s: %s",
                            weechat_prefix ("network"),
                            "Msg",
                            IRC_COLOR_RESET,
                            IRC_COLOR_CHAT_CHANNEL,
                            targets[i],
                            IRC_COLOR_RESET,
                            (string) ? string : argv_eol[arg_text]);
                        if (string)
                            free (string);
                    }
                    else
                    {
                        /* standard message (to "#channel") */
                        irc_input_user_message_display (ptr_channel2->buffer,
                                                        0, argv_eol[arg_text]);
                    }
                }
                irc_server_sendf (ptr_server,
                                  IRC_SERVER_SEND_OUTQ_PRIO_HIGH, NULL,
                                  "PRIVMSG %s :%s",
                                  targets[i], argv_eol[arg_text]);
            }
            else
            {
                /* check if the password must be hidden for this nick */
                hide_password = 0;
                if (irc_config_nicks_hide_password)
                {
                    for (j = 0; j < irc_config_num_nicks_hide_password; j++)
                    {
                        if (weechat_strcasecmp (irc_config_nicks_hide_password[j],
                                                targets[i]) == 0)
                        {
                            hide_password = 1;
                            break;
                        }
                    }
                }
                if (hide_password)
                {
                    /* hide password in message displayed using modifier */
                    msg_pwd_hidden = weechat_hook_modifier_exec (
                        "irc_message_auth",
                        ptr_server->name,
                        argv_eol[arg_text]);
                    string = irc_color_decode (
                        (msg_pwd_hidden) ? msg_pwd_hidden : argv_eol[arg_text],
                        weechat_config_boolean (irc_config_network_colors_send));
                    weechat_printf (
                        ptr_server->buffer,
                        "%sMSG%s(%s%s%s)%s: %s",
                        weechat_prefix ("network"),
                        IRC_COLOR_CHAT_DELIMITERS,
                        irc_nick_color_for_msg (ptr_server, 0, NULL,
                                                targets[i]),
                        targets[i],
                        IRC_COLOR_CHAT_DELIMITERS,
                        IRC_COLOR_RESET,
                        (string) ?
                        string : ((msg_pwd_hidden) ?
                                  msg_pwd_hidden : argv_eol[arg_text]));
                    if (string)
                        free (string);
                    if (msg_pwd_hidden)
                        free (msg_pwd_hidden);
                }
                else
                {
                    ptr_channel2 = irc_channel_search (ptr_server,
                                                       targets[i]);
                    if (ptr_channel2)
                    {
                        irc_input_user_message_display (ptr_channel2->buffer,
                                                        0, argv_eol[arg_text]);
                    }
                    else
                    {
                        string = irc_color_decode (
                            argv_eol[arg_text],
                            weechat_config_boolean (irc_config_network_colors_send));
                        weechat_printf_date_tags (
                            ptr_server->buffer,
                            0,
                            irc_protocol_tags (
                                "privmsg",
                                "self_msg,notify_none,no_highlight",
                                ptr_server->nick, NULL),
                            "%sMSG%s(%s%s%s)%s: %s",
                            weechat_prefix ("network"),
                            IRC_COLOR_CHAT_DELIMITERS,
                            irc_nick_color_for_msg (
                                ptr_server, 0, NULL, targets[i]),
                            targets[i],
                            IRC_COLOR_CHAT_DELIMITERS,
                            IRC_COLOR_RESET,
                            (string) ? string : argv_eol[arg_text]);
                        if (string)
                            free (string);
                    }
                }
                irc_server_sendf (ptr_server,
                                  IRC_SERVER_SEND_OUTQ_PRIO_HIGH, NULL,
                                  "PRIVMSG %s :%s",
                                  targets[i], argv_eol[arg_text]);
            }
        }
    }

    weechat_string_free_split (targets);

    return WEECHAT_RC_OK;
}

/*
 * Callback for command "/names": lists nicknames on channels.
 */

IRC_COMMAND_CALLBACK(names)
{
    IRC_BUFFER_GET_SERVER_CHANNEL(buffer);
    IRC_COMMAND_CHECK_SERVER("names", 1);

    /* make C compiler happy */
    (void) pointer;
    (void) data;
    (void) argv;

    if (argc > 1)
    {
        irc_server_sendf (ptr_server, IRC_SERVER_SEND_OUTQ_PRIO_HIGH, NULL,
                          "NAMES %s", argv_eol[1]);
    }
    else
    {
        if (!ptr_channel || (ptr_channel->type != IRC_CHANNEL_TYPE_CHANNEL))
        {
            weechat_printf (
                ptr_server->buffer,
                _("%s%s: \"%s\" command can only be executed in a channel "
                  "buffer"),
                weechat_prefix ("error"), IRC_PLUGIN_NAME, "names");
            return WEECHAT_RC_OK;
        }
        irc_server_sendf (ptr_server, IRC_SERVER_SEND_OUTQ_PRIO_HIGH, NULL,
                          "NAMES %s", ptr_channel->name);
    }

    return WEECHAT_RC_OK;
}

/*
 * Changes nickname on a server.
 */

void
irc_send_nick_server (struct t_irc_server *server, const char *nickname)
{
    if (!server)
        return;

    if (server->is_connected)
    {
        irc_server_sendf (server, IRC_SERVER_SEND_OUTQ_PRIO_HIGH, NULL,
                          "NICK %s", nickname);
    }
    else
        irc_server_set_nick (server, nickname);
}

/*
 * Callback for command "/nick": changes nickname.
 */

IRC_COMMAND_CALLBACK(nick)
{
    IRC_BUFFER_GET_SERVER(buffer);
    IRC_COMMAND_CHECK_SERVER("nick", 0);

    /* make C compiler happy */
    (void) pointer;
    (void) data;
    (void) argv_eol;

    WEECHAT_COMMAND_MIN_ARGS(2, "");

    if (argc > 2)
    {
        if (weechat_strcasecmp (argv[1], "-all") != 0)
            WEECHAT_COMMAND_ERROR;
        for (ptr_server = irc_servers; ptr_server;
             ptr_server = ptr_server->next_server)
        {
            irc_send_nick_server (ptr_server, argv[2]);
        }
    }
    else
        irc_send_nick_server (ptr_server, argv[1]);

    return WEECHAT_RC_OK;
}

/*
 * Callback for command "/notice": sends notice message.
 */

IRC_COMMAND_CALLBACK(notice)
{
    char *string, hash_key[32], *str_args;
    int arg_target, arg_text, number, is_channel;
    struct t_irc_channel *ptr_channel;
    struct t_hashtable *hashtable;

    IRC_BUFFER_GET_SERVER(buffer);

    /* make C compiler happy */
    (void) pointer;
    (void) data;

    WEECHAT_COMMAND_MIN_ARGS(3, "");

    arg_target = 1;
    arg_text = 2;
    if ((argc >= 5) && (weechat_strcasecmp (argv[1], "-server") == 0))
    {
        ptr_server = irc_server_search (argv[2]);
        arg_target = 3;
        arg_text = 4;
    }

    IRC_COMMAND_CHECK_SERVER("notice", 1);
    is_channel = 0;
    if (irc_server_prefix_char_statusmsg (ptr_server, argv[arg_target][0])
        && irc_channel_is_channel (ptr_server, argv[arg_target] + 1))
    {
        ptr_channel = irc_channel_search (ptr_server, argv[arg_target] + 1);
        is_channel = 1;
    }
    else
    {
        ptr_channel = irc_channel_search (ptr_server, argv[arg_target]);
        if (ptr_channel)
            is_channel = 1;
    }
    hashtable = irc_server_sendf (
        ptr_server,
        IRC_SERVER_SEND_OUTQ_PRIO_HIGH | IRC_SERVER_SEND_RETURN_HASHTABLE,
        NULL,
        "NOTICE %s :%s",
        argv[arg_target], argv_eol[arg_text]);
    if (hashtable)
    {
        number = 1;
        while (1)
        {
            snprintf (hash_key, sizeof (hash_key), "args%d", number);
            str_args = weechat_hashtable_get (hashtable, hash_key);
            if (!str_args)
                break;
            string = irc_color_decode (
                str_args,
                weechat_config_boolean (irc_config_network_colors_send));
            weechat_printf_date_tags (
                irc_msgbuffer_get_target_buffer (
                    ptr_server, argv[arg_target], "notice", NULL,
                    (ptr_channel) ? ptr_channel->buffer : NULL),
                0,
                "self_msg,notify_none,no_highlight",
                "%s%s%s%s -> %s%s%s: %s",
                weechat_prefix ("network"),
                IRC_COLOR_NOTICE,
                /* TRANSLATORS: "Notice" is command name in IRC protocol (translation is frequently the same word) */
                _("Notice"),
                IRC_COLOR_RESET,
                (is_channel) ? IRC_COLOR_CHAT_CHANNEL : irc_nick_color_for_msg (ptr_server, 0, NULL, argv[arg_target]),
                argv[arg_target],
                IRC_COLOR_RESET,
                (string) ? string : str_args);
            if (string)
                free (string);
            number++;
        }
        weechat_hashtable_free (hashtable);
    }

    return WEECHAT_RC_OK;
}

/*
 * Callback for command "/notify": adds or removes notify.
 */

IRC_COMMAND_CALLBACK(notify)
{
    struct t_irc_notify *ptr_notify;
    int i, check_away;

    IRC_BUFFER_GET_SERVER(buffer);

    /* make C compiler happy */
    (void) pointer;
    (void) data;
    (void) buffer;
    (void) argv_eol;

    /* display notify status for users on server */
    if (argc == 1)
    {
        irc_notify_display_list (ptr_server);
        return WEECHAT_RC_OK;
    }

    /* add notify */
    if (weechat_strcasecmp (argv[1], "add") == 0)
    {
        WEECHAT_COMMAND_MIN_ARGS(3, "add");

        check_away = 0;

        if (argc > 3)
        {
            ptr_server = irc_server_search (argv[3]);
            if (!ptr_server)
            {
                weechat_printf (
                    NULL,
                    _("%s%s: server \"%s\" not found"),
                    weechat_prefix ("error"), IRC_PLUGIN_NAME, argv[3]);
                return WEECHAT_RC_OK;
            }
        }

        if (!ptr_server)
        {
            weechat_printf (
                NULL,
                _("%s%s: server must be specified because you are not on an "
                  "irc server or channel"),
                weechat_prefix ("error"), IRC_PLUGIN_NAME);
            return WEECHAT_RC_OK;
        }

        if (argc > 4)
        {
            for (i = 4; i < argc; i++)
            {
                if (weechat_strcasecmp (argv[i], "-away") == 0)
                    check_away = 1;
            }
        }

        ptr_notify = irc_notify_search (ptr_server, argv[2]);
        if (ptr_notify)
        {
            weechat_printf (
                NULL,
                _("%s%s: notify already exists"),
                weechat_prefix ("error"), IRC_PLUGIN_NAME);
            return WEECHAT_RC_OK;
        }

        if ((ptr_server->monitor > 0)
            && (ptr_server->notify_count >= ptr_server->monitor))
        {
            weechat_printf (
                ptr_server->buffer,
                _("%sMonitor list is full (%d)"),
                weechat_prefix ("error"), ptr_server->monitor);
            return WEECHAT_RC_OK;
        }

        ptr_notify = irc_notify_new (ptr_server, argv[2], check_away);
        if (ptr_notify)
        {
            irc_notify_set_server_option (ptr_server);
            weechat_printf (
                ptr_server->buffer,
                _("%s: notification added for %s%s%s"),
                IRC_PLUGIN_NAME,
                irc_nick_color_for_msg (ptr_server, 1, NULL, ptr_notify->nick),
                ptr_notify->nick,
                weechat_color ("reset"));
            irc_notify_check_now (ptr_notify);
        }
        else
        {
            weechat_printf (
                NULL,
                _("%s%s: error adding notification"),
                weechat_prefix ("error"), IRC_PLUGIN_NAME);
        }

        return WEECHAT_RC_OK;
    }

    /* delete notify */
    if (weechat_strcasecmp (argv[1], "del") == 0)
    {
        WEECHAT_COMMAND_MIN_ARGS(3, "del");

        if (argc > 3)
        {
            ptr_server = irc_server_search (argv[3]);
            if (!ptr_server)
            {
                weechat_printf (
                    NULL,
                    _("%s%s: server \"%s\" not found"),
                    weechat_prefix ("error"), IRC_PLUGIN_NAME, argv[3]);
                return WEECHAT_RC_OK;
            }
        }

        if (!ptr_server)
        {
            weechat_printf (
                NULL,
                _("%s%s: server must be specified because you are not on an "
                  "irc server or channel"),
                weechat_prefix ("error"), IRC_PLUGIN_NAME);
            return WEECHAT_RC_OK;
        }

        if (weechat_strcasecmp (argv[2], "-all") == 0)
        {
            if (ptr_server->notify_list)
            {
                irc_notify_free_all (ptr_server);
                irc_notify_set_server_option (ptr_server);
                weechat_printf (
                    NULL,
                    _("%s: all notifications deleted"),
                    IRC_PLUGIN_NAME);
            }
            else
            {
                weechat_printf (
                    NULL,
                    _("%s: no notification in list"),
                    IRC_PLUGIN_NAME);
            }
        }
        else
        {
            ptr_notify = irc_notify_search (ptr_server, argv[2]);
            if (ptr_notify)
            {
                weechat_printf (
                    ptr_server->buffer,
                    _("%s: notification deleted for %s%s%s"),
                    IRC_PLUGIN_NAME,
                    irc_nick_color_for_msg (ptr_server, 1, NULL,
                                            ptr_notify->nick),
                    ptr_notify->nick,
                    weechat_color ("reset"));
                irc_notify_free (ptr_server, ptr_notify, 1);
                irc_notify_set_server_option (ptr_server);
            }
            else
            {
                weechat_printf (
                    NULL,
                    _("%s%s: notification not found"),
                    weechat_prefix ("error"), IRC_PLUGIN_NAME);
                return WEECHAT_RC_OK;
            }
        }

        return WEECHAT_RC_OK;
    }

    WEECHAT_COMMAND_ERROR;
}

/*
 * Callback for command "/op": gives operator privileges to nickname(s).
 */

IRC_COMMAND_CALLBACK(op)
{
    IRC_BUFFER_GET_SERVER_CHANNEL(buffer);
    IRC_COMMAND_CHECK_SERVER("op", 1);

    /* make C compiler happy */
    (void) pointer;
    (void) data;
    (void) argv_eol;

    if (!ptr_channel || (ptr_channel->type != IRC_CHANNEL_TYPE_CHANNEL))
    {
        weechat_printf (
            ptr_server->buffer,
            _("%s%s: \"%s\" command can only be executed in a channel buffer"),
            weechat_prefix ("error"), IRC_PLUGIN_NAME, "op");
        return WEECHAT_RC_OK;
    }

    if (argc < 2)
    {
        irc_server_sendf (ptr_server, IRC_SERVER_SEND_OUTQ_PRIO_HIGH, NULL,
                          "MODE %s +o %s",
                          ptr_channel->name,
                          ptr_server->nick);
    }
    else
    {
        irc_command_mode_nicks (ptr_server, ptr_channel,
                                "op", "+", "o", argc, argv);
    }

    return WEECHAT_RC_OK;
}

/*
 * Callback for command "/oper": gets oper privileges.
 */

IRC_COMMAND_CALLBACK(oper)
{
    IRC_BUFFER_GET_SERVER(buffer);
    IRC_COMMAND_CHECK_SERVER("oper", 1);

    /* make C compiler happy */
    (void) pointer;
    (void) data;
    (void) argv;

    WEECHAT_COMMAND_MIN_ARGS(3, "");

    irc_server_sendf (ptr_server, IRC_SERVER_SEND_OUTQ_PRIO_HIGH, NULL,
                      "OPER %s", argv_eol[1]);

    return WEECHAT_RC_OK;
}

/*
 * Sends a part message for a channel.
 */

void
irc_command_part_channel (struct t_irc_server *server, const char *channel_name,
                          const char *part_message)
{
    const char *ptr_arg;
    char *msg;

    msg = NULL;
    ptr_arg = (part_message) ?
        part_message : IRC_SERVER_OPTION_STRING(server,
                                                IRC_SERVER_OPTION_MSG_PART);
    if (ptr_arg && ptr_arg[0])
    {
        msg = irc_server_get_default_msg (ptr_arg, server, channel_name);
        irc_server_sendf (server, IRC_SERVER_SEND_OUTQ_PRIO_HIGH, NULL,
                          "PART %s :%s", channel_name, msg);
    }
    else
    {
        irc_server_sendf (server, IRC_SERVER_SEND_OUTQ_PRIO_HIGH, NULL,
                          "PART %s", channel_name);
    }

    if (msg)
        free (msg);
}

/*
 * Callback for command "/part": leaves a channel or close a private window.
 */

IRC_COMMAND_CALLBACK(part)
{
    char *channel_name, *pos_args;

    IRC_BUFFER_GET_SERVER_CHANNEL(buffer);
    IRC_COMMAND_CHECK_SERVER("part", 1);

    /* make C compiler happy */
    (void) pointer;
    (void) data;

    if (argc > 1)
    {
        if (irc_channel_is_channel (ptr_server, argv[1]))
        {
            ptr_channel = irc_channel_search (ptr_server, argv[1]);
            channel_name = argv[1];
            pos_args = argv_eol[2];
        }
        else
        {
            if (!ptr_channel)
            {
                weechat_printf (
                    ptr_server->buffer,
                    _("%s%s: \"%s\" command can only be executed in a channel "
                      "or private buffer"),
                    weechat_prefix ("error"), IRC_PLUGIN_NAME, "part");
                return WEECHAT_RC_OK;
            }
            channel_name = ptr_channel->name;
            pos_args = argv_eol[1];
        }
    }
    else
    {
        if (!ptr_channel)
        {
            weechat_printf (
                ptr_server->buffer,
                _("%s%s: \"%s\" command can only be executed in a channel or "
                  "private buffer"),
                weechat_prefix ("error"), IRC_PLUGIN_NAME, "part");
            return WEECHAT_RC_OK;
        }
        channel_name = ptr_channel->name;
        pos_args = NULL;
    }

    if (ptr_channel && !ptr_channel->nicks)
    {
        if ((ptr_channel->type == IRC_CHANNEL_TYPE_PRIVATE)
            || weechat_config_boolean (irc_config_look_part_closes_buffer))
        {
            weechat_buffer_close (ptr_channel->buffer);
        }
        return WEECHAT_RC_OK;
    }

    irc_command_part_channel (ptr_server, channel_name, pos_args);

    return WEECHAT_RC_OK;
}

/*
 * Callback for command "/ping": pings a server.
 */

IRC_COMMAND_CALLBACK(ping)
{
    IRC_BUFFER_GET_SERVER(buffer);
    IRC_COMMAND_CHECK_SERVER("ping", 1);

    /* make C compiler happy */
    (void) pointer;
    (void) data;
    (void) argv;

    WEECHAT_COMMAND_MIN_ARGS(2, "");

    irc_server_sendf (ptr_server, IRC_SERVER_SEND_OUTQ_PRIO_HIGH, NULL,
                      "PING %s", argv_eol[1]);

    return WEECHAT_RC_OK;
}

/*
 * Callback for command "/pong": sends pong answer to a daemon.
 */

IRC_COMMAND_CALLBACK(pong)
{
    IRC_BUFFER_GET_SERVER(buffer);
    IRC_COMMAND_CHECK_SERVER("pong", 0);

    /* make C compiler happy */
    (void) pointer;
    (void) data;
    (void) argv;

    WEECHAT_COMMAND_MIN_ARGS(2, "");

    irc_server_sendf (ptr_server, IRC_SERVER_SEND_OUTQ_PRIO_HIGH, NULL,
                      "PONG %s", argv_eol[1]);

    return WEECHAT_RC_OK;
}

/*
 * Callback for command "/query": starts private conversation with a nick.
 */

IRC_COMMAND_CALLBACK(query)
{
    char **nicks;
    int i, arg_nick, arg_text, num_nicks, noswitch;

    IRC_BUFFER_GET_SERVER_CHANNEL(buffer);

    /* make C compiler happy */
    (void) pointer;
    (void) data;

    WEECHAT_COMMAND_MIN_ARGS(2, "");

    noswitch = 0;
    arg_nick = 1;
    arg_text = 2;

    for (i = 1; i < argc; i++)
    {
        if (weechat_strcasecmp (argv[i], "-server") == 0)
        {
            if (argc <= i + 1)
                WEECHAT_COMMAND_ERROR;
            ptr_server = irc_server_search (argv[i + 1]);
            if (!ptr_server)
                WEECHAT_COMMAND_ERROR;
            arg_nick = i + 2;
            arg_text = i + 3;
            i++;
        }
        else if (weechat_strcasecmp (argv[i], "-noswitch") == 0)
        {
            noswitch = 1;
            arg_nick = i + 1;
            arg_text = i + 2;
        }
        else
        {
            arg_nick = i;
            arg_text = i + 1;
            break;
        }
    }

    if (arg_nick >= argc)
        WEECHAT_COMMAND_ERROR;

    IRC_COMMAND_CHECK_SERVER("query", 1);

    nicks = weechat_string_split (argv[arg_nick], ",", 0, 0, &num_nicks);
    if (!nicks)
        WEECHAT_COMMAND_ERROR;

    for (i = 0; i < num_nicks; i++)
    {
        /* ensure the name is not a channel name */
        if (irc_channel_is_channel (ptr_server, nicks[i]))
        {
            weechat_printf (
                    ptr_server->buffer,
                    _("%s%s: \"%s\" command can not be executed with a "
                      "channel name (\"%s\")"),
                    weechat_prefix ("error"), IRC_PLUGIN_NAME, "query",
                    nicks[i]);
            continue;
        }

        /* create private window if not already opened */
        ptr_channel = irc_channel_search (ptr_server, nicks[i]);
        if (!ptr_channel)
        {
            ptr_channel = irc_channel_new (ptr_server,
                                           IRC_CHANNEL_TYPE_PRIVATE,
                                           nicks[i],
                                           (noswitch) ? 0 : 1,
                                           0);
            if (!ptr_channel)
            {
                weechat_printf (
                    ptr_server->buffer,
                    _("%s%s: cannot create new private buffer \"%s\""),
                    weechat_prefix ("error"), IRC_PLUGIN_NAME, nicks[i]);
            }
        }

        if (ptr_channel)
        {
            /* switch to buffer */
            if (!noswitch)
                weechat_buffer_set (ptr_channel->buffer, "display", "1");

            /* display text if given */
            if (argv_eol[arg_text])
            {
                irc_input_user_message_display (ptr_channel->buffer, 0,
                                                argv_eol[arg_text]);
                irc_server_sendf (ptr_server, IRC_SERVER_SEND_OUTQ_PRIO_HIGH,
                                  NULL,
                                  "PRIVMSG %s :%s",
                                  nicks[i], argv_eol[arg_text]);
            }
        }
    }

    weechat_string_free_split (nicks);

    return WEECHAT_RC_OK;
}

/*
 * Callback for command "/quiet": quiets nicks or hosts.
 */

IRC_COMMAND_CALLBACK(quiet)
{
    char *pos_channel;
    int pos_args;

    IRC_BUFFER_GET_SERVER_CHANNEL(buffer);
    IRC_COMMAND_CHECK_SERVER("quiet", 1);

    /* make C compiler happy */
    (void) pointer;
    (void) data;
    (void) argv_eol;

    if (argc > 1)
    {
        if (irc_channel_is_channel (ptr_server, argv[1]))
        {
            pos_channel = argv[1];
            pos_args = 2;
        }
        else
        {
            pos_channel = NULL;
            pos_args = 1;
        }

        /* channel not given, use default buffer */
        if (!pos_channel)
        {
            if (ptr_channel && (ptr_channel->type == IRC_CHANNEL_TYPE_CHANNEL))
                pos_channel = ptr_channel->name;
            else
            {
                weechat_printf (
                    ptr_server->buffer,
                    _("%s%s: \"%s\" command can only be executed in a channel "
                      "buffer"),
                    weechat_prefix ("error"), IRC_PLUGIN_NAME, "quiet");
                return WEECHAT_RC_OK;
            }
        }

        if (argv[pos_args])
        {
            irc_command_mode_masks (ptr_server, pos_channel,
                                    "quiet", "+", "q",
                                    argv, pos_args);
        }
        else
        {
            irc_server_sendf (ptr_server, IRC_SERVER_SEND_OUTQ_PRIO_HIGH, NULL,
                              "MODE %s +q",
                              pos_channel);
        }
    }
    else
    {
        if (!ptr_channel)
        {
            weechat_printf (
                ptr_server->buffer,
                _("%s%s: \"%s\" command can only be executed in a channel "
                  "buffer"),
                weechat_prefix ("error"), IRC_PLUGIN_NAME, "quiet");
            return WEECHAT_RC_OK;
        }
        irc_server_sendf (ptr_server, IRC_SERVER_SEND_OUTQ_PRIO_HIGH, NULL,
                          "MODE %s +q", ptr_channel->name);
    }

    return WEECHAT_RC_OK;
}

/*
 * Callback for command "/quote": sends raw data to server.
 */

IRC_COMMAND_CALLBACK(quote)
{
    IRC_BUFFER_GET_SERVER(buffer);

    /* make C compiler happy */
    (void) pointer;
    (void) data;

    WEECHAT_COMMAND_MIN_ARGS(2, "");

    if ((argc >= 4) && (weechat_strcasecmp (argv[1], "-server") == 0))
    {
        ptr_server = irc_server_search (argv[2]);
        if (!ptr_server || (ptr_server->sock < 0))
            WEECHAT_COMMAND_ERROR;
        irc_server_sendf (ptr_server, IRC_SERVER_SEND_OUTQ_PRIO_HIGH, NULL,
                          "%s", argv_eol[3]);
    }
    else
    {
        if (!ptr_server || (ptr_server->sock < 0))
            WEECHAT_COMMAND_ERROR;
        irc_server_sendf (ptr_server, IRC_SERVER_SEND_OUTQ_PRIO_HIGH, NULL,
                          "%s", argv_eol[1]);
    }

    return WEECHAT_RC_OK;
}

/*
 * Reconnects to a server.
 *
 * Returns:
 *   1: OK
 *   0: error
 */

int
irc_command_reconnect_one_server (struct t_irc_server *server,
                                  int switch_address, int no_join)
{
    int switch_done;

    if (!server)
        return 0;

    switch_done = 0;

    if ((server->is_connected) || (server->hook_connect) || (server->hook_fd))
    {
        /* disconnect from server */
        irc_command_quit_server (server, NULL);
        irc_server_disconnect (server, switch_address, 0);
        switch_done = 1;
    }

    if (switch_address && !switch_done)
        irc_server_switch_address (server, 0);

    server->disable_autojoin = no_join;

    if (irc_server_connect (server))
    {
        server->reconnect_delay = 0;
        server->reconnect_start = 0;
        server->reconnect_join = (server->channels) ? 1 : 0;
    }

    /* reconnect OK */
    return 1;
}

/*
 * Callback for command "/reconnect": reconnects to server(s).
 */

IRC_COMMAND_CALLBACK(reconnect)
{
    int i, nb_reconnect, reconnect_ok, all_servers, switch_address, no_join;

    IRC_BUFFER_GET_SERVER(buffer);

    /* make C compiler happy */
    (void) pointer;
    (void) data;
    (void) argv_eol;

    reconnect_ok = 1;

    all_servers = 0;
    switch_address = 0;
    no_join = 0;
    for (i = 1; i < argc; i++)
    {
        if (weechat_strcasecmp (argv[i], "-all") == 0)
            all_servers = 1;
        else if (weechat_strcasecmp (argv[i], "-switch") == 0)
            switch_address = 1;
        else if (weechat_strcasecmp (argv[i], "-nojoin") == 0)
            no_join = 1;
    }

    if (all_servers)
    {
        for (ptr_server = irc_servers; ptr_server;
             ptr_server = ptr_server->next_server)
        {
            if (ptr_server->buffer)
            {
                if (!irc_command_reconnect_one_server (ptr_server,
                                                       switch_address,
                                                       no_join))
                {
                    reconnect_ok = 0;
                }
            }
        }
    }
    else
    {
        nb_reconnect = 0;
        for (i = 1; i < argc; i++)
        {
            if (argv[i][0] != '-')
            {
                nb_reconnect++;
                ptr_server = irc_server_search (argv[i]);
                if (ptr_server)
                {
                    if (ptr_server->buffer)
                    {
                        if (!irc_command_reconnect_one_server (ptr_server,
                                                               switch_address,
                                                               no_join))
                        {
                            reconnect_ok = 0;
                        }
                    }
                }
                else
                {
                    weechat_printf (
                        NULL,
                        _("%s%s: server \"%s\" not found"),
                        weechat_prefix ("error"), IRC_PLUGIN_NAME, argv[i]);
                    reconnect_ok = 0;
                }
            }
        }
        if (nb_reconnect == 0)
        {
            reconnect_ok = irc_command_reconnect_one_server (ptr_server,
                                                             switch_address,
                                                             no_join);
        }
    }

    return (reconnect_ok) ? WEECHAT_RC_OK : WEECHAT_RC_ERROR;
}

/*
 * Callback for command "/rehash": tells the server to reload its config file.
 */

IRC_COMMAND_CALLBACK(rehash)
{
    IRC_BUFFER_GET_SERVER(buffer);
    IRC_COMMAND_CHECK_SERVER("rehash", 1);

    /* make C compiler happy */
    (void) pointer;
    (void) data;
    (void) argv;

    if (argc > 1)
    {
        irc_server_sendf (ptr_server, IRC_SERVER_SEND_OUTQ_PRIO_HIGH, NULL,
                          "REHASH %s", argv_eol[1]);
    }
    else
    {
        irc_server_sendf (ptr_server, IRC_SERVER_SEND_OUTQ_PRIO_HIGH, NULL,
                          "REHASH");
    }

    return WEECHAT_RC_OK;
}

/*
 * Callback for command "/remove": remove a user from a channel.
 */

IRC_COMMAND_CALLBACK(remove)
{
    const char *ptr_channel_name;
    char *msg_vars_replaced;
    int index_nick;

    IRC_BUFFER_GET_SERVER_CHANNEL(buffer);
    IRC_COMMAND_CHECK_SERVER("remove", 1);

    /* make C compiler happy */
    (void) pointer;
    (void) data;

    WEECHAT_COMMAND_MIN_ARGS(2, "");

    ptr_channel_name = (ptr_channel) ? ptr_channel->name : NULL;
    index_nick = 1;

    if (irc_channel_is_channel (ptr_server, argv[1]))
    {
        WEECHAT_COMMAND_MIN_ARGS(3, "");
        ptr_channel_name = argv[1];
        index_nick = 2;
    }

    if (!ptr_channel_name)
    {
        weechat_printf (
            ptr_server->buffer,
            _("%s%s: \"%s\" command can only be executed in a channel buffer"),
            weechat_prefix ("error"), IRC_PLUGIN_NAME, "remove");
        return WEECHAT_RC_OK;
    }

    if (argc > index_nick + 1)
    {
        msg_vars_replaced = irc_message_replace_vars (ptr_server,
                                                      ptr_channel_name,
                                                      argv_eol[index_nick + 1]);
        irc_server_sendf (ptr_server, IRC_SERVER_SEND_OUTQ_PRIO_HIGH, NULL,
                          "REMOVE %s %s :%s",
                          ptr_channel_name,
                          argv[index_nick],
                          (msg_vars_replaced) ? msg_vars_replaced : argv_eol[index_nick + 1]);
        if (msg_vars_replaced)
            free (msg_vars_replaced);
    }
    else
    {
        irc_server_sendf (ptr_server, IRC_SERVER_SEND_OUTQ_PRIO_HIGH, NULL,
                          "REMOVE %s %s",
                          ptr_channel_name,
                          argv[index_nick]);
    }

    return WEECHAT_RC_OK;
}

/*
 * Callback for command "/restart": tells the server to restart itself.
 */

IRC_COMMAND_CALLBACK(restart)
{
    IRC_BUFFER_GET_SERVER(buffer);
    IRC_COMMAND_CHECK_SERVER("restart", 1);

    /* make C compiler happy */
    (void) pointer;
    (void) data;
    (void) argv;

    if (argc > 1)
    {
        irc_server_sendf (ptr_server, IRC_SERVER_SEND_OUTQ_PRIO_HIGH, NULL,
                          "RESTART %s", argv_eol[1]);
    }
    else
    {
        irc_server_sendf (ptr_server, IRC_SERVER_SEND_OUTQ_PRIO_HIGH, NULL,
                          "RESTART");
    }

    return WEECHAT_RC_OK;
}

/*
 * Callback for command "/sajoin": forces a user to join channel(s).
 */

IRC_COMMAND_CALLBACK(sajoin)
{
    IRC_BUFFER_GET_SERVER_CHANNEL(buffer);
    IRC_COMMAND_CHECK_SERVER("sajoin", 1);

    /* make C compiler happy */
    (void) pointer;
    (void) data;

    WEECHAT_COMMAND_MIN_ARGS(3, "");

    irc_server_sendf (ptr_server, IRC_SERVER_SEND_OUTQ_PRIO_HIGH, NULL,
                      "SAJOIN %s %s", argv[1], argv_eol[2]);

    return WEECHAT_RC_OK;
}

/*
 * Callback for command "/samode": changes mode on channel, without having
 * operator status.
 */

IRC_COMMAND_CALLBACK(samode)
{
    IRC_BUFFER_GET_SERVER_CHANNEL(buffer);
    IRC_COMMAND_CHECK_SERVER("samode", 1);

    /* make C compiler happy */
    (void) pointer;
    (void) data;

    if (argc > 1)
    {
        if ((argv[1][0] == '+') || (argv[1][0] == '-'))
        {
            /* channel not specified, check we are on channel and use it */
            if (!ptr_channel)
            {
                weechat_printf (
                    ptr_server->buffer,
                    _("%s%s: you must specify channel for \"%s\" command if "
                      "you're not in a channel"),
                    weechat_prefix ("error"), IRC_PLUGIN_NAME, "samode");
                return WEECHAT_RC_OK;
            }
            irc_command_mode_server (ptr_server, "SAMODE", ptr_channel,
                                     argv_eol[1],
                                     IRC_SERVER_SEND_OUTQ_PRIO_HIGH);
        }
        else
        {
            /* user gives channel, use arguments as-is */
            irc_command_mode_server (ptr_server, "SAMODE", NULL, argv_eol[1],
                                     IRC_SERVER_SEND_OUTQ_PRIO_HIGH);
        }
    }
    else
    {
        if (ptr_channel)
        {
            irc_command_mode_server (ptr_server, "SAMODE", ptr_channel, NULL,
                                     IRC_SERVER_SEND_OUTQ_PRIO_HIGH);
        }
        else
        {
            weechat_printf (
                ptr_server->buffer,
                _("%s%s: you must specify channel for \"%s\" command if "
                  "you're not in a channel"),
                weechat_prefix ("error"), IRC_PLUGIN_NAME, "samode");
            return WEECHAT_RC_OK;
        }
    }

    return WEECHAT_RC_OK;
}

/*
 * Callback for command "/sanick": forces a user to use another nick.
 */

IRC_COMMAND_CALLBACK(sanick)
{
    IRC_BUFFER_GET_SERVER_CHANNEL(buffer);
    IRC_COMMAND_CHECK_SERVER("sanick", 1);

    /* make C compiler happy */
    (void) pointer;
    (void) data;

    WEECHAT_COMMAND_MIN_ARGS(3, "");

    irc_server_sendf (ptr_server, IRC_SERVER_SEND_OUTQ_PRIO_HIGH, NULL,
                      "SANICK %s %s", argv[1], argv_eol[2]);

    return WEECHAT_RC_OK;
}

/*
 * Callback for command "/sapart": forces a user to leave channel(s).
 */

IRC_COMMAND_CALLBACK(sapart)
{
    IRC_BUFFER_GET_SERVER_CHANNEL(buffer);
    IRC_COMMAND_CHECK_SERVER("sapart", 1);

    /* make C compiler happy */
    (void) pointer;
    (void) data;

    WEECHAT_COMMAND_MIN_ARGS(3, "");

    irc_server_sendf (ptr_server, IRC_SERVER_SEND_OUTQ_PRIO_HIGH, NULL,
                      "SAPART %s %s", argv[1], argv_eol[2]);

    return WEECHAT_RC_OK;
}

/*
 * Callback for command "/saquit": forces a user to quit server with a reason.
 */

IRC_COMMAND_CALLBACK(saquit)
{
    IRC_BUFFER_GET_SERVER_CHANNEL(buffer);
    IRC_COMMAND_CHECK_SERVER("saquit", 1);

    /* make C compiler happy */
    (void) pointer;
    (void) data;

    WEECHAT_COMMAND_MIN_ARGS(3, "");

    irc_server_sendf (ptr_server, IRC_SERVER_SEND_OUTQ_PRIO_HIGH, NULL,
                      "SAQUIT %s :%s", argv[1], argv_eol[2]);

    return WEECHAT_RC_OK;
}

/*
 * Displays server options.
 */

void
irc_command_display_server (struct t_irc_server *server, int with_detail)
{
    char *cmd_pwd_hidden, str_nick[1024];
    int num_channels, num_pv;

    str_nick[0] = '\0';
    if (server->nick)
    {
        snprintf (str_nick, sizeof (str_nick),
                  ", %s %s",
                  _("nick:"),
                  server->nick);
    }

    if (with_detail)
    {
        weechat_printf (NULL, "");
        weechat_printf (NULL, _("Server: %s%s %s[%s%s%s]%s%s%s"),
                        IRC_COLOR_CHAT_SERVER,
                        server->name,
                        IRC_COLOR_CHAT_DELIMITERS,
                        IRC_COLOR_RESET,
                        (server->is_connected) ?
                        _("connected") : _("not connected"),
                        IRC_COLOR_CHAT_DELIMITERS,
                        IRC_COLOR_RESET,
                        str_nick,
                        (server->temp_server) ? _(" (temporary)") : "");
        /* addresses */
        if (weechat_config_option_is_null (server->options[IRC_SERVER_OPTION_ADDRESSES]))
            weechat_printf (NULL, "  addresses. . . . . . :   ('%s')",
                            IRC_SERVER_OPTION_STRING(server, IRC_SERVER_OPTION_ADDRESSES));
        else
            weechat_printf (NULL, "  addresses. . . . . . : %s'%s'",
                            IRC_COLOR_CHAT_VALUE,
                            weechat_config_string (server->options[IRC_SERVER_OPTION_ADDRESSES]));
        /* proxy */
        if (weechat_config_option_is_null (server->options[IRC_SERVER_OPTION_PROXY]))
            weechat_printf (NULL, "  proxy. . . . . . . . :   ('%s')",
                            IRC_SERVER_OPTION_STRING(server, IRC_SERVER_OPTION_PROXY));
        else
            weechat_printf (NULL, "  proxy. . . . . . . . : %s'%s'",
                            IRC_COLOR_CHAT_VALUE,
                            weechat_config_string (server->options[IRC_SERVER_OPTION_PROXY]));
        /* ipv6 */
        if (weechat_config_option_is_null (server->options[IRC_SERVER_OPTION_IPV6]))
            weechat_printf (NULL, "  ipv6 . . . . . . . . :   (%s)",
                            (IRC_SERVER_OPTION_BOOLEAN(server, IRC_SERVER_OPTION_IPV6)) ?
                            _("on") : _("off"));
        else
            weechat_printf (NULL, "  ipv6 . . . . . . . . : %s%s",
                            IRC_COLOR_CHAT_VALUE,
                            (weechat_config_boolean (server->options[IRC_SERVER_OPTION_IPV6])) ?
                            _("on") : _("off"));
        /* ssl */
        if (weechat_config_option_is_null (server->options[IRC_SERVER_OPTION_SSL]))
            weechat_printf (NULL, "  ssl. . . . . . . . . :   (%s)",
                            (IRC_SERVER_OPTION_BOOLEAN(server, IRC_SERVER_OPTION_SSL)) ?
                            _("on") : _("off"));
        else
            weechat_printf (NULL, "  ssl. . . . . . . . . : %s%s",
                            IRC_COLOR_CHAT_VALUE,
                            (weechat_config_boolean (server->options[IRC_SERVER_OPTION_SSL])) ?
                            _("on") : _("off"));
        /* ssl_cert */
        if (weechat_config_option_is_null (server->options[IRC_SERVER_OPTION_SSL_CERT]))
            weechat_printf (NULL, "  ssl_cert . . . . . . :   ('%s')",
                            IRC_SERVER_OPTION_STRING(server, IRC_SERVER_OPTION_SSL_CERT));
        else
            weechat_printf (NULL, "  ssl_cert . . . . . . : %s'%s'",
                            IRC_COLOR_CHAT_VALUE,
                            weechat_config_string (server->options[IRC_SERVER_OPTION_SSL_CERT]));
        /* ssl_priorities */
        if (weechat_config_option_is_null (server->options[IRC_SERVER_OPTION_SSL_PRIORITIES]))
            weechat_printf (NULL, "  ssl_priorities . . . :   ('%s')",
                            IRC_SERVER_OPTION_STRING(server, IRC_SERVER_OPTION_SSL_PRIORITIES));
        else
            weechat_printf (NULL, "  ssl_priorities . . . : %s'%s'",
                            IRC_COLOR_CHAT_VALUE,
                            weechat_config_string (server->options[IRC_SERVER_OPTION_SSL_PRIORITIES]));
        /* ssl_dhkey_size */
        if (weechat_config_option_is_null (server->options[IRC_SERVER_OPTION_SSL_DHKEY_SIZE]))
            weechat_printf (NULL, "  ssl_dhkey_size . . . :   (%d)",
                            IRC_SERVER_OPTION_INTEGER(server, IRC_SERVER_OPTION_SSL_DHKEY_SIZE));
        else
            weechat_printf (NULL, "  ssl_dhkey_size . . . : %s%d",
                            IRC_COLOR_CHAT_VALUE,
                            weechat_config_integer (server->options[IRC_SERVER_OPTION_SSL_DHKEY_SIZE]));
        /* ssl_fingerprint */
        if (weechat_config_option_is_null (server->options[IRC_SERVER_OPTION_SSL_FINGERPRINT]))
            weechat_printf (NULL, "  ssl_fingerprint. . . :   ('%s')",
                            IRC_SERVER_OPTION_STRING(server, IRC_SERVER_OPTION_SSL_FINGERPRINT));
        else
            weechat_printf (NULL, "  ssl_fingerprint. . . : %s'%s'",
                            IRC_COLOR_CHAT_VALUE,
                            weechat_config_string (server->options[IRC_SERVER_OPTION_SSL_FINGERPRINT]));
        /* ssl_verify */
        if (weechat_config_option_is_null (server->options[IRC_SERVER_OPTION_SSL_VERIFY]))
            weechat_printf (NULL, "  ssl_verify . . . . . :   (%s)",
                            (IRC_SERVER_OPTION_BOOLEAN(server, IRC_SERVER_OPTION_SSL_VERIFY)) ?
                            _("on") : _("off"));
        else
            weechat_printf (NULL, "  ssl_verify . . . . . : %s%s",
                            IRC_COLOR_CHAT_VALUE,
                            (weechat_config_boolean (server->options[IRC_SERVER_OPTION_SSL_VERIFY])) ?
                            _("on") : _("off"));
        /* password */
        if (weechat_config_option_is_null (server->options[IRC_SERVER_OPTION_PASSWORD]))
            weechat_printf (NULL, "  password . . . . . . :   %s",
                            _("(hidden)"));
        else
            weechat_printf (NULL, "  password . . . . . . : %s%s",
                            IRC_COLOR_CHAT_VALUE,
                            _("(hidden)"));
        /* client capabilities */
        if (weechat_config_option_is_null (server->options[IRC_SERVER_OPTION_CAPABILITIES]))
            weechat_printf (NULL, "  capabilities . . . . :   ('%s')",
                            IRC_SERVER_OPTION_STRING(server, IRC_SERVER_OPTION_CAPABILITIES));
        else
            weechat_printf (NULL, "  capabilities . . . . : %s'%s'",
                            IRC_COLOR_CHAT_VALUE,
                            weechat_config_string (server->options[IRC_SERVER_OPTION_CAPABILITIES]));
        /* sasl_mechanism */
        if (weechat_config_option_is_null (server->options[IRC_SERVER_OPTION_SASL_MECHANISM]))
            weechat_printf (NULL, "  sasl_mechanism . . . :   ('%s')",
                            irc_sasl_mechanism_string[IRC_SERVER_OPTION_INTEGER(server, IRC_SERVER_OPTION_SASL_MECHANISM)]);
        else
            weechat_printf (NULL, "  sasl_mechanism . . . : %s'%s'",
                            IRC_COLOR_CHAT_VALUE,
                            irc_sasl_mechanism_string[weechat_config_integer (server->options[IRC_SERVER_OPTION_SASL_MECHANISM])]);
        /* sasl_username */
        if (weechat_config_option_is_null (server->options[IRC_SERVER_OPTION_SASL_USERNAME]))
            weechat_printf (NULL, "  sasl_username. . . . :   ('%s')",
                            IRC_SERVER_OPTION_STRING(server, IRC_SERVER_OPTION_SASL_USERNAME));
        else
            weechat_printf (NULL, "  sasl_username. . . . : %s'%s'",
                            IRC_COLOR_CHAT_VALUE,
                            weechat_config_string (server->options[IRC_SERVER_OPTION_SASL_USERNAME]));
        /* sasl_password */
        if (weechat_config_option_is_null (server->options[IRC_SERVER_OPTION_SASL_PASSWORD]))
            weechat_printf (NULL, "  sasl_password. . . . :   %s",
                            _("(hidden)"));
        else
            weechat_printf (NULL, "  sasl_password. . . . : %s%s",
                            IRC_COLOR_CHAT_VALUE,
                            _("(hidden)"));
        /* sasl_key */
        if (weechat_config_option_is_null (server->options[IRC_SERVER_OPTION_SASL_KEY]))
            weechat_printf (NULL, "  sasl_key. .  . . . . :   ('%s')",
                            IRC_SERVER_OPTION_STRING(server, IRC_SERVER_OPTION_SASL_KEY));
        else
            weechat_printf (NULL, "  sasl_key. .  . . . . : %s'%s'",
                            IRC_COLOR_CHAT_VALUE,
                            weechat_config_string (server->options[IRC_SERVER_OPTION_SASL_KEY]));
        /* sasl_timeout */
        if (weechat_config_option_is_null (server->options[IRC_SERVER_OPTION_SASL_TIMEOUT]))
            weechat_printf (NULL, "  sasl_timeout . . . . :   (%d %s)",
                            IRC_SERVER_OPTION_INTEGER(server, IRC_SERVER_OPTION_SASL_TIMEOUT),
                            NG_("second", "seconds", IRC_SERVER_OPTION_INTEGER(server, IRC_SERVER_OPTION_SASL_TIMEOUT)));
        else
            weechat_printf (NULL, "  sasl_timeout . . . . : %s%d %s",
                            IRC_COLOR_CHAT_VALUE,
                            weechat_config_integer (server->options[IRC_SERVER_OPTION_SASL_TIMEOUT]),
                            NG_("second", "seconds", weechat_config_integer (server->options[IRC_SERVER_OPTION_SASL_TIMEOUT])));
        /* sasl_fail */
        if (weechat_config_option_is_null (server->options[IRC_SERVER_OPTION_SASL_FAIL]))
            weechat_printf (NULL, "  sasl_fail. . . . . . :   ('%s')",
                            irc_server_sasl_fail_string[IRC_SERVER_OPTION_INTEGER(server, IRC_SERVER_OPTION_SASL_FAIL)]);
        else
            weechat_printf (NULL, "  sasl_fail. . . . . . : %s'%s'",
                            IRC_COLOR_CHAT_VALUE,
                            irc_server_sasl_fail_string[weechat_config_integer (server->options[IRC_SERVER_OPTION_SASL_FAIL])]);
        /* autoconnect */
        if (weechat_config_option_is_null (server->options[IRC_SERVER_OPTION_AUTOCONNECT]))
            weechat_printf (NULL, "  autoconnect. . . . . :   (%s)",
                            (IRC_SERVER_OPTION_BOOLEAN(server, IRC_SERVER_OPTION_AUTOCONNECT)) ?
                            _("on") : _("off"));
        else
            weechat_printf (NULL, "  autoconnect. . . . . : %s%s",
                            IRC_COLOR_CHAT_VALUE,
                            (weechat_config_boolean (server->options[IRC_SERVER_OPTION_AUTOCONNECT])) ?
                            _("on") : _("off"));
        /* autoreconnect */
        if (weechat_config_option_is_null (server->options[IRC_SERVER_OPTION_AUTORECONNECT]))
            weechat_printf (NULL, "  autoreconnect. . . . :   (%s)",
                            (IRC_SERVER_OPTION_BOOLEAN(server, IRC_SERVER_OPTION_AUTORECONNECT)) ?
                            _("on") : _("off"));
        else
            weechat_printf (NULL, "  autoreconnect. . . . : %s%s",
                            IRC_COLOR_CHAT_VALUE,
                            (weechat_config_boolean (server->options[IRC_SERVER_OPTION_AUTORECONNECT])) ?
                            _("on") : _("off"));
        /* autoreconnect_delay */
        if (weechat_config_option_is_null (server->options[IRC_SERVER_OPTION_AUTORECONNECT_DELAY]))
            weechat_printf (NULL, "  autoreconnect_delay. :   (%d %s)",
                            IRC_SERVER_OPTION_INTEGER(server, IRC_SERVER_OPTION_AUTORECONNECT_DELAY),
                            NG_("second", "seconds", IRC_SERVER_OPTION_INTEGER(server, IRC_SERVER_OPTION_AUTORECONNECT_DELAY)));
        else
            weechat_printf (NULL, "  autoreconnect_delay. : %s%d %s",
                            IRC_COLOR_CHAT_VALUE,
                            weechat_config_integer (server->options[IRC_SERVER_OPTION_AUTORECONNECT_DELAY]),
                            NG_("second", "seconds", weechat_config_integer (server->options[IRC_SERVER_OPTION_AUTORECONNECT_DELAY])));
        /* nicks */
        if (weechat_config_option_is_null (server->options[IRC_SERVER_OPTION_NICKS]))
            weechat_printf (NULL, "  nicks. . . . . . . . :   ('%s')",
                            IRC_SERVER_OPTION_STRING(server, IRC_SERVER_OPTION_NICKS));
        else
            weechat_printf (NULL, "  nicks. . . . . . . . : %s'%s'",
                            IRC_COLOR_CHAT_VALUE,
                            weechat_config_string (server->options[IRC_SERVER_OPTION_NICKS]));
        /* nicks_alternate */
        if (weechat_config_option_is_null (server->options[IRC_SERVER_OPTION_NICKS_ALTERNATE]))
            weechat_printf (NULL, "  nicks_alternate. . . :   (%s)",
                            (IRC_SERVER_OPTION_BOOLEAN(server, IRC_SERVER_OPTION_NICKS_ALTERNATE)) ?
                            _("on") : _("off"));
        else
            weechat_printf (NULL, "  nicks_alternate. . . : %s%s",
                            IRC_COLOR_CHAT_VALUE,
                            (weechat_config_boolean (server->options[IRC_SERVER_OPTION_NICKS_ALTERNATE])) ?
                            _("on") : _("off"));
        /* username */
        if (weechat_config_option_is_null (server->options[IRC_SERVER_OPTION_USERNAME]))
            weechat_printf (NULL, "  username . . . . . . :   ('%s')",
                            IRC_SERVER_OPTION_STRING(server, IRC_SERVER_OPTION_USERNAME));
        else
            weechat_printf (NULL, "  username . . . . . . : %s'%s'",
                            IRC_COLOR_CHAT_VALUE,
                            weechat_config_string (server->options[IRC_SERVER_OPTION_USERNAME]));
        /* realname */
        if (weechat_config_option_is_null (server->options[IRC_SERVER_OPTION_REALNAME]))
            weechat_printf (NULL, "  realname . . . . . . :   ('%s')",
                            IRC_SERVER_OPTION_STRING(server, IRC_SERVER_OPTION_REALNAME));
        else
            weechat_printf (NULL, "  realname . . . . . . : %s'%s'",
                            IRC_COLOR_CHAT_VALUE,
                            weechat_config_string (server->options[IRC_SERVER_OPTION_REALNAME]));
        /* local_hostname */
        if (weechat_config_option_is_null (server->options[IRC_SERVER_OPTION_LOCAL_HOSTNAME]))
            weechat_printf (NULL, "  local_hostname . . . :   ('%s')",
                            IRC_SERVER_OPTION_STRING(server, IRC_SERVER_OPTION_LOCAL_HOSTNAME));
        else
            weechat_printf (NULL, "  local_hostname . . . : %s'%s'",
                            IRC_COLOR_CHAT_VALUE,
                            weechat_config_string (server->options[IRC_SERVER_OPTION_LOCAL_HOSTNAME]));
        /* usermode */
        if (weechat_config_option_is_null (server->options[IRC_SERVER_OPTION_USERMODE]))
            weechat_printf (NULL, "  usermode . . . . . . :   ('%s')",
                            IRC_SERVER_OPTION_STRING(server, IRC_SERVER_OPTION_USERMODE));
        else
            weechat_printf (NULL, "  usermode . . . . . . : %s'%s'",
                            IRC_COLOR_CHAT_VALUE,
                            weechat_config_string (server->options[IRC_SERVER_OPTION_USERMODE]));
        /* command */
        if (weechat_config_option_is_null (server->options[IRC_SERVER_OPTION_COMMAND]))
        {
            cmd_pwd_hidden = weechat_hook_modifier_exec ("irc_command_auth",
                                                         server->name,
                                                         IRC_SERVER_OPTION_STRING(server, IRC_SERVER_OPTION_COMMAND));
            weechat_printf (NULL, "  command. . . . . . . :   ('%s')",
                            (cmd_pwd_hidden) ? cmd_pwd_hidden : IRC_SERVER_OPTION_STRING(server, IRC_SERVER_OPTION_COMMAND));
            if (cmd_pwd_hidden)
                free (cmd_pwd_hidden);
        }
        else
        {
            cmd_pwd_hidden = weechat_hook_modifier_exec ("irc_command_auth",
                                                         server->name,
                                                         weechat_config_string (server->options[IRC_SERVER_OPTION_COMMAND]));
            weechat_printf (NULL, "  command. . . . . . . : %s'%s'",
                            IRC_COLOR_CHAT_VALUE,
                            (cmd_pwd_hidden) ? cmd_pwd_hidden : weechat_config_string (server->options[IRC_SERVER_OPTION_COMMAND]));
            if (cmd_pwd_hidden)
                free (cmd_pwd_hidden);
        }
        /* command_delay */
        if (weechat_config_option_is_null (server->options[IRC_SERVER_OPTION_COMMAND_DELAY]))
            weechat_printf (NULL, "  command_delay. . . . :   (%d %s)",
                            IRC_SERVER_OPTION_INTEGER(server, IRC_SERVER_OPTION_COMMAND_DELAY),
                            NG_("second", "seconds", IRC_SERVER_OPTION_INTEGER(server, IRC_SERVER_OPTION_COMMAND_DELAY)));
        else
            weechat_printf (NULL, "  command_delay. . . . : %s%d %s",
                            IRC_COLOR_CHAT_VALUE,
                            weechat_config_integer (server->options[IRC_SERVER_OPTION_COMMAND_DELAY]),
                            NG_("second", "seconds", weechat_config_integer (server->options[IRC_SERVER_OPTION_COMMAND_DELAY])));
        /* autojoin */
        if (weechat_config_option_is_null (server->options[IRC_SERVER_OPTION_AUTOJOIN]))
            weechat_printf (NULL, "  autojoin . . . . . . :   ('%s')",
                            IRC_SERVER_OPTION_STRING(server, IRC_SERVER_OPTION_AUTOJOIN));
        else
            weechat_printf (NULL, "  autojoin . . . . . . : %s'%s'",
                            IRC_COLOR_CHAT_VALUE,
                            weechat_config_string (server->options[IRC_SERVER_OPTION_AUTOJOIN]));
        /* autorejoin */
        if (weechat_config_option_is_null (server->options[IRC_SERVER_OPTION_AUTOREJOIN]))
            weechat_printf (NULL, "  autorejoin . . . . . :   (%s)",
                            (IRC_SERVER_OPTION_BOOLEAN(server, IRC_SERVER_OPTION_AUTOREJOIN)) ?
                            _("on") : _("off"));
        else
            weechat_printf (NULL, "  autorejoin . . . . . : %s%s",
                            IRC_COLOR_CHAT_VALUE,
                            (weechat_config_boolean (server->options[IRC_SERVER_OPTION_AUTOREJOIN])) ?
                            _("on") : _("off"));
        /* autorejoin_delay */
        if (weechat_config_option_is_null (server->options[IRC_SERVER_OPTION_AUTOREJOIN_DELAY]))
            weechat_printf (NULL, "  autorejoin_delay . . :   (%d %s)",
                            IRC_SERVER_OPTION_INTEGER(server, IRC_SERVER_OPTION_AUTOREJOIN_DELAY),
                            NG_("second", "seconds", IRC_SERVER_OPTION_INTEGER(server, IRC_SERVER_OPTION_AUTOREJOIN_DELAY)));
        else
            weechat_printf (NULL, "  autorejoin_delay . . : %s%d %s",
                            IRC_COLOR_CHAT_VALUE,
                            weechat_config_integer (server->options[IRC_SERVER_OPTION_AUTOREJOIN_DELAY]),
                            NG_("second", "seconds", weechat_config_integer (server->options[IRC_SERVER_OPTION_AUTOREJOIN_DELAY])));
        /* connection_timeout */
        if (weechat_config_option_is_null (server->options[IRC_SERVER_OPTION_CONNECTION_TIMEOUT]))
            weechat_printf (NULL, "  connection_timeout . :   (%d %s)",
                            IRC_SERVER_OPTION_INTEGER(server, IRC_SERVER_OPTION_CONNECTION_TIMEOUT),
                            NG_("second", "seconds", IRC_SERVER_OPTION_INTEGER(server, IRC_SERVER_OPTION_CONNECTION_TIMEOUT)));
        else
            weechat_printf (NULL, "  connection_timeout . : %s%d %s",
                            IRC_COLOR_CHAT_VALUE,
                            weechat_config_integer (server->options[IRC_SERVER_OPTION_CONNECTION_TIMEOUT]),
                            NG_("second", "seconds", weechat_config_integer (server->options[IRC_SERVER_OPTION_CONNECTION_TIMEOUT])));
        /* anti_flood_prio_high */
        if (weechat_config_option_is_null (server->options[IRC_SERVER_OPTION_ANTI_FLOOD_PRIO_HIGH]))
            weechat_printf (NULL, "  anti_flood_prio_high :   (%d %s)",
                            IRC_SERVER_OPTION_INTEGER(server, IRC_SERVER_OPTION_ANTI_FLOOD_PRIO_HIGH),
                            NG_("second", "seconds", IRC_SERVER_OPTION_INTEGER(server, IRC_SERVER_OPTION_ANTI_FLOOD_PRIO_HIGH)));
        else
            weechat_printf (NULL, "  anti_flood_prio_high : %s%d %s",
                            IRC_COLOR_CHAT_VALUE,
                            weechat_config_integer (server->options[IRC_SERVER_OPTION_ANTI_FLOOD_PRIO_HIGH]),
                            NG_("second", "seconds", weechat_config_integer (server->options[IRC_SERVER_OPTION_ANTI_FLOOD_PRIO_HIGH])));
        /* anti_flood_prio_low */
        if (weechat_config_option_is_null (server->options[IRC_SERVER_OPTION_ANTI_FLOOD_PRIO_LOW]))
            weechat_printf (NULL, "  anti_flood_prio_low. :   (%d %s)",
                            IRC_SERVER_OPTION_INTEGER(server, IRC_SERVER_OPTION_ANTI_FLOOD_PRIO_LOW),
                            NG_("second", "seconds", IRC_SERVER_OPTION_INTEGER(server, IRC_SERVER_OPTION_ANTI_FLOOD_PRIO_LOW)));
        else
            weechat_printf (NULL, "  anti_flood_prio_low. : %s%d %s",
                            IRC_COLOR_CHAT_VALUE,
                            weechat_config_integer (server->options[IRC_SERVER_OPTION_ANTI_FLOOD_PRIO_LOW]),
                            NG_("second", "seconds", weechat_config_integer (server->options[IRC_SERVER_OPTION_ANTI_FLOOD_PRIO_LOW])));
        /* away_check */
        if (weechat_config_option_is_null (server->options[IRC_SERVER_OPTION_AWAY_CHECK]))
            weechat_printf (NULL, "  away_check . . . . . :   (%d %s)",
                            IRC_SERVER_OPTION_INTEGER(server, IRC_SERVER_OPTION_AWAY_CHECK),
                            NG_("minute", "minutes", IRC_SERVER_OPTION_INTEGER(server, IRC_SERVER_OPTION_AWAY_CHECK)));
        else
            weechat_printf (NULL, "  away_check . . . . . : %s%d %s",
                            IRC_COLOR_CHAT_VALUE,
                            weechat_config_integer (server->options[IRC_SERVER_OPTION_AWAY_CHECK]),
                            NG_("minute", "minutes", weechat_config_integer (server->options[IRC_SERVER_OPTION_AWAY_CHECK])));
        /* away_check_max_nicks */
        if (weechat_config_option_is_null (server->options[IRC_SERVER_OPTION_AWAY_CHECK_MAX_NICKS]))
            weechat_printf (NULL, "  away_check_max_nicks :   (%d)",
                            IRC_SERVER_OPTION_INTEGER(server, IRC_SERVER_OPTION_AWAY_CHECK_MAX_NICKS));
        else
            weechat_printf (NULL, "  away_check_max_nicks : %s%d",
                            IRC_COLOR_CHAT_VALUE,
                            weechat_config_integer (server->options[IRC_SERVER_OPTION_AWAY_CHECK_MAX_NICKS]));
        /* msg_kick */
        if (weechat_config_option_is_null (server->options[IRC_SERVER_OPTION_MSG_KICK]))
            weechat_printf (NULL, "  msg_kick . . . . . . :   ('%s')",
                            IRC_SERVER_OPTION_STRING(server, IRC_SERVER_OPTION_MSG_KICK));
        else
            weechat_printf (NULL, "  msg_kick . . . . . . : %s'%s'",
                            IRC_COLOR_CHAT_VALUE,
                            weechat_config_string (server->options[IRC_SERVER_OPTION_MSG_KICK]));
        /* msg_part */
        if (weechat_config_option_is_null (server->options[IRC_SERVER_OPTION_MSG_PART]))
            weechat_printf (NULL, "  msg_part . . . . . . :   ('%s')",
                            IRC_SERVER_OPTION_STRING(server, IRC_SERVER_OPTION_MSG_PART));
        else
            weechat_printf (NULL, "  msg_part . . . . . . : %s'%s'",
                            IRC_COLOR_CHAT_VALUE,
                            weechat_config_string (server->options[IRC_SERVER_OPTION_MSG_PART]));
        /* msg_quit */
        if (weechat_config_option_is_null (server->options[IRC_SERVER_OPTION_MSG_QUIT]))
            weechat_printf (NULL, "  msg_quit . . . . . . :   ('%s')",
                            IRC_SERVER_OPTION_STRING(server, IRC_SERVER_OPTION_MSG_QUIT));
        else
            weechat_printf (NULL, "  msg_quit . . . . . . : %s'%s'",
                            IRC_COLOR_CHAT_VALUE,
                            weechat_config_string (server->options[IRC_SERVER_OPTION_MSG_QUIT]));
        /* notify */
        if (weechat_config_option_is_null (server->options[IRC_SERVER_OPTION_NOTIFY]))
            weechat_printf (NULL, "  notify . . . . . . . :   ('%s')",
                            IRC_SERVER_OPTION_STRING(server, IRC_SERVER_OPTION_NOTIFY));
        else
            weechat_printf (NULL, "  notify . . . . . . . : %s'%s'",
                            IRC_COLOR_CHAT_VALUE,
                            weechat_config_string (server->options[IRC_SERVER_OPTION_NOTIFY]));

        /* split_msg_max_length */
        if (weechat_config_option_is_null (server->options[IRC_SERVER_OPTION_SPLIT_MSG_MAX_LENGTH]))
            weechat_printf (NULL, "  split_msg_max_length :   (%d)",
                            IRC_SERVER_OPTION_INTEGER(server, IRC_SERVER_OPTION_SPLIT_MSG_MAX_LENGTH));
        else
            weechat_printf (NULL, "  split_msg_max_length : %s%d",
                            IRC_COLOR_CHAT_VALUE,
                            weechat_config_integer (server->options[IRC_SERVER_OPTION_SPLIT_MSG_MAX_LENGTH]));
    }
    else
    {
        if (server->is_connected)
        {
            num_channels = irc_server_get_channel_count (server);
            num_pv = irc_server_get_pv_count (server);
            weechat_printf (
                NULL,
                " %s %s%s %s[%s%s%s]%s%s%s, %d %s, %d pv",
                (server->is_connected) ? "*" : " ",
                IRC_COLOR_CHAT_SERVER,
                server->name,
                IRC_COLOR_CHAT_DELIMITERS,
                IRC_COLOR_RESET,
                (server->is_connected) ? _("connected") : _("not connected"),
                IRC_COLOR_CHAT_DELIMITERS,
                IRC_COLOR_RESET,
                str_nick,
                (server->temp_server) ? _(" (temporary)") : "",
                num_channels,
                NG_("channel", "channels", num_channels),
                num_pv);
        }
        else
        {
            weechat_printf (
                NULL,
                "   %s%s%s%s",
                IRC_COLOR_CHAT_SERVER,
                server->name,
                IRC_COLOR_RESET,
                (server->temp_server) ? _(" (temporary)") : "");
        }
    }
}

/*
 * Callback for command "/server": manages IRC servers.
 */

IRC_COMMAND_CALLBACK(server)
{
    int i, detailed_list, one_server_found, length, count;
    struct t_irc_server *ptr_server2, *server_found, *new_server;
    char *server_name, *message;

    IRC_BUFFER_GET_SERVER_CHANNEL(buffer);

    /* make C compiler happy */
    (void) pointer;
    (void) data;
    (void) buffer;

    if ((argc == 1)
        || (weechat_strcasecmp (argv[1], "list") == 0)
        || (weechat_strcasecmp (argv[1], "listfull") == 0))
    {
        /* list servers */
        server_name = NULL;
        detailed_list = 0;
        for (i = 1; i < argc; i++)
        {
            if (weechat_strcasecmp (argv[i], "list") == 0)
                continue;
            if (weechat_strcasecmp (argv[i], "listfull") == 0)
            {
                detailed_list = 1;
                continue;
            }
            if (!server_name)
                server_name = argv[i];
        }
        if (!server_name)
        {
            if (irc_servers)
            {
                weechat_printf (NULL, "");
                weechat_printf (NULL, _("All servers:"));
                for (ptr_server2 = irc_servers; ptr_server2;
                     ptr_server2 = ptr_server2->next_server)
                {
                    irc_command_display_server (ptr_server2, detailed_list);
                }
            }
            else
                weechat_printf (NULL, _("No server"));
        }
        else
        {
            one_server_found = 0;
            for (ptr_server2 = irc_servers; ptr_server2;
                 ptr_server2 = ptr_server2->next_server)
            {
                if (weechat_strcasestr (ptr_server2->name, server_name))
                {
                    if (!one_server_found)
                    {
                        weechat_printf (NULL, "");
                        weechat_printf (NULL,
                                        _("Servers with \"%s\":"),
                                        server_name);
                    }
                    one_server_found = 1;
                    irc_command_display_server (ptr_server2, detailed_list);
                }
            }
            if (!one_server_found)
                weechat_printf (NULL,
                                _("No server found with \"%s\""),
                                server_name);
        }
        return WEECHAT_RC_OK;
    }

    if (weechat_strcasecmp (argv[1], "add") == 0)
    {
        WEECHAT_COMMAND_MIN_ARGS(4, "add");

        ptr_server2 = irc_server_casesearch (argv[2]);
        if (ptr_server2)
        {
            weechat_printf (
                NULL,
                _("%s%s: server \"%s\" already exists, can't add it!"),
                weechat_prefix ("error"), IRC_PLUGIN_NAME, ptr_server2->name);
            return WEECHAT_RC_OK;
        }

        new_server = irc_server_alloc (argv[2]);
        if (!new_server)
        {
            weechat_printf (
                NULL,
                _("%s%s: unable to add server"),
                weechat_prefix ("error"), IRC_PLUGIN_NAME);
            return WEECHAT_RC_OK;
        }

        weechat_config_option_set (
            new_server->options[IRC_SERVER_OPTION_ADDRESSES], argv[3], 1);
        irc_server_apply_command_line_options (new_server, argc, argv);

        weechat_printf (
            NULL,
            (new_server->temp_server) ?
            _("%s: server %s%s%s added "
              "(temporary server, NOT SAVED!)") :
            _("%s: server %s%s%s added"),
            IRC_PLUGIN_NAME,
            IRC_COLOR_CHAT_SERVER,
            new_server->name,
            IRC_COLOR_RESET);

        /* do not connect to server after adding it */
        /*
        if (IRC_SERVER_OPTION_BOOLEAN(new_server, IRC_SERVER_OPTION_AUTOCONNECT))
            irc_server_connect (new_server);
        */

        return WEECHAT_RC_OK;
    }

    if (weechat_strcasecmp (argv[1], "copy") == 0)
    {
        WEECHAT_COMMAND_MIN_ARGS(4, "copy");

        /* look for server by name */
        server_found = irc_server_search (argv[2]);
        if (!server_found)
        {
            weechat_printf (
                NULL,
                _("%s%s: server \"%s\" not found for \"%s\" command"),
                weechat_prefix ("error"), IRC_PLUGIN_NAME,
                argv[2], "server copy");
            return WEECHAT_RC_OK;
        }

        /* check if target name already exists */
        ptr_server2 = irc_server_casesearch (argv[3]);
        if (ptr_server2)
        {
            weechat_printf (
                NULL,
                _("%s%s: server \"%s\" already exists for \"%s\" command"),
                weechat_prefix ("error"), IRC_PLUGIN_NAME,
                ptr_server2->name, "server copy");
            return WEECHAT_RC_OK;
        }

        /* copy server */
        new_server = irc_server_copy (server_found, argv[3]);
        if (new_server)
        {
            weechat_printf (
                NULL,
                _("%s: server %s%s%s has been copied to %s%s%s"),
                IRC_PLUGIN_NAME,
                IRC_COLOR_CHAT_SERVER,
                argv[2],
                IRC_COLOR_RESET,
                IRC_COLOR_CHAT_SERVER,
                argv[3],
                IRC_COLOR_RESET);
            return WEECHAT_RC_OK;
        }

        WEECHAT_COMMAND_ERROR;
    }

    if (weechat_strcasecmp (argv[1], "rename") == 0)
    {
        WEECHAT_COMMAND_MIN_ARGS(4, "rename");

        /* look for server by name */
        server_found = irc_server_search (argv[2]);
        if (!server_found)
        {
            weechat_printf (
                NULL,
                _("%s%s: server \"%s\" not found for \"%s\" command"),
                weechat_prefix ("error"), IRC_PLUGIN_NAME,
                argv[2], "server rename");
            return WEECHAT_RC_OK;
        }

        /* check if target name already exists */
        ptr_server2 = irc_server_casesearch (argv[3]);
        if (ptr_server2)
        {
            weechat_printf (
                NULL,
                _("%s%s: server \"%s\" already exists for \"%s\" command"),
                weechat_prefix ("error"), IRC_PLUGIN_NAME,
                ptr_server2->name, "server rename");
            return WEECHAT_RC_OK;
        }

        /* rename server */
        if (irc_server_rename (server_found, argv[3]))
        {
            weechat_printf (
                NULL,
                _("%s: server %s%s%s has been renamed to %s%s%s"),
                IRC_PLUGIN_NAME,
                IRC_COLOR_CHAT_SERVER,
                argv[2],
                IRC_COLOR_RESET,
                IRC_COLOR_CHAT_SERVER,
                argv[3],
                IRC_COLOR_RESET);
            return WEECHAT_RC_OK;
        }

        WEECHAT_COMMAND_ERROR;
    }

    if (weechat_strcasecmp (argv[1], "reorder") == 0)
    {
        WEECHAT_COMMAND_MIN_ARGS(3, "reorder");

        count = irc_server_reorder (((const char **)argv) + 2, argc - 2);
        weechat_printf (NULL,
                        NG_("%d server moved", "%d servers moved", count),
                        count);

        return WEECHAT_RC_OK;
    }

    if (weechat_strcasecmp (argv[1], "open") == 0)
    {
        WEECHAT_COMMAND_MIN_ARGS(3, "open");

        if (weechat_strcasecmp (argv[2], "-all") == 0)
        {
            for (ptr_server2 = irc_servers; ptr_server2;
                 ptr_server2 = ptr_server2->next_server)
            {
                if (!ptr_server2->buffer)
                {
                    if (irc_server_create_buffer (ptr_server2))
                    {
                        weechat_buffer_set (ptr_server2->buffer,
                                            "display", "auto");
                    }
                }
            }
        }
        else
        {
            for (i = 2; i < argc; i++)
            {
                ptr_server2 = irc_server_search (argv[i]);
                if (ptr_server2)
                {
                    if (!ptr_server2->buffer)
                    {
                        if (irc_server_create_buffer (ptr_server2))
                        {
                            weechat_buffer_set (ptr_server2->buffer,
                                                "display", "auto");
                        }
                    }
                }
                else
                {
                    weechat_printf (
                        NULL,
                        _("%s%s: server \"%s\" not found for \"%s\" command"),
                        weechat_prefix ("error"), IRC_PLUGIN_NAME,
                        argv[i], "server open");
                }
            }
        }

        return WEECHAT_RC_OK;
    }

    if (weechat_strcasecmp (argv[1], "keep") == 0)
    {
        WEECHAT_COMMAND_MIN_ARGS(3, "keep");

        /* look for server by name */
        server_found = irc_server_search (argv[2]);
        if (!server_found)
        {
            weechat_printf (
                NULL,
                _("%s%s: server \"%s\" not found for \"%s\" command"),
                weechat_prefix ("error"), IRC_PLUGIN_NAME,
                argv[2], "server keep");
            return WEECHAT_RC_OK;
        }

        /* check that is it temporary server */
        if (!server_found->temp_server)
        {
            weechat_printf (
                NULL,
                _("%s%s: server \"%s\" is not a temporary server"),
                weechat_prefix ("error"), IRC_PLUGIN_NAME,
                argv[2], "server keep");
            return WEECHAT_RC_OK;
        }

        /* remove temporary flag on server */
        server_found->temp_server = 0;

        weechat_printf (
            NULL,
            _("%s: server %s%s%s is not temporary any more"),
            IRC_PLUGIN_NAME,
            IRC_COLOR_CHAT_SERVER,
            argv[2],
            IRC_COLOR_RESET);

        return WEECHAT_RC_OK;
    }

    if (weechat_strcasecmp (argv[1], "del") == 0)
    {
        WEECHAT_COMMAND_MIN_ARGS(3, "del");

        /* look for server by name */
        server_found = irc_server_search (argv[2]);
        if (!server_found)
        {
            weechat_printf (
                NULL,
                _("%s%s: server \"%s\" not found for \"%s\" command"),
                weechat_prefix ("error"), IRC_PLUGIN_NAME,
                argv[2], "server del");
            return WEECHAT_RC_OK;
        }
        if (server_found->is_connected)
        {
            weechat_printf (
                NULL,
                _("%s%s: you can not delete server \"%s\" because you are "
                  "connected to. Try \"/disconnect %s\" before."),
                weechat_prefix ("error"), IRC_PLUGIN_NAME, argv[2], argv[2]);
            return WEECHAT_RC_OK;
        }

        server_name = strdup (server_found->name);
        irc_server_free (server_found);
        weechat_printf (
            NULL,
            _("%s: server %s%s%s has been deleted"),
            IRC_PLUGIN_NAME,
            IRC_COLOR_CHAT_SERVER,
            (server_name) ? server_name : "???",
            IRC_COLOR_RESET);
        if (server_name)
            free (server_name);

        return WEECHAT_RC_OK;
    }

    if (weechat_strcasecmp (argv[1], "deloutq") == 0)
    {
        for (ptr_server2 = irc_servers; ptr_server2;
             ptr_server2 = ptr_server2->next_server)
        {
            for (i = 0; i < IRC_SERVER_NUM_OUTQUEUES_PRIO; i++)
            {
                irc_server_outqueue_free_all (ptr_server2, i);
            }
        }
        weechat_printf (
            NULL,
            _("%s: messages outqueue DELETED for all servers. Some messages "
              "from you or WeeChat may have been lost!"),
            IRC_PLUGIN_NAME);
        return WEECHAT_RC_OK;
    }

    if (weechat_strcasecmp (argv[1], "raw") == 0)
    {
        irc_raw_open (1);
        return WEECHAT_RC_OK;
    }

    if (weechat_strcasecmp (argv[1], "jump") == 0)
    {
        if (ptr_server && ptr_server->buffer)
            weechat_buffer_set (ptr_server->buffer, "display", "1");
        return WEECHAT_RC_OK;
    }

    if (weechat_strcasecmp (argv[1], "fakerecv") == 0)
    {
        WEECHAT_COMMAND_MIN_ARGS(3, "fakerecv");
        IRC_COMMAND_CHECK_SERVER("server fakerecv", 1);
        length = strlen (argv_eol[2]);
        if (length > 0)
        {
            /* allocate length + 2 (CR-LF) + 1 (final '\0') */
            message = malloc (length + 2 + 1);
            if (message)
            {
                strcpy (message, argv_eol[2]);
                strcat (message, "\r\n");
                irc_server_msgq_add_buffer (ptr_server, message);
                irc_server_msgq_flush ();
                free (message);
            }
        }
        return WEECHAT_RC_OK;
    }

    WEECHAT_COMMAND_ERROR;
}

/*
 * Callback for command "/service": registers a new service.
 */

IRC_COMMAND_CALLBACK(service)
{
    IRC_BUFFER_GET_SERVER(buffer);
    IRC_COMMAND_CHECK_SERVER("service", 1);

    /* make C compiler happy */
    (void) pointer;
    (void) data;
    (void) argv;

    WEECHAT_COMMAND_MIN_ARGS(2, "");

    irc_server_sendf (ptr_server, IRC_SERVER_SEND_OUTQ_PRIO_HIGH, NULL,
                      "SERVICE %s", argv_eol[1]);

    return WEECHAT_RC_OK;
}

/*
 * Callback for command "/servlist": lists services currently connected to the
 * network.
 */

IRC_COMMAND_CALLBACK(servlist)
{
    IRC_BUFFER_GET_SERVER(buffer);
    IRC_COMMAND_CHECK_SERVER("servlist", 1);

    /* make C compiler happy */
    (void) pointer;
    (void) data;
    (void) argv;

    if (argc > 1)
    {
        irc_server_sendf (ptr_server, IRC_SERVER_SEND_OUTQ_PRIO_HIGH, NULL,
                          "SERVLIST %s", argv_eol[1]);
    }
    else
    {
        irc_server_sendf (ptr_server, IRC_SERVER_SEND_OUTQ_PRIO_HIGH, NULL,
                          "SERVLIST");
    }

    return WEECHAT_RC_OK;
}

/*
 * Callback for command "/squery": delivers a message to a service.
 */

IRC_COMMAND_CALLBACK(squery)
{
    IRC_BUFFER_GET_SERVER(buffer);
    IRC_COMMAND_CHECK_SERVER("squery", 1);

    /* make C compiler happy */
    (void) pointer;
    (void) data;

    WEECHAT_COMMAND_MIN_ARGS(2, "");

    if (argc > 2)
    {
        irc_server_sendf (ptr_server, IRC_SERVER_SEND_OUTQ_PRIO_HIGH, NULL,
                          "SQUERY %s :%s", argv[1], argv_eol[2]);
    }
    else
    {
        irc_server_sendf (ptr_server, IRC_SERVER_SEND_OUTQ_PRIO_HIGH, NULL,
                          "SQUERY %s", argv_eol[1]);
    }

    return WEECHAT_RC_OK;
}

/*
 * Callback for command "/squit": disconnects server links.
 */

IRC_COMMAND_CALLBACK(squit)
{
    IRC_BUFFER_GET_SERVER(buffer);
    IRC_COMMAND_CHECK_SERVER("squit", 1);

    /* make C compiler happy */
    (void) pointer;
    (void) data;
    (void) argv;

    WEECHAT_COMMAND_MIN_ARGS(2, "");

    irc_server_sendf (ptr_server, 0, NULL, "SQUIT %s", argv_eol[1]);

    return WEECHAT_RC_OK;
}

/*
 * Callback for command "/stats": queries statistics about server.
 */

IRC_COMMAND_CALLBACK(stats)
{
    IRC_BUFFER_GET_SERVER(buffer);
    IRC_COMMAND_CHECK_SERVER("stats", 1);

    /* make C compiler happy */
    (void) pointer;
    (void) data;
    (void) argv;

    if (argc > 1)
    {
        irc_server_sendf (ptr_server, IRC_SERVER_SEND_OUTQ_PRIO_HIGH, NULL,
                          "STATS %s", argv_eol[1]);
    }
    else
    {
        irc_server_sendf (ptr_server, IRC_SERVER_SEND_OUTQ_PRIO_HIGH, NULL,
                          "STATS");
    }

    return WEECHAT_RC_OK;
}

/*
 * Callback for command "/summon": gives users who are on a host running an IRC
 * server a message asking them to please join IRC.
 */

IRC_COMMAND_CALLBACK(summon)
{
    IRC_BUFFER_GET_SERVER(buffer);
    IRC_COMMAND_CHECK_SERVER("summon", 1);

    /* make C compiler happy */
    (void) pointer;
    (void) data;
    (void) argv;

    WEECHAT_COMMAND_MIN_ARGS(2, "");

    irc_server_sendf (ptr_server, IRC_SERVER_SEND_OUTQ_PRIO_HIGH, NULL,
                      "SUMMON %s", argv_eol[1]);

    return WEECHAT_RC_OK;
}

/*
 * Callback for command "/time": queries local time from server.
 */

IRC_COMMAND_CALLBACK(time)
{
    IRC_BUFFER_GET_SERVER(buffer);
    IRC_COMMAND_CHECK_SERVER("time", 1);

    /* make C compiler happy */
    (void) pointer;
    (void) data;
    (void) argv;

    if (argc > 1)
    {
        irc_server_sendf (ptr_server, IRC_SERVER_SEND_OUTQ_PRIO_HIGH, NULL,
                          "TIME %s", argv_eol[1]);
    }
    else
    {
        irc_server_sendf (ptr_server, IRC_SERVER_SEND_OUTQ_PRIO_HIGH, NULL,
                          "TIME");
    }

    return WEECHAT_RC_OK;
}

/*
 * Callback for command "/topic": gets/sets topic for a channel.
 */

IRC_COMMAND_CALLBACK(topic)
{
    char *channel_name, *new_topic, *new_topic_color;

    IRC_BUFFER_GET_SERVER_CHANNEL(buffer);
    IRC_COMMAND_CHECK_SERVER("topic", 1);

    /* make C compiler happy */
    (void) pointer;
    (void) data;
    (void) argv;

    channel_name = NULL;
    new_topic = NULL;

    if (argc > 1)
    {
        if (irc_channel_is_channel (ptr_server, argv[1]))
        {
            channel_name = argv[1];
            new_topic = argv_eol[2];
        }
        else
            new_topic = argv_eol[1];
    }

    /* look for current channel if not specified */
    if (!channel_name)
    {
        if (ptr_channel && (ptr_channel->type == IRC_CHANNEL_TYPE_CHANNEL))
        {
            channel_name = ptr_channel->name;
        }
        else
        {
            weechat_printf (
                ptr_server->buffer,
                _("%s%s: \"%s\" command can only be executed in a channel "
                  "buffer"),
                weechat_prefix ("error"), IRC_PLUGIN_NAME, "topic");
            return WEECHAT_RC_OK;
        }
    }

    if (new_topic)
    {
        if (weechat_strcasecmp (new_topic, "-delete") == 0)
        {
            irc_server_sendf (ptr_server, IRC_SERVER_SEND_OUTQ_PRIO_HIGH, NULL,
                              "TOPIC %s :", channel_name);
        }
        else
        {
            new_topic_color = irc_color_encode (
                new_topic,
                weechat_config_boolean (irc_config_network_colors_send));
            irc_server_sendf (ptr_server, IRC_SERVER_SEND_OUTQ_PRIO_HIGH, NULL,
                              "TOPIC %s :%s",
                              channel_name,
                              (new_topic_color) ? new_topic_color : new_topic);
            if (new_topic_color)
                free (new_topic_color);
        }
    }
    else
    {
        irc_server_sendf (ptr_server, IRC_SERVER_SEND_OUTQ_PRIO_HIGH, NULL,
                          "TOPIC %s", channel_name);
    }

    return WEECHAT_RC_OK;
}

/*
 * Callback for command "/trace": finds the route to specific server.
 */

IRC_COMMAND_CALLBACK(trace)
{
    IRC_BUFFER_GET_SERVER(buffer);
    IRC_COMMAND_CHECK_SERVER("trace", 1);

    /* make C compiler happy */
    (void) pointer;
    (void) data;
    (void) argv;

    if (argc > 1)
    {
        irc_server_sendf (ptr_server, IRC_SERVER_SEND_OUTQ_PRIO_HIGH, NULL,
                          "TRACE %s", argv_eol[1]);
    }
    else
    {
        irc_server_sendf (ptr_server, IRC_SERVER_SEND_OUTQ_PRIO_HIGH, NULL,
                          "TRACE");
    }

    return WEECHAT_RC_OK;
}

/*
 * Callback for command "/unban": unbans nicks or hosts.
 */

IRC_COMMAND_CALLBACK(unban)
{
    char *pos_channel;
    int pos_args;

    IRC_BUFFER_GET_SERVER_CHANNEL(buffer);
    IRC_COMMAND_CHECK_SERVER("unban", 1);

    /* make C compiler happy */
    (void) pointer;
    (void) data;
    (void) argv_eol;

    WEECHAT_COMMAND_MIN_ARGS(2, "");

    if (irc_channel_is_channel (ptr_server, argv[1]))
    {
        pos_channel = argv[1];
        pos_args = 2;
    }
    else
    {
        pos_channel = NULL;
        pos_args = 1;
    }

    /* channel not given, use default buffer */
    if (!pos_channel)
    {
        if (ptr_channel && (ptr_channel->type == IRC_CHANNEL_TYPE_CHANNEL))
            pos_channel = ptr_channel->name;
        else
        {
            weechat_printf (
                ptr_server->buffer,
                _("%s%s: \"%s\" command can only be executed in a channel "
                  "buffer"),
                weechat_prefix ("error"), IRC_PLUGIN_NAME, "unban");
            return WEECHAT_RC_OK;
        }
    }

    irc_command_mode_masks (ptr_server, pos_channel,
                            "unban", "-", "b",
                            argv, pos_args);

    return WEECHAT_RC_OK;
}

/*
 * Callback for command "/unquiet": unquiets nicks or hosts.
 */

IRC_COMMAND_CALLBACK(unquiet)
{
    char *pos_channel;
    int pos_args;

    IRC_BUFFER_GET_SERVER_CHANNEL(buffer);
    IRC_COMMAND_CHECK_SERVER("unquiet", 1);

    /* make C compiler happy */
    (void) pointer;
    (void) data;
    (void) argv_eol;

    WEECHAT_COMMAND_MIN_ARGS(2, "");

    if (irc_channel_is_channel (ptr_server, argv[1]))
    {
        pos_channel = argv[1];
        pos_args = 2;
    }
    else
    {
        pos_channel = NULL;
        pos_args = 1;
    }

    /* channel not given, use default buffer */
    if (!pos_channel)
    {
        if (ptr_channel && (ptr_channel->type == IRC_CHANNEL_TYPE_CHANNEL))
            pos_channel = ptr_channel->name;
        else
        {
            weechat_printf (
                ptr_server->buffer,
                _("%s%s: \"%s\" command can only be executed in a channel "
                  "buffer"),
                weechat_prefix ("error"), IRC_PLUGIN_NAME, "unquiet");
            return WEECHAT_RC_OK;
        }
    }

    if (argv[pos_args])
    {
        irc_command_mode_masks (ptr_server, pos_channel,
                                "unquiet", "-", "q",
                                argv, pos_args);
    }
    else
    {
        irc_server_sendf (ptr_server, IRC_SERVER_SEND_OUTQ_PRIO_HIGH, NULL,
                          "MODE %s -q",
                          pos_channel);
    }

    return WEECHAT_RC_OK;
}

/*
 * Callback for command "/userhost": returns a list of information about
 * nicknames.
 */

IRC_COMMAND_CALLBACK(userhost)
{
    IRC_BUFFER_GET_SERVER(buffer);
    IRC_COMMAND_CHECK_SERVER("userhost", 1);

    /* make C compiler happy */
    (void) pointer;
    (void) data;
    (void) argv;

    WEECHAT_COMMAND_MIN_ARGS(2, "");

    irc_server_sendf (ptr_server, IRC_SERVER_SEND_OUTQ_PRIO_HIGH, NULL,
                      "USERHOST %s", argv_eol[1]);

    return WEECHAT_RC_OK;
}

/*
 * Callback for command "/users": list of users logged into the server.
 */

IRC_COMMAND_CALLBACK(users)
{
    IRC_BUFFER_GET_SERVER(buffer);
    IRC_COMMAND_CHECK_SERVER("users", 1);

    /* make C compiler happy */
    (void) pointer;
    (void) data;
    (void) argv;

    if (argc > 1)
    {
        irc_server_sendf (ptr_server, IRC_SERVER_SEND_OUTQ_PRIO_HIGH, NULL,
                          "USERS %s", argv_eol[1]);
    }
    else
    {
        irc_server_sendf (ptr_server, IRC_SERVER_SEND_OUTQ_PRIO_HIGH, NULL,
                          "USERS");
    }

    return WEECHAT_RC_OK;
}

/*
 * Callback for command "/version": gives the version info of nick or server
 * (current or specified).
 */

IRC_COMMAND_CALLBACK(version)
{
    IRC_BUFFER_GET_SERVER_CHANNEL(buffer);
    IRC_COMMAND_CHECK_SERVER("version", 1);

    /* make C compiler happy */
    (void) pointer;
    (void) data;
    (void) argv_eol;

    if (argc > 1)
    {
        if (ptr_channel && (ptr_channel->type == IRC_CHANNEL_TYPE_CHANNEL)
            && irc_nick_search (ptr_server, ptr_channel, argv[1]))
        {
            irc_server_sendf (ptr_server, IRC_SERVER_SEND_OUTQ_PRIO_HIGH, NULL,
                              "PRIVMSG %s :\01VERSION\01", argv[1]);
        }
        else
        {
            irc_server_sendf (ptr_server, IRC_SERVER_SEND_OUTQ_PRIO_HIGH, NULL,
                              "VERSION %s", argv[1]);
        }
    }
    else
    {
        irc_server_sendf (ptr_server, IRC_SERVER_SEND_OUTQ_PRIO_HIGH, NULL,
                          "VERSION");
    }

    return WEECHAT_RC_OK;
}

/*
 * Callback for command "/voice": gives voice to nickname(s).
 */

IRC_COMMAND_CALLBACK(voice)
{
    IRC_BUFFER_GET_SERVER_CHANNEL(buffer);
    IRC_COMMAND_CHECK_SERVER("voice", 1);

    /* make C compiler happy */
    (void) pointer;
    (void) data;
    (void) argv_eol;

    if (!ptr_channel || (ptr_channel->type != IRC_CHANNEL_TYPE_CHANNEL))
    {
        weechat_printf (
            ptr_server->buffer,
            _("%s%s: \"%s\" command can only be executed in a channel buffer"),
            weechat_prefix ("error"), IRC_PLUGIN_NAME, "voice");
        return WEECHAT_RC_OK;
    }

    if (argc < 2)
    {
        irc_server_sendf (ptr_server, IRC_SERVER_SEND_OUTQ_PRIO_HIGH, NULL,
                          "MODE %s +v %s",
                          ptr_channel->name,
                          ptr_server->nick);
    }
    else
    {
        irc_command_mode_nicks (ptr_server, ptr_channel,
                                "voice", "+", "v", argc, argv);
    }

    return WEECHAT_RC_OK;
}

/*
 * Callback for command "/wallchops": sends a notice to channel ops.
 */

IRC_COMMAND_CALLBACK(wallchops)
{
    char *pos_channel;
    int pos_args;
    const char *support_wallchops, *support_statusmsg;
    struct t_irc_nick *ptr_nick;

    IRC_BUFFER_GET_SERVER_CHANNEL(buffer);
    IRC_COMMAND_CHECK_SERVER("wallchops", 1);

    /* make C compiler happy */
    (void) pointer;
    (void) data;

    WEECHAT_COMMAND_MIN_ARGS(2, "");

    if (irc_channel_is_channel (ptr_server, argv[1]))
    {
        pos_channel = argv[1];
        pos_args = 2;
    }
    else
    {
        pos_channel = NULL;
        pos_args = 1;
    }

    /* channel not given, use default buffer */
    if (!pos_channel)
    {
        if (ptr_channel && (ptr_channel->type == IRC_CHANNEL_TYPE_CHANNEL))
            pos_channel = ptr_channel->name;
        else
        {
            weechat_printf (
                ptr_server->buffer,
                _("%s%s: \"%s\" command can only be executed in a channel "
                  "buffer"),
                weechat_prefix ("error"), IRC_PLUGIN_NAME, "wallchops");
            return WEECHAT_RC_OK;
        }
    }

    ptr_channel = irc_channel_search (ptr_server, pos_channel);
    if (!ptr_channel)
    {
        weechat_printf (
            ptr_server->buffer,
            _("%s%s: you are not on channel \"%s\""),
            weechat_prefix ("error"), IRC_PLUGIN_NAME, pos_channel);
        return WEECHAT_RC_OK;
    }

    weechat_printf (
        ptr_channel->buffer,
        "%s%s%sOp%s -> %s%s%s: %s",
        weechat_prefix ("network"),
        IRC_COLOR_NOTICE,
        /* TRANSLATORS: "Notice" is command name in IRC protocol (translation is frequently the same word) */
        _("Notice"),
        IRC_COLOR_RESET,
        IRC_COLOR_CHAT_CHANNEL,
        ptr_channel->name,
        IRC_COLOR_RESET,
        argv_eol[pos_args]);

    support_wallchops = irc_server_get_isupport_value (ptr_server,
                                                       "WALLCHOPS");
    support_statusmsg = irc_server_get_isupport_value (ptr_server,
                                                       "STATUSMSG");
    if (support_wallchops
        || (support_statusmsg && strchr (support_statusmsg, '@')))
    {
        /*
         * if WALLCHOPS is supported, or if STATUSMSG includes '@',
         * then send a notice to @#channel
         */
        irc_server_sendf (ptr_server, IRC_SERVER_SEND_OUTQ_PRIO_HIGH, NULL,
                          "NOTICE @%s :%s",
                          ptr_channel->name, argv_eol[pos_args]);
    }
    else
    {
        /*
         * if WALLCHOPS is not supported and '@' not in STATUSMSG,
         * then send a notice to each op of channel
         */
        for (ptr_nick = ptr_channel->nicks; ptr_nick;
             ptr_nick = ptr_nick->next_nick)
        {
            if (irc_nick_is_op (ptr_server, ptr_nick)
                && (irc_server_strcasecmp (ptr_server,
                                           ptr_nick->name,
                                           ptr_server->nick) != 0))
            {
                irc_server_sendf (ptr_server,
                                  IRC_SERVER_SEND_OUTQ_PRIO_HIGH, NULL,
                                  "NOTICE %s :%s",
                                  ptr_nick->name, argv_eol[pos_args]);
            }
        }
    }

    return WEECHAT_RC_OK;
}

/*
 * Callback for command "/wallops": sends a message to all currently connected
 * users who have set the 'w' user mode for themselves.
 */

IRC_COMMAND_CALLBACK(wallops)
{
    IRC_BUFFER_GET_SERVER(buffer);
    IRC_COMMAND_CHECK_SERVER("wallops", 1);

    /* make C compiler happy */
    (void) pointer;
    (void) data;
    (void) argv;

    WEECHAT_COMMAND_MIN_ARGS(2, "");

    irc_server_sendf (ptr_server, IRC_SERVER_SEND_OUTQ_PRIO_HIGH, NULL,
                      "WALLOPS :%s", argv_eol[1]);

    return WEECHAT_RC_OK;
}

/*
 * Callback for command "/who": generates a query which returns a list of
 * information.
 */

IRC_COMMAND_CALLBACK(who)
{
    IRC_BUFFER_GET_SERVER(buffer);
    IRC_COMMAND_CHECK_SERVER("who", 1);

    /* make C compiler happy */
    (void) pointer;
    (void) data;
    (void) argv;

    if (argc > 1)
    {
        irc_server_sendf (ptr_server, IRC_SERVER_SEND_OUTQ_PRIO_HIGH, NULL,
                          "WHO %s", argv_eol[1]);
    }
    else
    {
        irc_server_sendf (ptr_server, IRC_SERVER_SEND_OUTQ_PRIO_HIGH, NULL,
                          "WHO");
    }

    return WEECHAT_RC_OK;
}

/*
 * Callback for command "/whois": queries information about user(s).
 */

IRC_COMMAND_CALLBACK(whois)
{
    int double_nick;
    const char *ptr_nick;

    IRC_BUFFER_GET_SERVER_CHANNEL(buffer);
    IRC_COMMAND_CHECK_SERVER("whois", 1);

    /* make C compiler happy */
    (void) pointer;
    (void) data;

    double_nick = weechat_config_boolean (irc_config_network_whois_double_nick);
    ptr_nick = NULL;

    if (argc > 1)
    {
        if ((argc > 2) || strchr (argv_eol[1], ','))
        {
            /* do not double nick if we have more than one argument or a comma */
            double_nick = 0;
            ptr_nick = argv_eol[1];
        }
        else
            ptr_nick = argv[1];
    }
    else
    {
        if (ptr_channel && (ptr_channel->type == IRC_CHANNEL_TYPE_PRIVATE))
            ptr_nick = ptr_channel->name;
        else if (ptr_server->nick)
            ptr_nick = ptr_server->nick;
    }

    if (!ptr_nick)
        WEECHAT_COMMAND_ERROR;

    irc_server_sendf (ptr_server, IRC_SERVER_SEND_OUTQ_PRIO_HIGH, NULL,
                      "WHOIS %s%s%s",
                      ptr_nick,
                      (double_nick) ? " " : "",
                      (double_nick) ? ptr_nick : "");

    return WEECHAT_RC_OK;
}

/*
 * Callback for command "/whowas": asks for information about a nickname which
 * no longer exists.
 */

IRC_COMMAND_CALLBACK(whowas)
{
    IRC_BUFFER_GET_SERVER(buffer);
    IRC_COMMAND_CHECK_SERVER("whowas", 1);

    /* make C compiler happy */
    (void) pointer;
    (void) data;
    (void) argv;

    WEECHAT_COMMAND_MIN_ARGS(2, "");

    irc_server_sendf (ptr_server, IRC_SERVER_SEND_OUTQ_PRIO_HIGH, NULL,
                      "WHOWAS %s", argv_eol[1]);

    return WEECHAT_RC_OK;
}

/*
 * Hooks IRC commands.
 */

void
irc_command_init ()
{
    weechat_hook_command (
        "admin",
        N_("find information about the administrator of the server"),
        N_("[<target>]"),
        N_("target: server name"),
        NULL, &irc_command_admin, NULL, NULL);
    weechat_hook_command (
        "allchan",
        N_("execute a command on all channels of all connected servers"),
        N_("[-current] [-exclude=<channel>[,<channel>...]] <command> "
           "[<arguments>]"
           " || [-current] -include=<channel>[,<channel>...] <command> "
           "[<arguments>]"),
        N_(" -current: execute command for channels of current server only\n"
           " -exclude: exclude some channels (wildcard \"*\" is allowed)\n"
           " -include: include only some channels (wildcard \"*\" is allowed)\n"
           "  command: command to execute\n"
           "arguments: arguments for command (special variables $nick, $channel "
           "and $server are replaced by their value)\n"
           "\n"
           "Examples:\n"
           "  execute '/me is testing' on all channels:\n"
           "    /allchan me is testing\n"
           "  say 'hello' everywhere but not on #weechat:\n"
           "    /allchan -exclude=#weechat msg * hello\n"
           "  say 'hello' everywhere but not on #weechat and channels beginning "
           "with #linux:\n"
           "    /allchan -exclude=#weechat,#linux* msg * hello\n"
           "  say 'hello' on all channels beginning with #linux:\n"
           "    /allchan -include=#linux* msg * hello"),
        "-current", &irc_command_allchan, NULL, NULL);
    weechat_hook_command (
        "allpv",
        N_("execute a command on all private buffers of all connected servers"),
        N_("[-current] [-exclude=<nick>[,<nick>...]] <command> "
           "[<arguments>]"
           " || [-current] -include=<nick>[,<nick>...] <command> "
           "[<arguments>]"),
        N_(" -current: execute command for private buffers of current server "
           "only\n"
           " -exclude: exclude some nicks (wildcard \"*\" is allowed)\n"
           " -include: include only some nicks (wildcard \"*\" is allowed)\n"
           "  command: command to execute\n"
           "arguments: arguments for command (special variables $nick, $channel "
           "and $server are replaced by their value)\n"
           "\n"
           "Examples:\n"
           "  execute '/me is testing' on all private buffers:\n"
           "    /allpv me is testing\n"
           "  say 'hello' everywhere but not for nick foo:\n"
           "    /allpv -exclude=foo msg * hello\n"
           "  say 'hello' everywhere but not for nick foo and nicks beginning "
           "with bar:\n"
           "    /allpv -exclude=foo,bar* msg * hello\n"
           "  say 'hello' for all nicks beginning with bar:\n"
           "    /allpv -include=bar* msg * hello\n"
           "  close all private buffers:\n"
           "    /allpv close"),
        "-current", &irc_command_allpv, NULL, NULL);
    weechat_hook_command (
        "allserv",
        N_("execute a command on all connected servers"),
        N_("[-exclude=<server>[,<server>...]] "
           "<command> [<arguments>]"
           " || -include=<server>[,<server>...] "
           "<command> [<arguments>]"),
        N_(" -exclude: exclude some servers (wildcard \"*\" is allowed)\n"
           " -include: include only some servers (wildcard \"*\" is allowed)\n"
           "  command: command to execute\n"
           "arguments: arguments for command (special variables $nick, $channel "
           "and $server are replaced by their value)\n"
           "\n"
           "Examples:\n"
           "  change nick on all servers:\n"
           "    /allserv nick newnick\n"
           "  set away on all servers:\n"
           "    /allserv away I'm away\n"
           "  do a whois on my nick on all servers:\n"
           "    /allserv whois $nick"),
        NULL, &irc_command_allserv, NULL, NULL);
    weechat_hook_command_run ("/away", &irc_command_run_away, NULL, NULL);
    weechat_hook_command (
        "ban",
        N_("ban nicks or hosts"),
        N_("[<channel>] [<nick> [<nick>...]]"),
        N_("channel: channel name\n"
           "   nick: nick or host\n"
           "\n"
           "Without argument, this command displays the ban list for current "
           "channel."),
        "%(irc_channel_nicks_hosts)", &irc_command_ban, NULL, NULL);
    weechat_hook_command (
        "cap",
        N_("client capability negotiation"),
        N_("ls || list || req|ack [<capability> [<capability>...]]"
           " || end"),
        N_("   ls: list the capabilities supported by the server\n"
           " list: list the capabilities currently enabled\n"
           "  req: request a capability\n"
           "  ack: acknowledge capabilities which require client-side "
           "acknowledgement\n"
           "  end: end the capability negotiation\n"
           "\n"
           "Without argument, \"ls\" and \"list\" are sent.\n"
           "\n"
           "Capabilities supported by WeeChat are: "
<<<<<<< HEAD
           "account-notify, away-notify, cap-notify, extended-join, "
           "invite-notify, multi-prefix, server-time, userhost-in-names.\n"
=======
           "account-notify, away-notify, cap-notify, chghost, extended-join, "
           "multi-prefix, server-time, userhost-in-names.\n"
>>>>>>> 8420abe8
           "\n"
           "The capabilities to automatically enable on servers can be set "
           "in option irc.server_default.capabilities (or by server in "
           "option irc.server.xxx.capabilities).\n"
           "\n"
           "Examples:\n"
           "   /cap\n"
           "   /cap req multi-prefix away-notify"),
        "ls"
        " || list"
        " || req " IRC_COMMAND_CAP_SUPPORTED_COMPLETION
        " || ack " IRC_COMMAND_CAP_SUPPORTED_COMPLETION
        " || end",
        &irc_command_cap, NULL, NULL);
    weechat_hook_command (
        "connect",
        N_("connect to IRC server(s)"),
        N_("<server> [<server>...] [-<option>[=<value>]] [-no<option>] "
           "[-nojoin] [-switch]"
           " || -all|-auto|-open [-nojoin] [-switch]"),
        N_("    server: server name, which can be:\n"
           "            - internal server name (added by /server add, "
           "recommended usage)\n"
           "            - hostname/port or IP/port, port is 6667 by default\n"
           "            - URL with format: irc[6][s]://[nickname[:password]@]"
           "irc.example.org[:port][/#channel1][,#channel2[...]]\n"
           "            Note: for an address/IP/URL, a temporary server is "
           "added (NOT SAVED), see /help irc.look.temporary_servers\n"
           "    option: set option for server (for boolean option, value can be "
           "omitted)\n"
           "  nooption: set boolean option to 'off' (for example: -nossl)\n"
           "      -all: connect to all servers defined in configuration\n"
           "     -auto: connect to servers with autoconnect enabled\n"
           "     -open: connect to all opened servers that are not currently "
           "connected\n"
           "   -nojoin: do not join any channel (even if autojoin is enabled on "
           "server)\n"
           "   -switch: switch to next server address\n"
           "\n"
           "To disconnect from a server or stop any connection attempt, use "
           "command /disconnect.\n"
           "\n"
           "Examples:\n"
           "  /connect freenode\n"
           "  /connect irc.oftc.net/6667\n"
           "  /connect irc6.oftc.net/6667 -ipv6\n"
           "  /connect irc6.oftc.net/6697 -ipv6 -ssl\n"
           "  /connect my.server.org/6697 -ssl -password=test\n"
           "  /connect irc://nick@irc.oftc.net/#channel\n"
           "  /connect -switch"),
        "%(irc_servers)|-all|-auto|-open|-nojoin|-switch|%*",
        &irc_command_connect, NULL, NULL);
    weechat_hook_command (
        "ctcp",
        N_("send a CTCP message (Client-To-Client Protocol)"),
        N_("[-server <server>] <target>[,<target>...] <type> [<arguments>]"),
        N_("   server: send to this server (internal name)\n"
           "   target: nick or channel ('*' = current channel)\n"
           "     type: CTCP type (examples: \"version\", \"ping\", ..)\n"
           "arguments: arguments for CTCP\n"
           "\n"
           "Examples:\n"
           "  /ctcp toto time\n"
           "  /ctcp toto version\n"
           "  /ctcp * version"),
        "-server %(irc_servers) %(irc_channel)|%(nicks)|* "
        IRC_COMMAND_CTCP_SUPPORTED_COMPLETION
        " || %(irc_channel)|%(nicks)|* "
        IRC_COMMAND_CTCP_SUPPORTED_COMPLETION,
        &irc_command_ctcp, NULL, NULL);
    weechat_hook_command (
        "cycle",
        N_("leave and rejoin a channel"),
        N_("[<channel>[,<channel>...]] [<message>]"),
        N_("channel: channel name\n"
           "message: part message (displayed to other users)"),
        "%(irc_msg_part)", &irc_command_cycle, NULL, NULL);
    weechat_hook_command (
        "dcc",
        N_("start a DCC (file transfer or direct chat)"),
        N_("chat <nick> || send <nick> <file>"),
        N_("nick: nick\n"
           "file: filename (on local host)\n"
           "\n"
           "Examples:\n"
           "  chat with nick \"toto\":\n"
           "    /dcc chat toto\n"
           "  send file \"/home/foo/bar.txt\" to nick \"toto\":\n"
           "    /dcc send toto /home/foo/bar.txt"),
        "chat %(nicks)"
        " || send %(nicks) %(filename)",
        &irc_command_dcc, NULL, NULL);
    weechat_hook_command (
        "dehalfop",
        N_("remove channel half-operator status from nick(s)"),
        N_("<nick> [<nick>...]"),
        N_("nick: nick or mask (wildcard \"*\" is allowed)\n"
           "   *: remove channel half-operator status from everybody on channel "
           "except yourself"),
        "%(nicks)", &irc_command_dehalfop, NULL, NULL);
    weechat_hook_command (
        "deop",
        N_("remove channel operator status from nick(s)"),
        N_("<nick> [<nick>...] || * -yes"),
        N_("nick: nick or mask (wildcard \"*\" is allowed)\n"
           "   *: remove channel operator status from everybody on channel "
           "except yourself"),
        "%(nicks)|%*", &irc_command_deop, NULL, NULL);
    weechat_hook_command (
        "devoice",
        N_("remove voice from nick(s)"),
        N_("<nick> [<nick>...] || * -yes"),
        N_("nick: nick or mask (wildcard \"*\" is allowed)\n"
           "   *: remove voice from everybody on channel"),
        "%(nicks)|%*", &irc_command_devoice, NULL, NULL);
    weechat_hook_command (
        "die",
        N_("shutdown the server"),
        N_("[<target>]"),
        N_("target: server name"),
        NULL, &irc_command_die, NULL, NULL);
    weechat_hook_command (
        "disconnect",
        N_("disconnect from one or all IRC servers"),
        N_("[<server>|-all|-pending [<reason>]]"),
        N_("  server: internal server name\n"
           "    -all: disconnect from all servers\n"
           "-pending: cancel auto-reconnection on servers currently "
           "reconnecting\n"
           "  reason: reason for the \"quit\""),
        "%(irc_servers)|-all|-pending",
        &irc_command_disconnect, NULL, NULL);
    weechat_hook_command (
        "halfop",
        N_("give channel half-operator status to nick(s)"),
        N_("<nick> [<nick>...] || * -yes"),
        N_("nick: nick or mask (wildcard \"*\" is allowed)\n"
           "   *: give channel half-operator status to everybody on channel"),
        "%(nicks)", &irc_command_halfop, NULL, NULL);
    weechat_hook_command (
        "ignore",
        N_("ignore nicks/hosts from servers or channels"),
        N_("list"
           " || add [re:]<nick> [<server> [<channel>]]"
           " || del <number>|-all"),
        N_("     list: list all ignores\n"
           "      add: add an ignore\n"
           "     nick: nick or hostname (can be a POSIX extended regular "
           "expression if \"re:\" is given or a mask using \"*\" to replace "
           "zero or more chars)\n"
           "      del: delete an ignore\n"
           "   number: number of ignore to delete (look at list to find it)\n"
           "     -all: delete all ignores\n"
           "   server: internal server name where ignore is working\n"
           "  channel: channel name where ignore is working\n"
           "\n"
           "Note: the regular expression can start with \"(?-i)\" to become "
            "case sensitive.\n"
           "\n"
           "Examples:\n"
           "  ignore nick \"toto\" everywhere:\n"
           "    /ignore add toto\n"
           "  ignore host \"toto@domain.com\" on freenode server:\n"
           "    /ignore add toto@domain.com freenode\n"
           "  ignore host \"toto*@*.domain.com\" on freenode/#weechat:\n"
           "    /ignore add toto*@*.domain.com freenode #weechat"),
        "list"
        " || add %(irc_channel_nicks_hosts) %(irc_servers) %(irc_channels) %-"
        " || del -all|%(irc_ignores_numbers) %-",
        &irc_command_ignore, NULL, NULL);
    weechat_hook_command (
        "info",
        N_("get information describing the server"),
        N_("[<target>]"),
        N_("target: server name"),
        NULL, &irc_command_info, NULL, NULL);
    weechat_hook_command (
        "invite",
        N_("invite a nick on a channel"),
        N_("<nick> [<nick>...] [<channel>]"),
        N_("   nick: nick\n"
           "channel: channel name"),
        "%(nicks) %(irc_server_channels)", &irc_command_invite, NULL, NULL);
    weechat_hook_command (
        "ison",
        N_("check if a nick is currently on IRC"),
        N_("<nick> [<nick>...]"),
        N_("nick: nick"),
        "%(nicks)|%*", &irc_command_ison, NULL, NULL);
    weechat_hook_command (
        "join",
        N_("join a channel"),
        N_("[-noswitch] [-server <server>] "
           "[<channel1>[,<channel2>...]] [<key1>[,<key2>...]]"),
        N_("-noswitch: do not switch to new buffer\n"
           "   server: send to this server (internal name)\n"
           "  channel: channel name to join\n"
           "      key: key to join the channel (channels with a key must be the "
           "first in list)\n"
           "\n"
           "Examples:\n"
           "  /join #weechat\n"
           "  /join #protectedchan,#weechat key\n"
           "  /join -server freenode #weechat\n"
           "  /join -noswitch #weechat"),
        "%(irc_channels)|-noswitch|-server|%(irc_servers)|%*",
        &irc_command_join, NULL, NULL);
    weechat_hook_command (
        "kick",
        N_("kick a user out of a channel"),
        N_("[<channel>] <nick> [<reason>]"),
        N_("channel: channel name\n"
           "   nick: nick\n"
           " reason: reason (special variables $nick, $channel and $server are "
           "replaced by their value)"),
        "%(nicks) %(irc_msg_kick) %-", &irc_command_kick, NULL, NULL);
    weechat_hook_command (
        "kickban",
        N_("kick a user out of a channel and ban the host"),
        N_("[<channel>] <nick> [<reason>]"),
        N_("channel: channel name\n"
           "   nick: nick\n"
           " reason: reason (special variables $nick, $channel and $server are "
           "replaced by their value)\n"
           "\n"
           "It is possible to kick/ban with a mask, nick will be extracted from "
           "mask and replaced by \"*\".\n"
           "\n"
           "Example:\n"
           "  ban \"*!*@host.com\" and then kick \"toto\":\n"
           "    /kickban toto!*@host.com"),
        "%(irc_channel_nicks_hosts) %(irc_msg_kick) %-",
        &irc_command_kickban, NULL, NULL);
    weechat_hook_command (
        "kill",
        N_("close client-server connection"),
        N_("<nick> [<reason>]"),
        N_("  nick: nick\n"
           "reason: reason"),
        "%(nicks) %-", &irc_command_kill, NULL, NULL);
    weechat_hook_command (
        "links",
        N_("list all servernames which are known by the server answering the "
           "query"),
        N_("[[<target>] <server_mask>]"),
        N_("     target: this remote server should answer the query\n"
           "server_mask: list of servers must match this mask"),
        NULL, &irc_command_links, NULL, NULL);
    weechat_hook_command (
        "list",
        N_("list channels and their topic"),
        N_("[-server <server>] [-re <regex>] [<channel>[,<channel>...]] "
           "[<target>]"),
        N_(" server: send to this server (internal name)\n"
           "  regex: POSIX extended regular expression used to filter results "
           "(case insensitive, can start by \"(?-i)\" to become case "
           "sensitive)\n"
           "channel: channel to list\n"
           " target: server name\n"
           "\n"
           "Examples:\n"
           "  list all channels on server (can be very slow on large networks):\n"
           "    /list\n"
           "  list channel #weechat:\n"
           "    /list #weechat\n"
           "  list all channels beginning with \"#weechat\" (can be very slow "
           "on large networks):\n"
           "    /list -re #weechat.*"),
        "-server %(irc_servers)"
        " || -re",
        &irc_command_list, NULL, NULL);
    weechat_hook_command (
        "lusers",
        N_("get statistics about the size of the IRC network"),
        N_("[<mask> [<target>]]"),
        N_("  mask: servers matching the mask only\n"
           "target: server for forwarding request"),
        NULL, &irc_command_lusers, NULL, NULL);
    weechat_hook_command (
        "map",
        N_("show a graphical map of the IRC network"),
        "",
        "",
        NULL, &irc_command_map, NULL, NULL);
    weechat_hook_command (
        "me",
        N_("send a CTCP action to the current channel"),
        N_("<message>"),
        N_("message: message to send"),
        NULL, &irc_command_me, NULL, NULL);
    weechat_hook_command (
        "mode",
        N_("change channel or user mode"),
        N_("[<channel>] [+|-]o|p|s|i|t|n|m|l|b|e|v|k [<arguments>]"
           " || <nick> [+|-]i|s|w|o"),
        N_("channel modes:\n"
           "  channel: channel name to modify (default is current one)\n"
           "  o: give/take channel operator privileges\n"
           "  p: private channel flag\n"
           "  s: secret channel flag\n"
           "  i: invite-only channel flag\n"
           "  t: topic settable by channel operator only flag\n"
           "  n: no messages to channel from clients on the outside\n"
           "  m: moderated channel\n"
           "  l: set the user limit to channel\n"
           "  b: set a ban mask to keep users out\n"
           "  e: set exception mask\n"
           "  v: give/take the ability to speak on a moderated channel\n"
           "  k: set a channel key (password)\n"
           "user modes:\n"
           "  nick: nick to modify\n"
           "  i: mark a user as invisible\n"
           "  s: mark a user for receive server notices\n"
           "  w: user receives wallops\n"
           "  o: operator flag\n"
           "\n"
           "List of modes is not comprehensive, you should read documentation "
           "about your server to see all possible modes.\n"
           "\n"
           "Examples:\n"
           "  protect topic on channel #weechat:\n"
           "    /mode #weechat +t\n"
           "  become invisible on server:\n"
           "    /mode nick +i"),
        "%(irc_channel)|%(irc_server_nick)", &irc_command_mode, NULL, NULL);
    weechat_hook_command (
        "motd",
        N_("get the \"Message Of The Day\""),
        N_("[<target>]"),
        N_("target: server name"),
        NULL, &irc_command_motd, NULL, NULL);
    weechat_hook_command (
        "msg",
        N_("send message to a nick or channel"),
        N_("[-server <server>] <target>[,<target>...] <text>"),
        N_("server: send to this server (internal name)\n"
           "target: nick or channel (may be mask, '*' = current channel)\n"
           "  text: text to send"),
        "-server %(irc_servers) %(nicks)|*"
        " || %(nicks)|*",
        &irc_command_msg, NULL, NULL);
    weechat_hook_command (
        "names",
        N_("list nicks on channels"),
        N_("[<channel>[,<channel>...]]"),
        N_("channel: channel name"),
        "%(irc_channels)", &irc_command_names, NULL, NULL);
    weechat_hook_command (
        "nick",
        N_("change current nick"),
        N_("[-all] <nick>"),
        N_("-all: set new nick for all connected servers\n"
           "nick: new nick"),
        "-all %(irc_server_nick)"
        " || %(irc_server_nick)",
        &irc_command_nick, NULL, NULL);
    weechat_hook_command (
        "notice",
        N_("send notice message to user"),
        N_("[-server <server>] <target> <text>"),
        N_("server: send to this server (internal name)\n"
           "target: nick or channel name\n"
           "  text: text to send"),
        "-server %(irc_servers) %(nicks)"
        " || %(nicks)",
        &irc_command_notice, NULL, NULL);
    weechat_hook_command (
        "notify",
        N_("add a notification for presence or away status of nicks on servers"),
        N_("add <nick> [<server> [-away]]"
           " || del <nick>|-all [<server>]"),
        N_("   add: add a notification\n"
           "  nick: nick\n"
           "server: internal server name (by default current server)\n"
           " -away: notify when away message is changed (by doing whois on "
           "nick)\n"
           "   del: delete a notification\n"
           "  -all: delete all notifications\n"
           "\n"
           "Without argument, this command displays notifications for current "
           "server (or all servers if command is issued on core buffer).\n"
           "\n"
           "Examples:\n"
           "  notify when \"toto\" joins/quits current server:\n"
           "    /notify add toto\n"
           "  notify when \"toto\" joins/quits freenode server:\n"
           "    /notify add toto freenode\n"
           "  notify when \"toto\" is away or back on freenode server:\n"
           "    /notify add toto freenode -away"),
        "add %(irc_channel_nicks) %(irc_servers) -away %-"
        " || del -all|%(irc_notify_nicks) %(irc_servers) %-",
        &irc_command_notify, NULL, NULL);
    weechat_hook_command (
        "op",
        N_("give channel operator status to nick(s)"),
        N_("<nick> [<nick>...] || * -yes"),
        N_("nick: nick or mask (wildcard \"*\" is allowed)\n"
           "   *: give channel operator status to everybody on channel"),
        "%(nicks)|%*", &irc_command_op, NULL, NULL);
    weechat_hook_command (
        "oper",
        N_("get operator privileges"),
        N_("<user> <password>"),
        N_("    user: user\n"
           "password: password"),
        NULL, &irc_command_oper, NULL, NULL);
    weechat_hook_command (
        "part",
        N_("leave a channel"),
        N_("[<channel>[,<channel>...]] [<message>]"),
        N_("channel: channel name to leave\n"
           "message: part message (displayed to other users)"),
        "%(irc_msg_part)", &irc_command_part, NULL, NULL);
    weechat_hook_command (
        "ping",
        N_("send a ping to server"),
        N_("<target1> [<target2>]"),
        N_("target1: server\n"
           "target2: forward ping to this server"),
        NULL, &irc_command_ping, NULL, NULL);
    weechat_hook_command (
        "pong",
        N_("answer to a ping message"),
        N_("<daemon> [<daemon2>]"),
        N_(" daemon: daemon who has responded to Ping message\n"
           "daemon2: forward message to this daemon"),
        NULL, &irc_command_pong, NULL, NULL);
    weechat_hook_command (
        "query",
        N_("send a private message to a nick"),
        N_("[-noswitch] [-server <server>] <nick>[,<nick>...] [<text>]"),
        N_("-noswitch: do not switch to new buffer\n"
           "   server: send to this server (internal name)\n"
           "     nick: nick\n"
           "     text: text to send"),
        "-noswitch|-server %(irc_servers) %(nicks)"
        " || %(nicks)",
        &irc_command_query, NULL, NULL);
    weechat_hook_command (
        "quiet",
        N_("quiet nicks or hosts"),
        N_("[<channel>] [<nick> [<nick>...]]"),
        N_("channel: channel name\n"
           "   nick: nick or host\n"
           "\n"
           "Without argument, this command displays the quiet list for "
           "current channel."),
        "%(irc_channel_nicks_hosts)", &irc_command_quiet, NULL, NULL);
    weechat_hook_command (
        "quote",
        N_("send raw data to server without parsing"),
        N_("[-server <server>] <data>"),
        N_("server: send to this server (internal name)\n"
           "  data: raw data to send"),
        "-server %(irc_servers)", &irc_command_quote, NULL, NULL);
    weechat_hook_command (
        "reconnect",
        N_("reconnect to server(s)"),
        N_("<server> [<server>...] [-nojoin] [-switch]"
           " || -all [-nojoin] [-switch]"),
        N_(" server: server to reconnect (internal name)\n"
           "   -all: reconnect to all servers\n"
           "-nojoin: do not join any channel (even if autojoin is enabled on "
           "server)\n"
           "-switch: switch to next server address"),
        "%(irc_servers)|-all|-nojoin|-switch|%*",
        &irc_command_reconnect, NULL, NULL);
    weechat_hook_command (
        "rehash",
        N_("tell the server to reload its config file"),
        N_("[<option>]"),
        N_("option: extra option, for some servers"),
        NULL, &irc_command_rehash, NULL, NULL);
    weechat_hook_command (
        "remove",
        N_("force a user to leave a channel"),
        N_("[<channel>] <nick> [<reason>]"),
        N_("channel: channel name\n"
           "   nick: nick\n"
           " reason: reason (special variables $nick, $channel and $server are "
           "replaced by their value)"),
        "%(irc_channel)|%(nicks) %(nicks)", &irc_command_remove, NULL, NULL);
    weechat_hook_command (
        "restart",
        N_("tell the server to restart itself"),
        N_("[<target>]"),
        N_("target: server name"),
        NULL, &irc_command_restart, NULL, NULL);
    weechat_hook_command (
        "sajoin",
        N_("force a user to join channel(s)"),
        N_("<nick> <channel>[,<channel>...]"),
        N_("   nick: nick\n"
           "channel: channel name"),
        "%(nicks) %(irc_server_channels)", &irc_command_sajoin, NULL, NULL);
    weechat_hook_command (
        "samode",
        N_("change mode on channel, without having operator status"),
        N_("[<channel>] <mode>"),
        N_("channel: channel name\n"
           "   mode: mode for channel"),
        "%(irc_server_channels)", &irc_command_samode, NULL, NULL);
    weechat_hook_command (
        "sanick",
        N_("force a user to use another nick"),
        N_("<nick> <new_nick>"),
        N_("    nick: nick\n"
           "new_nick: new nick"),
        "%(nicks) %(nicks)", &irc_command_sanick, NULL, NULL);
    weechat_hook_command (
        "sapart",
        N_("force a user to leave channel(s)"),
        N_("<nick> <channel>[,<channel>...]"),
        N_("   nick: nick\n"
           "channel: channel name"),
        "%(nicks) %(irc_server_channels)", &irc_command_sapart, NULL, NULL);
    weechat_hook_command (
        "saquit",
        N_("force a user to quit server with a reason"),
        N_("<nick> <reason>"),
        N_("  nick: nick\n"
           "reason: reason"),
        "%(nicks)", &irc_command_saquit, NULL, NULL);
    weechat_hook_command (
        "service",
        N_("register a new service"),
        N_("<nick> <reserved> <distribution> <type> <reserved> <info>"),
        N_("distribution: visibility of service\n"
           "        type: reserved for future usage"),
        NULL, &irc_command_service, NULL, NULL);
    weechat_hook_command (
        "server",
        N_("list, add or remove IRC servers"),
        N_("list|listfull [<name>]"
           " || add <name> <hostname>[/<port>] [-temp] [-<option>[=<value>]] "
           "[-no<option>]"
           " || copy|rename <name> <new_name>"
           " || reorder <name> [<name>...]"
           " || open <name>|-all [<name>...]"
           " || del|keep <name>"
           " || deloutq|jump|raw"),
        N_("    list: list servers (without argument, this list is displayed)\n"
           "listfull: list servers with detailed info for each server\n"
           "     add: add a new server\n"
           "    name: server name, for internal and display use; this name "
           "is used to connect to the server (/connect name) and to set server "
           "options: irc.server.name.xxx\n"
           "hostname: name or IP address of server, with optional port "
           "(default: 6667), many addresses can be separated by a comma\n"
           "   -temp: add a temporary server (not saved)\n"
           "  option: set option for server (for boolean option, value can be "
           "omitted)\n"
           "nooption: set boolean option to 'off' (for example: -nossl)\n"
           "    copy: duplicate a server\n"
           "  rename: rename a server\n"
           " reorder: reorder list of servers\n"
           "    open: open the server buffer without connecting\n"
           "    keep: keep server in config file (for temporary servers only)\n"
           "     del: delete a server\n"
           " deloutq: delete messages out queue for all servers (all messages "
           "WeeChat is currently sending)\n"
           "    jump: jump to server buffer\n"
           "     raw: open buffer with raw IRC data\n"
           "\n"
           "Examples:\n"
           "  /server listfull\n"
           "  /server add freenode chat.freenode.net\n"
           "  /server add freenode chat.freenode.net/6697 -ssl -autoconnect\n"
           "  /server add chatspike irc.chatspike.net/6667,"
           "irc.duckspike.net/6667\n"
           "  /server copy freenode freenode-test\n"
           "  /server rename freenode-test freenode2\n"
           "  /server reorder freenode2 freenode\n"
           "  /server del freenode\n"
           "  /server deloutq"),
        "list %(irc_servers)"
        " || listfull %(irc_servers)"
        " || add %(irc_servers)"
        " || copy %(irc_servers) %(irc_servers)"
        " || rename %(irc_servers) %(irc_servers)"
        " || keep %(irc_servers)"
        " || reorder %(irc_servers)|%*"
        " || open %(irc_servers)|-all %(irc_servers)|%*"
        " || del %(irc_servers)"
        " || deloutq"
        " || jump"
        " || raw",
        &irc_command_server, NULL, NULL);
    weechat_hook_command (
        "servlist",
        N_("list services currently connected to the network"),
        N_("[<mask> [<type>]]"),
        N_("mask: list only services matching this mask\n"
           "type: list only services of this type"),
        NULL, &irc_command_servlist, NULL, NULL);
    weechat_hook_command (
        "squery",
        N_("deliver a message to a service"),
        N_("<service> <text>"),
        N_("service: name of service\n"
           "   text: text to send"),
        NULL, &irc_command_squery, NULL, NULL);
    weechat_hook_command (
        "squit",
        N_("disconnect server links"),
        N_("<target> <comment>"),
        N_( " target: server name\n"
            "comment: comment"),
        NULL, &irc_command_squit, NULL, NULL);
    weechat_hook_command (
        "stats",
        N_("query statistics about server"),
        N_("[<query> [<target>]]"),
        N_(" query: c/h/i/k/l/m/o/y/u (see RFC1459)\n"
           "target: server name"),
        NULL, &irc_command_stats, NULL, NULL);
    weechat_hook_command (
        "summon",
        N_("give users who are on a host running an IRC "
           "server a message asking them to please join "
           "IRC"),
        N_("<user> [<target> [<channel>]]"),
        N_("   user: username\n"
           " target: server name\n"
           "channel: channel name"),
        NULL, &irc_command_summon, NULL, NULL);
    weechat_hook_command (
        "time",
        N_("query local time from server"),
        N_("[<target>]"),
        N_("target: query time from specified server"),
        NULL, &irc_command_time, NULL, NULL);
    weechat_hook_command (
        "topic",
        N_("get/set channel topic"),
        N_("[<channel>] [<topic>|-delete]"),
        N_("channel: channel name\n"
           "  topic: new topic\n"
           "-delete: delete channel topic"),
        "%(irc_channel_topic)|-delete", &irc_command_topic, NULL, NULL);
    weechat_hook_command (
        "trace",
        N_("find the route to specific server"),
        N_("[<target>]"),
        N_("target: server name"),
        NULL, &irc_command_trace, NULL, NULL);
    weechat_hook_command (
        "unban",
        N_("unban nicks or hosts"),
        N_("[<channel>] <nick>|<number> [<nick>|<number>...]"),
        N_("channel: channel name\n"
           "   nick: nick or host\n"
           " number: ban number (as displayed by command /ban)"),
        "%(irc_modelist_masks:b)|%(irc_modelist_numbers:b)",
        &irc_command_unban, NULL, NULL);
    weechat_hook_command (
        "unquiet",
        N_("unquiet nicks or hosts"),
        N_("[<channel>] <nick>|<number> [<nick>|<number>...]"),
        N_("channel: channel name\n"
           "   nick: nick or host\n"
           " number: quiet number (as displayed by command /quiet)"),
        "%(irc_modelist_masks:q)|%(irc_modelist_numbers:q)",
        &irc_command_unquiet, NULL, NULL);
    weechat_hook_command (
        "userhost",
        N_("return a list of information about nicks"),
        N_("<nick> [<nick>...]"),
        N_("nick: nick"),
        "%(nicks)", &irc_command_userhost, NULL, NULL);
    weechat_hook_command (
        "users",
        N_("list of users logged into the server"),
        N_("[<target>]"),
        N_("target: server name"),
        NULL, &irc_command_users, NULL, NULL);
    weechat_hook_command (
        "version",
        N_("give the version info of nick or server (current or specified)"),
        N_("[<target>|<nick>]"),
        N_("target: server name\n"
           "  nick: nick"),
        "%(nicks)", &irc_command_version, NULL, NULL);
    weechat_hook_command (
        "voice",
        N_("give voice to nick(s)"),
        N_("<nick> [<nick>...]"),
        N_("nick: nick or mask (wildcard \"*\" is allowed)\n"
           "   *: give voice to everybody on channel"),
        "%(nicks)|%*", &irc_command_voice, NULL, NULL);
    weechat_hook_command (
        "wallchops",
        N_("send a notice to channel ops"),
        N_("[<channel>] <text>"),
        N_("channel: channel name\n"
           "   text: text to send"),
        NULL, &irc_command_wallchops, NULL, NULL);
    weechat_hook_command (
        "wallops",
        N_("send a message to all currently connected users who have set the "
           "'w' user mode for themselves"),
        N_("<text>"),
        N_("text: text to send"),
        NULL, &irc_command_wallops, NULL, NULL);
    weechat_hook_command (
        "who",
        N_("generate a query which returns a list of information"),
        N_("[<mask> [o]]"),
        N_("mask: only information which match this mask\n"
           "   o: only operators are returned according to the mask supplied"),
        "%(irc_channels)", &irc_command_who, NULL, NULL);
    weechat_hook_command (
        "whois",
        N_("query information about user(s)"),
        N_("[<target>] [<nick>[,<nick>...]]"),
        N_("target: server name\n"
           "  nick: nick (may be a mask)\n"
           "\n"
           "Without argument, this command will do a whois on:\n"
           "- your own nick if buffer is a server/channel\n"
           "- remote nick if buffer is a private.\n"
           "\n"
           "If option irc.network.whois_double_nick is enabled, two nicks are "
           "sent (if only one nick is given), to get idle time in answer."),
        "%(nicks)", &irc_command_whois, NULL, NULL);
    weechat_hook_command (
        "whowas",
        N_("ask for information about a nick which no longer exists"),
        N_("<nick>[,<nick>...] [<count> [<target>]]"),
        N_("  nick: nick\n"
           " count: number of replies to return (full search if negative "
           "number)\n"
           "target: reply should match this mask"),
        "%(nicks)", &irc_command_whowas, NULL, NULL);
}<|MERGE_RESOLUTION|>--- conflicted
+++ resolved
@@ -6356,13 +6356,8 @@
            "Without argument, \"ls\" and \"list\" are sent.\n"
            "\n"
            "Capabilities supported by WeeChat are: "
-<<<<<<< HEAD
-           "account-notify, away-notify, cap-notify, extended-join, "
+           "account-notify, away-notify, cap-notify, chghost, extended-join, "
            "invite-notify, multi-prefix, server-time, userhost-in-names.\n"
-=======
-           "account-notify, away-notify, cap-notify, chghost, extended-join, "
-           "multi-prefix, server-time, userhost-in-names.\n"
->>>>>>> 8420abe8
            "\n"
            "The capabilities to automatically enable on servers can be set "
            "in option irc.server_default.capabilities (or by server in "
